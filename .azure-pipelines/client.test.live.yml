--- conflicted
+++ resolved
@@ -48,11 +48,8 @@
           PREMIUM_STORAGE_ACCOUNT_KEY: $(java-storage-test-premium-account-key)
           BLOB_STORAGE_ACCOUNT_NAME: $(java-storage-test-blob-account-name)
           BLOB_STORAGE_ACCOUNT_KEY: $(java-storage-test-blob-account-key)
-<<<<<<< HEAD
           MICROSOFT_AD_TENANT_ID: $(microsoft-active-directory-tenant-id)
-=======
           AZCONFIG_CONNECTION_STRING: $(java-azconfig-test-connection-string)
->>>>>>> ec7360b5
 
       - task: PublishTestResults@2
         condition: succeededOrFailed()
