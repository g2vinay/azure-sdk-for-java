--- conflicted
+++ resolved
@@ -53,7 +53,6 @@
 To get the binaries of this library as distributed by Microsoft, ready for use
 within your project you can also have them installed by the Java package manager Maven.
 
-<<<<<<< HEAD
 ```xml
 <dependency>
   <groupId>com.microsoft.windowsazure</groupId>
@@ -61,13 +60,6 @@
   <version>0.4.2</version>
 </dependency>
 ```
-=======
-    <dependency>
-      <groupId>com.microsoft.windowsazure</groupId>
-      <artifactId>microsoft-windowsazure-api</artifactId>
-      <version>0.4.3</version>
-    </dependency>
->>>>>>> bb2dc56e
 
 ##Minimum Requirements
 
