--- conflicted
+++ resolved
@@ -7,14 +7,10 @@
 
 import com.microsoft.azure.credentials.ApplicationTokenCredentials;
 import com.microsoft.azure.implementation.Azure;
-<<<<<<< HEAD
-import com.microsoft.azure.management.network.implementation.api.NetworkInterfaceInner;
-=======
 import com.microsoft.azure.management.network.PublicIpAddress;
 import com.microsoft.azure.management.network.PublicIpAddresses;
 import com.microsoft.azure.management.network.implementation.NetworkResourceConnector;
 import com.microsoft.azure.management.resources.ResourceGroup;
->>>>>>> 1b88a118
 import com.microsoft.azure.management.resources.Subscriptions;
 import com.microsoft.azure.management.resources.fluentcore.arm.Region;
 import com.microsoft.azure.management.storage.StorageAccount;
@@ -67,14 +63,8 @@
         azure = azureAuthed.withSubscription(subscriptionId);
 
         // Authenticate based on file
-<<<<<<< HEAD
-        //this.azure2 = Azure.authenticate(new File("my.azureauth"))
-        //        .withDefaultSubscription();
-=======
         this.azure2 = Azure.authenticate(new File("my.azureauth"))
                 .withDefaultSubscription();
-        
->>>>>>> 1b88a118
     }
 
     /**
@@ -82,7 +72,7 @@
      * @throws Exception
      */
     @Test public void testPublicIpAddresses() throws Exception {
-        new TestPublicIpAddress().runTest(azure2.publicIpAddresses(), azure2);        
+        new TestPublicIpAddress().runTest(azure2.publicIpAddresses(), azure2);
     }
 
     /**
@@ -133,7 +123,7 @@
     }
 
     @Test public void testVirtualMachines() throws Exception {
-        new TestVirtualMachine().runTest(azure, azure.virtualMachines());
+        new TestVirtualMachine().runTest(azure.virtualMachines(), azure);
     }
 
     @Test
