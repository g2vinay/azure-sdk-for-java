--- conflicted
+++ resolved
@@ -30,35 +30,11 @@
     int runTest() {
         run();
         return 1;
-<<<<<<< HEAD
     }
 
     @Override
     Mono<Integer> runTestAsync() {
         return runAsync().then(Mono.just(1));
-    }
-
-    /**
-     * Runs the setup required prior to running the performance test.
-     * @return An empty {@link Mono}
-     */
-    public Mono<Void> globalSetupAsync() {
-        return Mono.empty();
-    }
-
-    /**
-     * Runs the setup required prior to running an individual thread in the performance test.
-     * @return An empty {@link Mono}
-     */
-    public Mono<Void> setupAsync() {
-        return Mono.empty();
-=======
-    }
-
-    @Override
-    Mono<Integer> runTestAsync() {
-        return runAsync().then(Mono.just(1));
->>>>>>> 455535be
     }
 
     /**
@@ -71,23 +47,4 @@
      * @return An empty {@link Mono}
      */
     public abstract Mono<Void> runAsync();
-<<<<<<< HEAD
-
-    /**
-     * Runs the cleanup logic after an individual thread finishes in the performance test.
-     * @return An empty {@link Mono}
-     */
-    public Mono<Void> cleanupAsync() {
-        return Mono.empty();
-    }
-
-    /**
-     * Runs the cleanup logic after the performance test finishes.
-     * @return An empty {@link Mono}
-     */
-    public Mono<Void> globalCleanupAsync() {
-        return Mono.empty();
-    }
-=======
->>>>>>> 455535be
 }