--- conflicted
+++ resolved
@@ -13,6 +13,8 @@
 * Removed the extra quotes around etags in some responses so they are consistently now consistently formatted.
 * Moved the Generated*** types into the blob package to avoid conflicts with generated types from other services (i.e. queues and files)
 * Changed the logger name to be the name of class that uses it, which is a more conventional practice
+* Support added for SAS tokens to scope to blob snapshot.
+* Added getUserDelegationKey to ServiceURL, the result of which can be used to generate a user-delegation SAS.
 
 2019.02.15 Version 10.5.0
 * Added uploadFromNonReplayableFlowable to support uploading arbitrary data sources (like network streams) to a block blob.
@@ -31,14 +33,10 @@
 2018.10.29 Version 10.2.0
 * Added overloads which only accept the required parameters.
 * Added CopyFromURL, which will do a synchronous server-side copy, meaning the service will not return an HTTP response until it has completed the copy.
-<<<<<<< HEAD
 * Added support for IProgressReceiver in TransferManager operations. This parameter was previously ignored but is now supported.
 * Removed internal dependency on javafx to be compatible with openjdk.
 * Fixed a bug that would cause downloading large files with the TransferManager to fail.
 * Fixed a bug in BlobURL.download() logic for setting up reliable download. This had the potential to download the wrong range when a download stream was retried.
-=======
-* Support added for SAS tokens to scope to blob snapshot.
->>>>>>> df4e9954
 
 2018.09.11 Version 10.1.0
 * Interfaces for helper types updated to be more consistent throughout the library. All types, with the exception of the options for pipeline factories, use a fluent pattern.
