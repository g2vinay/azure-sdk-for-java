--- conflicted
+++ resolved
@@ -98,11 +98,7 @@
 /sdk/textanalytics/                                 @samvaity @mssfang
 
 # PRLabel: %azure-spring
-<<<<<<< HEAD
-/sdk/spring/                                        @saragluna @yiliuTo @chenrujun @backwind1233 @jialindai
-=======
 /sdk/spring/                                        @saragluna @yiliuTo @chenrujun @backwind1233 @jialindai @stliu
->>>>>>> 078fd233
 
 # end to end tests
 # PRLabel: %Azure.Identity
