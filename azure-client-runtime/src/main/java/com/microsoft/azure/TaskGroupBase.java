/**
 *
 * Copyright (c) Microsoft Corporation. All rights reserved.
 * Licensed under the MIT License. See License.txt in the project root for license information.
 *
 */

package com.microsoft.azure;

import com.microsoft.rest.ServiceCall;
import com.microsoft.rest.ServiceCallback;
import com.microsoft.rest.ServiceResponse;

import java.util.concurrent.ConcurrentLinkedQueue;

/**
 * The base implementation of TaskGroup interface.
 *
 * @param <T> the result type of the tasks in the group
 * @param <U> the task item
 */
public abstract class TaskGroupBase<T, U extends TaskItem<T>>
    implements TaskGroup<T, U> {
    private DAGraph<U, DAGNode<U>> dag;
    private ParallelServiceCall parallelServiceCall;

    /**
     * Creates TaskGroupBase.
     *
     * @param rootTaskItemId the id of the root task in this task group
     * @param rootTaskItem the root task
     */
    public TaskGroupBase(String rootTaskItemId, U rootTaskItem) {
        this.dag = new DAGraph<>(new DAGNode<>(rootTaskItemId, rootTaskItem));
        this.parallelServiceCall = new ParallelServiceCall();
    }

    @Override
    public DAGraph<U, DAGNode<U>> dag() {
        return dag;
    }

    @Override
    public boolean isPreparer() {
        return dag.isPreparer();
    }

    @Override
    public void merge(TaskGroup<T, U> parentTaskGroup) {
        dag.merge(parentTaskGroup.dag());
    }

    @Override
    public void prepare() {
        if (isPreparer()) {
            dag.prepare();
        }
    }

    @Override
    public void execute() throws Exception {
        DAGNode<U> nextNode = dag.getNext();
        while (nextNode != null) {
            nextNode.data().execute();
            this.dag().reportedCompleted(nextNode);
            nextNode = dag.getNext();
        }
    }

    @Override
    public ServiceCall<T> executeAsync(final ServiceCallback<T> callback) {
        executeReadyTasksAsync(callback);
        return parallelServiceCall;
    }

    @Override
    public T taskResult(String taskId) {
        return dag.getNodeData(taskId).result();
    }

    /**
     * Executes all runnable tasks, a task is runnable when all the tasks its depends
     * on are finished running.
     *
     * @param callback the callback
     */
    private void executeReadyTasksAsync(final ServiceCallback<T> callback) {
        DAGNode<U> nextNode = dag.getNext();
        while (nextNode != null) {
            ServiceCall serviceCall = nextNode.data().executeAsync(taskCallback(nextNode, callback));
            this.parallelServiceCall.addCall(serviceCall);
            nextNode = dag.getNext();
        }
    }

    /**
     * This method create and return a callback for the runnable task stored in the given node.
     * This callback wraps the given callback.
     *
     * @param taskNode the node containing runnable task
     * @param callback the callback to wrap
     * @return the task callback
     */
    private ServiceCallback<T> taskCallback(final DAGNode<U> taskNode, final ServiceCallback<T> callback) {
        final TaskGroupBase<T, U> self = this;
        return new ServiceCallback<T>() {
            @Override
            public void failure(Throwable t) {
                callback.failure(t);
                parallelServiceCall.failure(t);
            }

            @Override
            public void success(ServiceResponse<T> result) {
                self.dag().reportedCompleted(taskNode);
                if (self.dag().isRootNode(taskNode)) {
                    if (callback != null) {
                        callback.success(result);
                    }
                    parallelServiceCall.success(result);
                } else {
                    self.executeReadyTasksAsync(callback);
                }
            }
        };
    }

    /**
     * Type represents a set of REST calls running possibly in parallel.
     */
    private class ParallelServiceCall extends ServiceCall<T> {
        private ConcurrentLinkedQueue<ServiceCall<?>> serviceCalls;

        /**
         * Creates a ParallelServiceCall.
         */
        ParallelServiceCall() {
            super(null);
            this.serviceCalls = new ConcurrentLinkedQueue<>();
        }

        /**
         * Cancels all the service calls currently executing.
         */
        public void cancel() {
            for (ServiceCall<?> call : this.serviceCalls) {
                call.cancel();
            }
        }

        /**
         * @return true if the call has been canceled; false otherwise.
         */
        public boolean isCancelled() {
            for (ServiceCall<?> call : this.serviceCalls) {
                if (!call.isCanceled()) {
                    return false;
                }
            }
            return true;
        }

        /**
         * Add a call to the list of parallel calls.
         *
         * @param call the call
         */
<<<<<<< HEAD
        private void addCall(ServiceCall call) {
            if (call != null) {
                this.serviceCalls.add(call);
            }
=======
        private void addCall(ServiceCall<?> call) {
            this.serviceCalls.add(call);
>>>>>>> 2701ea45
        }
    }
}<|MERGE_RESOLUTION|>--- conflicted
+++ resolved
@@ -165,15 +165,10 @@
          *
          * @param call the call
          */
-<<<<<<< HEAD
         private void addCall(ServiceCall call) {
             if (call != null) {
                 this.serviceCalls.add(call);
             }
-=======
-        private void addCall(ServiceCall<?> call) {
-            this.serviceCalls.add(call);
->>>>>>> 2701ea45
         }
     }
 }