--- conflicted
+++ resolved
@@ -153,15 +153,14 @@
             <scope>test</scope>
         </dependency>
         <dependency>
-<<<<<<< HEAD
             <groupId>com.github.docker-java</groupId>
             <artifactId>docker-java</artifactId>
             <version>3.0.6</version>
-=======
+        </dependency>
+        <dependency>
             <groupId>com.microsoft.azure</groupId>
             <artifactId>azure-documentdb</artifactId>
             <version>1.9.4</version>
->>>>>>> 64b21f25
         </dependency>
     </dependencies>
     <build>
