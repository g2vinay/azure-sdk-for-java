--- conflicted
+++ resolved
@@ -202,17 +202,17 @@
       </dependency>
 
       <dependency>
-<<<<<<< HEAD
+        <groupId>org.apache.logging.log4j</groupId>
+        <artifactId>log4j-api</artifactId>
+        <version>${log4j-api.version}</version>
+      </dependency>
+      
+      <dependency>
         <groupId>com.microsoft.rest.v2</groupId>
         <artifactId>client-runtime</artifactId>
         <version>${client-runtime.version.v2}</version>
-=======
-        <groupId>org.apache.logging.log4j</groupId>
-        <artifactId>log4j-api</artifactId>
-        <version>${log4j-api.version}</version>
->>>>>>> c511e009
-      </dependency>
-
+      </dependency>
+      
       <!-- Test dependencies -->
       <dependency>
         <groupId>com.microsoft.azure</groupId>
@@ -446,14 +446,12 @@
                 <packages>com.microsoft.azure.keyvault*</packages>
               </group>
               <group>
-<<<<<<< HEAD
+                <title>Azure Event Hubs</title>
+                <packages>com.microsoft.azure.eventhubs*</packages>
+              </group>
+              <group>
                 <title>Azure Storage Blob</title>
                 <packages>com.microsoft.azure.storage*</packages>
-=======
-                <title>Azure Event Hubs</title>
-                <packages>com.microsoft.azure.eventhubs*</packages>
->>>>>>> c511e009
-              </group>
             </groups>
           </configuration>
         </plugin>
