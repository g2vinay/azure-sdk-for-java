<<<<<<< HEAD
<?xml version="1.0" encoding="UTF-8"?>
<project xmlns="http://maven.apache.org/POM/4.0.0" xmlns:xsi="http://www.w3.org/2001/XMLSchema-instance" xsi:schemaLocation="http://maven.apache.org/POM/4.0.0 http://maven.apache.org/maven-v4_0_0.xsd">
=======
<!-- Copyright (c) Microsoft Corporation. All rights reserved.
     Licensed under the MIT License. -->
<project xmlns="http://maven.apache.org/POM/4.0.0" xmlns:xsi="http://www.w3.org/2001/XMLSchema-instance"
         xsi:schemaLocation="http://maven.apache.org/POM/4.0.0 http://maven.apache.org/maven-v4_0_0.xsd">
>>>>>>> a94c691e
  <modelVersion>4.0.0</modelVersion>
  <groupId>com.azure</groupId>
  <artifactId>azure-client-sdk-parent</artifactId>
  <packaging>pom</packaging>
  <version>1.0.0</version>

  <name>Microsoft Azure SDK for Java</name>
  <description>Parent POM for Microsoft Azure SDK for Java</description>
  <url>https://github.com/Azure/azure-sdk-for-java</url>
  <organization>
    <name>Microsoft Corporation</name>
    <url>http://microsoft.com</url>
  </organization>

  <parent>
    <groupId>com.microsoft.maven</groupId>
    <artifactId>java-8-parent</artifactId>
    <version>8.0.0</version>
  </parent>

  <licenses>
    <license>
      <name>The MIT License (MIT)</name>
      <url>http://opensource.org/licenses/MIT</url>
      <distribution>repo</distribution>
    </license>
  </licenses>

  <developers>
    <developer>
      <id>microsoft</id>
      <name>Microsoft Corporation</name>
    </developer>
  </developers>

  <!-- Repositories definitions -->
  <repositories>
    <repository>
      <id>ossrh</id>
      <name>Sonatype Snapshots</name>
      <url>https://oss.sonatype.org/content/repositories/snapshots/</url>
      <layout>default</layout>
      <snapshots>
        <enabled>true</enabled>
        <updatePolicy>daily</updatePolicy>
      </snapshots>
    </repository>
  </repositories>

  <pluginRepositories>
    <pluginRepository>
      <id>ossrh</id>
      <name>Sonatype Snapshots</name>
      <url>https://oss.sonatype.org/content/repositories/snapshots/</url>
      <layout>default</layout>
      <snapshots>
        <enabled>true</enabled>
        <updatePolicy>always</updatePolicy>
      </snapshots>
    </pluginRepository>
  </pluginRepositories>

  <distributionManagement>
    <snapshotRepository>
      <id>ossrh</id>
      <name>Sonatype Snapshots</name>
      <url>https://oss.sonatype.org/content/repositories/snapshots/</url>
      <uniqueVersion>true</uniqueVersion>
      <layout>default</layout>
    </snapshotRepository>
    <site>
      <id>azure-java-build-docs</id>
      <url>${site.url}/site/</url>
    </site>
  </distributionManagement>

  <issueManagement>
    <system>GitHub</system>
    <url>${issues.url}</url>
  </issueManagement>

  <scm>
    <url>https://github.com/Azure/azure-sdk-for-java</url>
    <connection>scm:git:https://github.com/Azure/azure-sdk-for-java.git</connection>
    <developerConnection></developerConnection>
    <tag>HEAD</tag>
  </scm>

  <properties>
    <project.build.sourceEncoding>UTF-8</project.build.sourceEncoding>
<<<<<<< HEAD
    <legal><![CDATA[[INFO] Any downloads listed may be third party software.  Microsoft grants you no rights for third party software.]]></legal>
=======
    <packageOutputDirectory>${project.build.directory}</packageOutputDirectory>

    <legal>
      <![CDATA[[INFO] Any downloads listed may be third party software.  Microsoft grants you no rights for third party software.]]></legal>
>>>>>>> a94c691e
    <testMode>playback</testMode>
    <playbackServerPort>11080</playbackServerPort>
    <alternativePlaybackServerPort>11081</alternativePlaybackServerPort>

    <site.url>https://azuresdkartifacts.blob.core.windows.net/azure-sdk-for-java</site.url>
    <issues.url>https://github.com/Azure/azure-sdk-for-java/issues</issues.url>

    <!-- Dependency Versions -->
    <jackson.version>2.9.6</jackson.version>
    <azure-client-runtime.version>1.6.4</azure-client-runtime.version>
    <client-runtime.version>1.6.1</client-runtime.version>
    <commons-codec.version>1.10</commons-codec.version>
    <spotbugs.version>3.1.11</spotbugs.version>
    <proton-j-version>0.31.0</proton-j-version>
    <qpid-proton-j-extensions-version>1.1.0</qpid-proton-j-extensions-version>
    <log4j-api.version>2.11.1</log4j-api.version>
<<<<<<< HEAD
    <groovy-eclipse-compiler.version>2.9.3-01</groovy-eclipse-compiler.version>
    <groovy-eclipse-batch.version>2.5.5-01</groovy-eclipse-batch.version>
    <netty-all.version>4.1.34.Final</netty-all.version>
    <netty-socketio.version>1.7.13</netty-socketio.version>
    <client-runtime.version.v2>2.0.2</client-runtime.version.v2>
=======
    <slf4j-api.version>1.7.5</slf4j-api.version>

    <azure-common.version>1.0.0-SNAPSHOT</azure-common.version>
    <azure-common-auth.version>1.0.0-SNAPSHOT</azure-common-auth.version>
    <azure-common-mgmt.version>1.0.0-SNAPSHOT</azure-common-mgmt.version>
    <reactor-netty.version>0.8.3.RELEASE</reactor-netty.version>
    <netty.version>4.1.33.Final</netty.version>
>>>>>>> a94c691e

    <!-- Test Dependency Versions -->
    <azure-common-test.version>1.0.0-SNAPSHOT</azure-common-test.version>
    <adal4j.version>1.6.1</adal4j.version>
    <bcprov-jdk15on.version>1.59</bcprov-jdk15on.version>
    <azure-mgmt-keyvault.version>1.11.1</azure-mgmt-keyvault.version>
    <azure-mgmt-resources.version>1.3.0</azure-mgmt-resources.version>
    <azure-mgmt-resources-test.version>1.3.1-SNAPSHOT</azure-mgmt-resources-test.version>
    <azure-mgmt-graph-rbac.version>1.3.0</azure-mgmt-graph-rbac.version>
    <azure-mgmt-storage.version>1.3.0</azure-mgmt-storage.version>
    <azure-storage.version>8.0.0</azure-storage.version>
    <azure-client-authentication.version>1.6.3</azure-client-authentication.version>
<<<<<<< HEAD
    <spock-core.version>1.1-groovy-2.4</spock-core.version>
    <cglib-nodep.version>3.2.7</cglib-nodep.version>
    <slf4j-test.version>1.2.0</slf4j-test.version>
=======
    <reactor-test.version>3.2.3.RELEASE</reactor-test.version>
    <wiremock-standalone.version>2.15.0</wiremock-standalone.version>
    <jetty-http.version>9.4.8.v20171121</jetty-http.version>
    <jetty-server.version>9.4.8.v20171121</jetty-server.version>
>>>>>>> a94c691e

    <!-- Maven Tool Versions -->
    <maven-build-tools.version>1.0.1-SNAPSHOT</maven-build-tools.version>
    <maven-javadoc.version>3.0.1</maven-javadoc.version>
    <maven-release-plugin.version>2.5.3</maven-release-plugin.version>
    <maven-compiler-plugin.version>3.8.0</maven-compiler-plugin.version>
    <jetty-maven-plugin.version>9.3.22.v20171030</jetty-maven-plugin.version>
    <properties-maven-plugin.version>1.0.0</properties-maven-plugin.version>
    <maven-resources-plugin.version>2.4.3</maven-resources-plugin.version>
    <maven-clean-plugin.version>3.0.0</maven-clean-plugin.version>
    <lifecycle-mapping.version>1.0.0</lifecycle-mapping.version>
    <maven-failsafe-plugin.version>2.18.1</maven-failsafe-plugin.version>
    <maven-shade-plugin.version>2.4.1</maven-shade-plugin.version>
    <build-helper-maven-plugin.version>3.0.0</build-helper-maven-plugin.version>
    <maven-jar-plugin.version>3.0.2</maven-jar-plugin.version>
    <maven-build-tools.version>1.0.0</maven-build-tools.version>
    <xml-maven-plugin.version>1.0</xml-maven-plugin.version>
    <maven-site-plugin.version>3.7.1</maven-site-plugin.version>
    <maven-project-info-reports-plugin.version>3.0.0</maven-project-info-reports-plugin.version>
    <commons-io.version>2.4</commons-io.version>
<<<<<<< HEAD

=======
    <checkstyle.version>8.18</checkstyle.version>
>>>>>>> a94c691e
  </properties>

  <dependencyManagement>
    <dependencies>

      <!-- Other Microsoft Azure Dependencies -->
      <dependency>
        <groupId>com.microsoft.azure</groupId>
        <artifactId>azure-client-runtime</artifactId>
        <version>${azure-client-runtime.version}</version>
      </dependency>

      <dependency>
        <groupId>com.microsoft.azure</groupId>
        <artifactId>adal4j</artifactId>
        <version>${adal4j.version}</version>
      </dependency>

      <dependency>
        <groupId>com.azure</groupId>
        <artifactId>azure-common</artifactId>
        <version>${azure-common.version}</version>
      </dependency>

      <dependency>
        <groupId>com.azure</groupId>
        <artifactId>azure-common-auth</artifactId>
        <version>${azure-common-auth.version}</version>
      </dependency>

      <!-- Other Microsoft Dependencies -->
      <dependency>
        <groupId>com.microsoft.rest</groupId>
        <artifactId>client-runtime</artifactId>
        <version>${client-runtime.version}</version>
      </dependency>

      <!-- Jackson Dependencies -->
      <dependency>
        <groupId>com.fasterxml.jackson.core</groupId>
        <artifactId>jackson-core</artifactId>
        <version>${jackson.version}</version>
      </dependency>

      <dependency>
        <groupId>com.fasterxml.jackson.core</groupId>
        <artifactId>jackson-annotations</artifactId>
        <version>${jackson.version}</version>
      </dependency>

      <dependency>
        <groupId>com.fasterxml.jackson.datatype</groupId>
        <artifactId>jackson-datatype-jsr310</artifactId>
        <version>${jackson.version}</version>
      </dependency>

      <dependency>
        <groupId>com.fasterxml.jackson.dataformat</groupId>
        <artifactId>jackson-dataformat-xml</artifactId>
        <version>${jackson.version}</version>
      </dependency>

      <!-- Proton J and Extension Dependencies -->
      <dependency>
        <groupId>org.apache.qpid</groupId>
        <artifactId>proton-j</artifactId>
        <version>${proton-j-version}</version>
      </dependency>

      <dependency>
        <groupId>com.microsoft.azure</groupId>
        <artifactId>qpid-proton-j-extensions</artifactId>
        <version>${qpid-proton-j-extensions-version}</version>
      </dependency>

      <!-- Other Dependencies -->

      <dependency>
        <groupId>commons-codec</groupId>
        <artifactId>commons-codec</artifactId>
        <version>${commons-codec.version}</version>
      </dependency>

      <dependency>
        <groupId>org.apache.logging.log4j</groupId>
        <artifactId>log4j-api</artifactId>
        <version>${log4j-api.version}</version>
      </dependency>
<<<<<<< HEAD
      
      <dependency>
        <groupId>com.microsoft.rest.v2</groupId>
        <artifactId>client-runtime</artifactId>
        <version>${client-runtime.version.v2}</version>
      </dependency>
      
=======

      <dependency>
        <groupId>org.slf4j</groupId>
        <artifactId>slf4j-api</artifactId>
        <version>${slf4j-api.version}</version>
      </dependency>

      <dependency>
        <groupId>io.projectreactor.netty</groupId>
        <artifactId>reactor-netty</artifactId>
        <version>${reactor-netty.version}</version>
      </dependency>

      <dependency>
        <groupId>io.netty</groupId>
        <artifactId>netty-buffer</artifactId>
        <version>${netty.version}</version>
      </dependency>

>>>>>>> a94c691e
      <!-- Test dependencies -->
      <dependency>
        <groupId>com.azure</groupId>
        <artifactId>azure-common-test</artifactId>
        <version>${azure-common-test.version}</version>
      </dependency>

      <dependency>
        <groupId>com.microsoft.azure</groupId>
        <artifactId>azure-mgmt-storage</artifactId>
        <version>${azure-mgmt-storage.version}</version>
        <scope>test</scope>
      </dependency>

      <dependency>
        <groupId>com.microsoft.azure</groupId>
        <artifactId>azure-mgmt-graph-rbac</artifactId>
        <version>${azure-mgmt-graph-rbac.version}</version>
        <scope>test</scope>
      </dependency>

      <dependency>
        <groupId>com.microsoft.azure</groupId>
        <artifactId>azure-mgmt-resources</artifactId>
        <version>${azure-mgmt-resources-test.version}</version>
        <type>test-jar</type>
        <scope>test</scope>
      </dependency>

      <dependency>
        <groupId>com.microsoft.azure</groupId>
        <artifactId>azure-client-authentication</artifactId>
        <version>${azure-client-authentication.version}</version>
        <scope>test</scope>
      </dependency>

      <dependency>
        <groupId>org.bouncycastle</groupId>
        <artifactId>bcprov-jdk15on</artifactId>
        <version>${bcprov-jdk15on.version}</version>
      </dependency>

      <dependency>
        <groupId>com.microsoft.azure</groupId>
        <artifactId>azure-mgmt-keyvault</artifactId>
        <version>${azure-mgmt-keyvault.version}</version>
        <scope>test</scope>
      </dependency>

      <dependency>
        <groupId>com.microsoft.azure</groupId>
        <artifactId>azure-mgmt-resources</artifactId>
        <version>${azure-mgmt-resources.version}</version>
        <scope>test</scope>
      </dependency>

      <dependency>
        <groupId>com.microsoft.azure</groupId>
        <artifactId>azure-storage</artifactId>
        <version>${azure-storage.version}</version>
      </dependency>

      <dependency>
        <groupId>commons-io</groupId>
        <artifactId>commons-io</artifactId>
        <version>${commons-io.version}</version>
        <scope>test</scope>
      </dependency>

      <dependency>
<<<<<<< HEAD
        <groupId>org.spockframework</groupId>
        <artifactId>spock-core</artifactId>
        <scope>test</scope>
        <version>${spock-core.version}</version>
      </dependency>

      <dependency>
        <groupId>cglib</groupId>
        <artifactId>cglib-nodep</artifactId>
        <version>${cglib-nodep.version}</version>
=======
        <groupId>org.slf4j</groupId>
        <artifactId>slf4j-simple</artifactId>
        <version>${slf4j.version}</version>
        <scope>test</scope>
      </dependency>

      <dependency>
        <groupId>io.projectreactor</groupId>
        <artifactId>reactor-test</artifactId>
        <version>${reactor-test.version}</version>
>>>>>>> a94c691e
        <scope>test</scope>
      </dependency>

      <dependency>
<<<<<<< HEAD
        <groupId>uk.org.lidalia</groupId>
        <artifactId>slf4j-test</artifactId>
        <version>${slf4j-test.version}</version>
        <scope>test</scope>
      </dependency>

=======
        <groupId>com.github.tomakehurst</groupId>
        <artifactId>wiremock-standalone</artifactId>
        <version>${wiremock-standalone.version}</version>
        <scope>test</scope>
      </dependency>

      <dependency>
        <groupId>org.eclipse.jetty</groupId>
        <artifactId>jetty-http</artifactId>
        <version>${jetty-http.version}</version>
        <scope>test</scope>
      </dependency>

      <dependency>
        <groupId>org.eclipse.jetty</groupId>
        <artifactId>jetty-server</artifactId>
        <version>${jetty-server.version}</version>
        <scope>test</scope>
      </dependency>
>>>>>>> a94c691e
    </dependencies>
  </dependencyManagement>

  <build>
    <plugins>
      <!-- This plugin scans checkstyle issues in the code -->
      <plugin>
        <groupId>org.apache.maven.plugins</groupId>
        <artifactId>maven-checkstyle-plugin</artifactId>
        <dependencies>
          <dependency>
            <groupId>com.azure</groupId>
            <artifactId>sdk-build-tools</artifactId>
            <version>${maven-build-tools.version}</version>
          </dependency>
          <dependency>
            <groupId>com.puppycrawl.tools</groupId>
            <artifactId>checkstyle</artifactId>
            <version>${checkstyle.version}</version>
          </dependency>
        </dependencies>
        <configuration>
          <configLocation>checkstyle/checkstyle.xml</configLocation>
          <suppressionsLocation>checkstyle/checkstyle-suppressions.xml</suppressionsLocation>
          <headerLocation>checkstyle/java.header</headerLocation>
          <propertyExpansion>samedir=</propertyExpansion>
          <encoding>UTF-8</encoding>
          <consoleOutput>true</consoleOutput>
          <includeTestSourceDirectory>false</includeTestSourceDirectory>
          <linkXRef>true</linkXRef>

          <!-- TODO soon - enable these failure modes -->
          <failsOnError>false</failsOnError>
          <failOnViolation>false</failOnViolation>
        </configuration>
        <executions>
          <execution>
            <phase>verify</phase>
            <goals>
              <goal>check</goal>
            </goals>
          </execution>
        </executions>
      </plugin>

      <!-- This plugin scans reports spotbugs in the code -->
      <plugin>
        <groupId>com.github.spotbugs</groupId>
        <artifactId>spotbugs-maven-plugin</artifactId>
        <version>${spotbugs.version}</version>
        <dependencies>
          <dependency>
            <groupId>com.azure</groupId>
            <artifactId>sdk-build-tools</artifactId>
            <version>${maven-build-tools.version}</version>
          </dependency>
        </dependencies>
        <configuration>
          <effort>Max</effort>
          <threshold>Low</threshold>
          <xmlOutput>true</xmlOutput>
          <spotbugsXmlOutputDirectory>${project.build.directory}/spotbugs</spotbugsXmlOutputDirectory>
          <excludeFilterFile>spotbugs/spotbugs-exclude.xml</excludeFilterFile>

          <!-- TODO soon - enable this failure mode -->
          <failOnError>false</failOnError>
        </configuration>
        <executions>
          <execution>
            <phase>verify</phase>
            <goals>
              <goal>check</goal>
            </goals>
          </execution>
        </executions>
      </plugin>

      <!-- This plugin exports spotbugs reports in html form -->
      <plugin>
        <groupId>org.codehaus.mojo</groupId>
        <artifactId>xml-maven-plugin</artifactId>
        <version>${xml-maven-plugin.version}</version>
        <executions>
          <execution>
            <phase>verify</phase>
            <goals>
              <goal>transform</goal>
            </goals>
          </execution>
        </executions>
        <configuration>
          <transformationSets>
            <transformationSet>
              <dir>${project.build.directory}/spotbugs</dir>
              <includes><include>spotbugsXml.xml</include></includes>
              <outputDir>${project.build.directory}/spotbugs</outputDir>
              <stylesheet>fancy-hist.xsl</stylesheet>
              <fileMappers>
                <fileMapper implementation="org.codehaus.plexus.components.io.filemappers.FileExtensionMapper">
                  <targetExtension>.html</targetExtension>
                </fileMapper>
              </fileMappers>
            </transformationSet>
          </transformationSets>
        </configuration>
        <dependencies>
          <dependency>
            <groupId>com.github.spotbugs</groupId>
            <artifactId>spotbugs</artifactId>
            <version>${spotbugs.version}</version>
          </dependency>
        </dependencies>
      </plugin>

      <!-- Configure the jar plugin -->
      <plugin>
        <groupId>org.apache.maven.plugins</groupId>
        <artifactId>maven-jar-plugin</artifactId>
        <configuration>
          <outputDirectory>${packageOutputDirectory}</outputDirectory>
        </configuration>
      </plugin>

      <!-- Configure the javadoc plugin -->
      <plugin>
        <groupId>org.apache.maven.plugins</groupId>
        <artifactId>maven-javadoc-plugin</artifactId>
        <executions>
          <execution>
            <id>attach-javadocs</id>
            <goals>
              <goal>jar</goal>
            </goals>
            <configuration>
              <jarOutputDirectory>${packageOutputDirectory}</jarOutputDirectory>
            </configuration>
          </execution>
        </executions>
      </plugin>

      <!-- Configure the source plugin -->
      <plugin>
        <groupId>org.apache.maven.plugins</groupId>
        <artifactId>maven-source-plugin</artifactId>
        <executions>
          <execution>
            <id>attach-sources</id>
            <goals>
              <goal>jar</goal>
            </goals>
            <configuration>
              <outputDirectory>${packageOutputDirectory}</outputDirectory>
            </configuration>
          </execution>
        </executions>
      </plugin>

      <!-- Copy the pom file to output -->
      <plugin>
        <artifactId>maven-antrun-plugin</artifactId>
        <version>1.8</version>
        <executions>
          <execution>
            <id>copy</id>
            <phase>package</phase>
            <configuration>
              <target>
                <copy file="${pomFile}" tofile="${packageOutputDirectory}/${project.build.finalName}.pom"/>
              </target>
            </configuration>
            <goals>
              <goal>run</goal>
            </goals>
          </execution>
        </executions>
      </plugin>

      <!-- Allows the sample sources to be built during test-compile phase. -->
      <plugin>
        <groupId>org.codehaus.mojo</groupId>
        <artifactId>build-helper-maven-plugin</artifactId>
      </plugin>
    </plugins>

    <pluginManagement>

      <plugins>

        <plugin>
          <groupId>org.apache.maven.plugins</groupId>
          <artifactId>maven-javadoc-plugin</artifactId>
          <configuration>
            <source>8</source>
            <doctitle>Azure SDK for Java Reference Documentation</doctitle>
            <windowtitle>Azure SDK for Java Reference Documentation</windowtitle>
            <failOnError>false</failOnError>
            <footer>Visit the &lt;a href="https://docs.microsoft.com/java/azure/"&gt;Azure for Java Developers&lt;/a&gt;site for more Java documentation, including quick starts, tutorials, and code samples.</footer>
            <linksource>false</linksource>
            <excludePackageNames>com.microsoft.azure.template:*.impl.*:*.implementation.*</excludePackageNames>
            <groups>
              <group>
                <title>Azure Batch</title>
                <packages>com.microsoft.azure.batch*</packages>
              </group>
              <group>
                <title>Azure Event Hubs</title>
                <packages>com.microsoft.azure.eventhubs*:com.microsoft.azure.eventprocessorhost</packages>
              </group>
              <group>
                <title>Azure Key Vault</title>
                <packages>com.microsoft.azure.keyvault*</packages>
              </group>
              <group>
                <title>Azure Common</title>
                <packages>com.azure.common:com.azure.common.annotations:com.azure.common.credentials:com.azure.common.exception:com.azure.common.http*</packages>
              </group>
              <group>
                <title>Azure Common - Management</title>
                <packages>com.azure.common.mgmt*</packages>
              </group>
              <group>
                <title>Azure Common - Authentication</title>
                <packages>com.azure.common.auth*</packages>
              </group>
              <group>
                <title>Azure Storage</title>
                <packages>com.microsoft.azure.storage*</packages>
               </group>
            </groups>
            <links>
              <link>https://docs.oracle.com/javase/8/docs/api/</link>
              <link>https://projectreactor.io/docs/core/release/api/</link>
              <link>https://netty.io/4.1/api/</link>
              <link>http://reactivex.io/RxJava/javadoc/</link>
            </links>
            <isOffline>false</isOffline>
          </configuration>
        </plugin>

        <plugin>
          <groupId>com.github.spotbugs</groupId>
          <artifactId>spotbugs-maven-plugin</artifactId>
          <version>${spotbugs.version}</version>
          <dependencies>
            <dependency>
              <groupId>com.azure</groupId>
              <artifactId>sdk-build-tools</artifactId>
              <version>${maven-build-tools.version}</version>
            </dependency>
          </dependencies>
          <configuration>
            <effort>Max</effort>
            <threshold>Low</threshold>
            <xmlOutput>true</xmlOutput>
            <spotbugsXmlOutputDirectory>${project.build.directory}/spotbugs</spotbugsXmlOutputDirectory>
            <excludeFilterFile>spotbugs/spotbugs-exclude.xml</excludeFilterFile>

            <!-- TODO soon - enable this failure mode -->
            <failOnError>false</failOnError>
          </configuration>
        </plugin>

        <!-- This plugin adds sample code as tests for easier editing in IDEs -->
        <plugin>
          <groupId>org.codehaus.mojo</groupId>
          <artifactId>build-helper-maven-plugin</artifactId>
          <version>${build-helper-maven-plugin.version}</version>
          <executions>
            <execution>
              <id>compile-samples-source</id>
              <phase>generate-test-sources</phase>
              <goals>
                <goal>add-test-source</goal>
              </goals>
              <configuration>
                <sources>
                  <source>src/samples/java</source>
                </sources>
              </configuration>
            </execution>
          </executions>
        </plugin>

        <!-- This plugin is used to copy resources of your project. -->
        <plugin>
          <groupId>org.apache.maven.plugins</groupId>
          <artifactId>maven-resources-plugin</artifactId>
          <version>${maven-resources-plugin.version}</version>
        </plugin>

        <!-- This plugin is used to run unit tests during the test phase of maven build lifecycle. -->
        <plugin>
          <groupId>org.apache.maven.plugins</groupId>
          <artifactId>maven-surefire-plugin</artifactId>
          <configuration>
            <includes>
              <include>**/Test*.java</include>
              <include>**/*Test.java</include>
              <include>**/*Tests.java</include>
              <include>**/*TestCase.java</include>
            </includes>
            <environmentVariables>
              <test.mode>${testMode}</test.mode>
              <KEYVAULT_VAULTURI>https://azure-keyvault-3.vault.azure.net</KEYVAULT_VAULTURI>
              <KEYVAULT_VAULTURI_ALT>https://azure-keyvault-2.vault.azure.net</KEYVAULT_VAULTURI_ALT>
            </environmentVariables>
          </configuration>
        </plugin>

        <!-- This plugin is used to prepare and perform a release for the project with Maven.
              It has no influence on Maven build itself. -->
        <plugin>
          <groupId>org.apache.maven.plugins</groupId>
          <artifactId>maven-release-plugin</artifactId>
          <version>${maven-release-plugin.version}</version>
        </plugin>

        <!-- This plugin used to remove files generated at build-time. -->
        <plugin>
          <groupId>org.apache.maven.plugins</groupId>
          <artifactId>maven-clean-plugin</artifactId>
          <version>${maven-clean-plugin.version}</version>
          <configuration>
            <excludeDefaultDirectories>true</excludeDefaultDirectories>
            <filesets>
              <fileset>
                <directory>target</directory>
                <followSymlinks>false</followSymlinks>
                <includes>
                  <include>**</include>
                </includes>
                <excludes>
                  <exclude>test-classes/session-records/</exclude>
                </excludes>
              </fileset>
            </filesets>
          </configuration>
        </plugin>

        <!--This plugin's configuration is used to store Eclipse m2e settings only.
            It has no influence on the Maven build itself.-->
        <plugin>
          <groupId>org.eclipse.m2e</groupId>
          <artifactId>lifecycle-mapping</artifactId>
          <version>${lifecycle-mapping.version}</version>
          <configuration>
            <lifecycleMappingMetadata>
              <pluginExecutions>
                <pluginExecution>
                  <pluginExecutionFilter>
                    <groupId>com.googlecode.addjars-maven-plugin</groupId>
                    <artifactId>addjars-maven-plugin</artifactId>
                    <versionRange>[1.0.5,)</versionRange>
                    <goals>
                      <goal>add-jars</goal>
                    </goals>
                  </pluginExecutionFilter>
                  <action>
                    <ignore/>
                  </action>
                </pluginExecution>
              </pluginExecutions>
            </lifecycleMappingMetadata>
          </configuration>
        </plugin>

        <!-- This plugin is used to run integration tests. -->
        <plugin>
          <groupId>org.apache.maven.plugins</groupId>
          <artifactId>maven-failsafe-plugin</artifactId>
          <version>${maven-failsafe-plugin.version}</version>
          <executions>
            <execution>
              <goals>
                <goal>integration-test</goal>
                <goal>verify</goal>
              </goals>
            </execution>
          </executions>
        </plugin>

        <!-- This plugin is used for rapid playback testing. -->
        <plugin>
          <groupId>org.eclipse.jetty</groupId>
          <artifactId>jetty-maven-plugin</artifactId>
          <version>${jetty-maven-plugin.version}</version>
          <configuration>
            <scanIntervalSeconds>0</scanIntervalSeconds>
            <stopPort>11079</stopPort>
            <stopKey>STOP</stopKey>
            <waitForChild>false</waitForChild>
            <jettyXml>./jetty.xml</jettyXml>
          </configuration>
        </plugin>

        <!-- This plugin provides the capability to build jars. -->
        <plugin>
          <groupId>org.apache.maven.plugins</groupId>
          <artifactId>maven-jar-plugin</artifactId>
          <version>${maven-jar-plugin.version}</version>
        </plugin>

        <!-- This plugin is used to generate project's site and reports -->
        <plugin>
          <groupId>org.apache.maven.plugins</groupId>
          <artifactId>maven-site-plugin</artifactId>
          <version>${maven-site-plugin.version}</version>
          <configuration>
            <relativizeDecorationLinks>false</relativizeDecorationLinks>
          </configuration>
        </plugin>

        <!-- This plugin is used to generate reports information about the project. -->
        <plugin>
          <groupId>org.apache.maven.plugins</groupId>
          <artifactId>maven-project-info-reports-plugin</artifactId>
          <version>${maven-project-info-reports-plugin.version}</version>
        </plugin>

      </plugins>

    </pluginManagement>

  </build>

  <reporting>
    <plugins>
      <plugin>
        <groupId>org.apache.maven.plugins</groupId>
        <artifactId>maven-jxr-plugin</artifactId>
        <version>3.0.0</version>
        <reportSets>
          <reportSet>
            <id>aggregate</id>
            <inherited>false</inherited>
            <reports>
              <report>aggregate</report>
            </reports>
          </reportSet>
        </reportSets>
      </plugin>
      <plugin>
        <groupId>org.apache.maven.plugins</groupId>
        <artifactId>maven-checkstyle-plugin</artifactId>
        <version>3.0.0</version>
        <configuration>
          <configLocation>checkstyle/checkstyle.xml</configLocation>
          <suppressionsLocation>checkstyle/checkstyle-suppressions.xml</suppressionsLocation>
          <headerLocation>checkstyle/java.header</headerLocation>
          <propertyExpansion>samedir=</propertyExpansion>
          <encoding>UTF-8</encoding>
          <consoleOutput>true</consoleOutput>
          <includeTestSourceDirectory>false</includeTestSourceDirectory>
          <linkXRef>true</linkXRef>

          <!-- TODO soon - enable these failure modes -->
          <failsOnError>false</failsOnError>
          <failOnViolation>false</failOnViolation>
        </configuration>
        <reportSets>
          <reportSet>
            <id>non-aggregate</id>
            <reports>
              <report>checkstyle</report>
            </reports>
          </reportSet>
          <reportSet>
            <id>aggregate</id>
            <inherited>false</inherited>
            <reports>
              <report>checkstyle-aggregate</report>
            </reports>
          </reportSet>
        </reportSets>
      </plugin>
      <plugin>
        <groupId>com.github.spotbugs</groupId>
        <artifactId>spotbugs-maven-plugin</artifactId>
        <version>${spotbugs.version}</version>
        <reportSets>
          <reportSet>
            <id>non-aggregate</id>
            <reports>
              <report>spotbugs</report>
            </reports>
          </reportSet>
          <reportSet>
            <id>aggregate</id>
            <inherited>false</inherited>
            <reports>
              <report>spotbugs</report>
            </reports>
          </reportSet>
        </reportSets>
      </plugin>
      <plugin>
        <groupId>org.apache.maven.plugins</groupId>
        <artifactId>maven-javadoc-plugin</artifactId>
        <version>${maven-javadoc.version}</version>
        <reportSets>
          <reportSet>
            <id>non-aggregate</id>
            <reports>
              <report>javadoc</report>
            </reports>
          </reportSet>
          <reportSet>
            <id>aggregate</id>
            <inherited>false</inherited>
            <reports>
              <report>aggregate</report>
            </reports>
          </reportSet>
        </reportSets>
      </plugin>
      <plugin>
        <groupId>org.apache.maven.plugins</groupId>
        <artifactId>maven-project-info-reports-plugin</artifactId>
        <version>3.0.0</version>
        <reportSets>
          <reportSet>
            <reports>
              <report>index</report>
              <report>summary</report>
              <report>dependency-info</report>
              <report>dependency-management</report>
              <report>dependency-convergence</report>
              <report>ci-management</report>
              <report>dependencies</report>
              <report>issue-management</report>
              <report>licenses</report>
              <report>scm</report>
              <report>plugins</report>
              <report>plugin-management</report>
              <report>team</report>
            </reports>
          </reportSet>
        </reportSets>
      </plugin>
    </plugins>
  </reporting>

  <profiles>

    <!--
     By default we build against our baseline, Java 8, but we also want to ensure compatibility
     against the latest Java LTS release, currently Java 11. We therefore have two profiles:
       * The default 'java8', which will perform a build using Java 8 as its target.
       * The non-default 'java-lts' profile, which will build against the current LTS release.
   -->
    <profile>
      <id>java8</id>
      <activation>
        <activeByDefault>true</activeByDefault>
        <property>
          <name>!java-lts</name>
        </property>
      </activation>
      <build>
        <plugins>
          <plugin>
            <groupId>org.apache.maven.plugins</groupId>
            <artifactId>maven-compiler-plugin</artifactId>
            <version>${maven-compiler-plugin.version}</version>
            <configuration>
              <source>1.8</source>
              <target>1.8</target>
              <showWarnings>true</showWarnings>
              <showDeprecation>true</showDeprecation>
              <compilerArgument>-Xlint:all</compilerArgument>
            </configuration>
          </plugin>
        </plugins>
      </build>
    </profile>

    <profile>
      <id>java-lts</id>
      <activation>
        <property>
          <name>java-lts</name>
        </property>
      </activation>
      <build>
        <plugins>
          <plugin>
            <groupId>org.apache.maven.plugins</groupId>
            <artifactId>maven-compiler-plugin</artifactId>
            <version>${maven-compiler-plugin.version}</version>
            <configuration>
              <source>11</source>
              <target>11</target>
              <showWarnings>true</showWarnings>
              <showDeprecation>true</showDeprecation>
              <compilerArgument>-Xlint:all</compilerArgument>
            </configuration>
          </plugin>
        </plugins>
      </build>
    </profile>

    <!-- Customise the javadoc plugin to not include module directories in links. We don't
         currently use modules, so search results were being directed to an 'undefined'
         directory (for an 'undefined' module). This no-module-directories flag fixes
         this, but it is only required for JDK 9+ -->
    <profile>
      <id>javadoc-no-modules-fix</id>
      <activation>
        <jdk>[9,)</jdk>
      </activation>
      <build>
        <plugins>
          <plugin>
            <groupId>org.apache.maven.plugins</groupId>
            <artifactId>maven-javadoc-plugin</artifactId>
            <configuration>
              <additionalJOption>--no-module-directories</additionalJOption>
            </configuration>
          </plugin>
        </plugins>
      </build>
    </profile>

    <profile>
      <id>non-shipping-modules</id>
      <activation>
        <property>
          <name>include-non-shipping-modules</name>
        </property>
      </activation>
      <modules>
        <module>./eng/spotbugs-aggregate-report</module>
        <module>./eng/code-quality-reports</module>
      </modules>
    </profile>

    <profile>
      <id>template-module</id>
      <activation>
        <property>
          <name>include-template</name>
        </property>
      </activation>
      <modules>
        <module>./sdk/template/azure-sdk-template</module>
      </modules>
    </profile>
  </profiles>

  <modules>
    <module>./applicationconfig/client</module>
    <module>./batch/data-plane</module>
    <module>./common</module>
    <module>./eventhubs/data-plane</module>
    <module>./keyvault/data-plane</module>
    <module>./storage/data-plane</module>
  </modules>
</project><|MERGE_RESOLUTION|>--- conflicted
+++ resolved
@@ -1,12 +1,7 @@
-<<<<<<< HEAD
-<?xml version="1.0" encoding="UTF-8"?>
-<project xmlns="http://maven.apache.org/POM/4.0.0" xmlns:xsi="http://www.w3.org/2001/XMLSchema-instance" xsi:schemaLocation="http://maven.apache.org/POM/4.0.0 http://maven.apache.org/maven-v4_0_0.xsd">
-=======
 <!-- Copyright (c) Microsoft Corporation. All rights reserved.
      Licensed under the MIT License. -->
 <project xmlns="http://maven.apache.org/POM/4.0.0" xmlns:xsi="http://www.w3.org/2001/XMLSchema-instance"
          xsi:schemaLocation="http://maven.apache.org/POM/4.0.0 http://maven.apache.org/maven-v4_0_0.xsd">
->>>>>>> a94c691e
   <modelVersion>4.0.0</modelVersion>
   <groupId>com.azure</groupId>
   <artifactId>azure-client-sdk-parent</artifactId>
@@ -97,14 +92,9 @@
 
   <properties>
     <project.build.sourceEncoding>UTF-8</project.build.sourceEncoding>
-<<<<<<< HEAD
-    <legal><![CDATA[[INFO] Any downloads listed may be third party software.  Microsoft grants you no rights for third party software.]]></legal>
-=======
     <packageOutputDirectory>${project.build.directory}</packageOutputDirectory>
-
     <legal>
       <![CDATA[[INFO] Any downloads listed may be third party software.  Microsoft grants you no rights for third party software.]]></legal>
->>>>>>> a94c691e
     <testMode>playback</testMode>
     <playbackServerPort>11080</playbackServerPort>
     <alternativePlaybackServerPort>11081</alternativePlaybackServerPort>
@@ -121,21 +111,17 @@
     <proton-j-version>0.31.0</proton-j-version>
     <qpid-proton-j-extensions-version>1.1.0</qpid-proton-j-extensions-version>
     <log4j-api.version>2.11.1</log4j-api.version>
-<<<<<<< HEAD
     <groovy-eclipse-compiler.version>2.9.3-01</groovy-eclipse-compiler.version>
     <groovy-eclipse-batch.version>2.5.5-01</groovy-eclipse-batch.version>
     <netty-all.version>4.1.34.Final</netty-all.version>
     <netty-socketio.version>1.7.13</netty-socketio.version>
     <client-runtime.version.v2>2.0.2</client-runtime.version.v2>
-=======
     <slf4j-api.version>1.7.5</slf4j-api.version>
-
     <azure-common.version>1.0.0-SNAPSHOT</azure-common.version>
     <azure-common-auth.version>1.0.0-SNAPSHOT</azure-common-auth.version>
     <azure-common-mgmt.version>1.0.0-SNAPSHOT</azure-common-mgmt.version>
     <reactor-netty.version>0.8.3.RELEASE</reactor-netty.version>
     <netty.version>4.1.33.Final</netty.version>
->>>>>>> a94c691e
 
     <!-- Test Dependency Versions -->
     <azure-common-test.version>1.0.0-SNAPSHOT</azure-common-test.version>
@@ -148,16 +134,13 @@
     <azure-mgmt-storage.version>1.3.0</azure-mgmt-storage.version>
     <azure-storage.version>8.0.0</azure-storage.version>
     <azure-client-authentication.version>1.6.3</azure-client-authentication.version>
-<<<<<<< HEAD
     <spock-core.version>1.1-groovy-2.4</spock-core.version>
     <cglib-nodep.version>3.2.7</cglib-nodep.version>
     <slf4j-test.version>1.2.0</slf4j-test.version>
-=======
     <reactor-test.version>3.2.3.RELEASE</reactor-test.version>
     <wiremock-standalone.version>2.15.0</wiremock-standalone.version>
     <jetty-http.version>9.4.8.v20171121</jetty-http.version>
     <jetty-server.version>9.4.8.v20171121</jetty-server.version>
->>>>>>> a94c691e
 
     <!-- Maven Tool Versions -->
     <maven-build-tools.version>1.0.1-SNAPSHOT</maven-build-tools.version>
@@ -178,11 +161,7 @@
     <maven-site-plugin.version>3.7.1</maven-site-plugin.version>
     <maven-project-info-reports-plugin.version>3.0.0</maven-project-info-reports-plugin.version>
     <commons-io.version>2.4</commons-io.version>
-<<<<<<< HEAD
-
-=======
     <checkstyle.version>8.18</checkstyle.version>
->>>>>>> a94c691e
   </properties>
 
   <dependencyManagement>
@@ -271,7 +250,6 @@
         <artifactId>log4j-api</artifactId>
         <version>${log4j-api.version}</version>
       </dependency>
-<<<<<<< HEAD
       
       <dependency>
         <groupId>com.microsoft.rest.v2</groupId>
@@ -279,8 +257,6 @@
         <version>${client-runtime.version.v2}</version>
       </dependency>
       
-=======
-
       <dependency>
         <groupId>org.slf4j</groupId>
         <artifactId>slf4j-api</artifactId>
@@ -299,7 +275,6 @@
         <version>${netty.version}</version>
       </dependency>
 
->>>>>>> a94c691e
       <!-- Test dependencies -->
       <dependency>
         <groupId>com.azure</groupId>
@@ -370,18 +345,20 @@
       </dependency>
 
       <dependency>
-<<<<<<< HEAD
         <groupId>org.spockframework</groupId>
         <artifactId>spock-core</artifactId>
         <scope>test</scope>
         <version>${spock-core.version}</version>
       </dependency>
 
-      <dependency>
+     <dependency>
         <groupId>cglib</groupId>
         <artifactId>cglib-nodep</artifactId>
         <version>${cglib-nodep.version}</version>
-=======
+        <scope>test</scope>
+      </dependency>
+      
+      <dependency>
         <groupId>org.slf4j</groupId>
         <artifactId>slf4j-simple</artifactId>
         <version>${slf4j.version}</version>
@@ -392,19 +369,17 @@
         <groupId>io.projectreactor</groupId>
         <artifactId>reactor-test</artifactId>
         <version>${reactor-test.version}</version>
->>>>>>> a94c691e
-        <scope>test</scope>
-      </dependency>
-
-      <dependency>
-<<<<<<< HEAD
+        <scope>test</scope>
+      </dependency>
+
+      <dependency>
         <groupId>uk.org.lidalia</groupId>
         <artifactId>slf4j-test</artifactId>
         <version>${slf4j-test.version}</version>
         <scope>test</scope>
       </dependency>
 
-=======
+      <dependency>
         <groupId>com.github.tomakehurst</groupId>
         <artifactId>wiremock-standalone</artifactId>
         <version>${wiremock-standalone.version}</version>
@@ -424,7 +399,6 @@
         <version>${jetty-server.version}</version>
         <scope>test</scope>
       </dependency>
->>>>>>> a94c691e
     </dependencies>
   </dependencyManagement>
 
