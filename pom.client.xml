--- conflicted
+++ resolved
@@ -755,26 +755,11 @@
             <artifactId>maven-compiler-plugin</artifactId>
             <version>${maven-compiler-plugin.version}</version>
             <configuration>
-<<<<<<< HEAD
-               <configLocation>checkstyle/checkstyle.xml</configLocation>
-               <suppressionsLocation>checkstyle/checkstyle-suppressions.xml</suppressionsLocation>
-               <headerLocation>checkstyle/java.header</headerLocation>
-               <propertyExpansion>samedir=</propertyExpansion>
-               <encoding>UTF-8</encoding>
-               <consoleOutput>true</consoleOutput>
-               <includeTestSourceDirectory>true</includeTestSourceDirectory>
-               <linkXRef>true</linkXRef>
-
-               <!-- TODO soon - enable these failure modes -->
-               <failsOnError>false</failsOnError>
-               <failOnViolation>false</failOnViolation>
-=======
               <source>11</source>
               <target>11</target>
               <showWarnings>true</showWarnings>
               <showDeprecation>true</showDeprecation>
               <compilerArgument>-Xlint:all</compilerArgument>
->>>>>>> b0558baa
             </configuration>
           </plugin>
         </plugins>
