--- conflicted
+++ resolved
@@ -26,13 +26,12 @@
 
     private final long minDurationToLogSlowRequestsInMs;
 
-<<<<<<< HEAD
     private final boolean disableDefaultLogging;
-=======
+
     public LoggingOptions() {
         this(defaultMinDurationToLogSlowRequests);
     }
->>>>>>> 8022a66d
+
 
     /**
      * Creates a new {@link LoggingOptions} object.
