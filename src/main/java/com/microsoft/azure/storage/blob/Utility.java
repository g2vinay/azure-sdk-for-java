--- conflicted
+++ resolved
@@ -15,11 +15,7 @@
 package com.microsoft.azure.storage.blob;
 
 import com.microsoft.azure.storage.blob.models.StorageErrorException;
-<<<<<<< HEAD
-import com.microsoft.rest.v2.RestResponse;
-=======
 import com.microsoft.azure.storage.blob.models.UserDelegationKey;
->>>>>>> df4e9954
 import io.reactivex.Single;
 
 import javax.crypto.Mac;
@@ -273,7 +269,6 @@
         });
     }
 
-<<<<<<< HEAD
     /*
     The service is inconsistent in whether or not the etag header value has quotes. This method will check if the
     response returns an etag value, and if it does, remove any quotes that may be present to give the user a more
@@ -284,16 +279,16 @@
             try {
                 Object headers = response.getClass().getMethod("headers").invoke(response);
                 Method etagGetterMethod = headers.getClass().getMethod("eTag");
-                String etag = (String)etagGetterMethod.invoke(headers);
+                String etag = (String) etagGetterMethod.invoke(headers);
                 etag = etag.replace("\"", ""); // Etag headers without the quotes will be unaffected.
                 headers.getClass().getMethod("withETag", String.class).invoke(headers, etag);
-            }
-            catch (NoSuchMethodException e) {
+            } catch (NoSuchMethodException e) {
                 // Response did not return an eTag value. No change necessary.
             }
             return response;
         });
-=======
+    }
+
     /**
      * Computes a signature for the specified string using the HMAC-SHA256 algorithm.
      *
@@ -317,6 +312,5 @@
         } catch (final NoSuchAlgorithmException e) {
             throw new Error(e);
         }
->>>>>>> df4e9954
     }
 }