// Copyright (c) Microsoft Corporation. All rights reserved.
// Licensed under the MIT License.

package com.azure.messaging.servicebus.implementation;

import com.azure.core.amqp.AmqpRetryOptions;
import com.azure.core.amqp.AmqpRetryPolicy;
import com.azure.core.amqp.AmqpSession;
import com.azure.core.amqp.implementation.AmqpSendLink;
import com.azure.core.amqp.implementation.AzureTokenManagerProvider;
import com.azure.core.amqp.implementation.CbsAuthorizationType;
import com.azure.core.amqp.implementation.ConnectionOptions;
import com.azure.core.amqp.implementation.MessageSerializer;
import com.azure.core.amqp.implementation.ReactorConnection;
import com.azure.core.amqp.implementation.ReactorHandlerProvider;
import com.azure.core.amqp.implementation.ReactorProvider;
import com.azure.core.amqp.implementation.RetryUtil;
import com.azure.core.amqp.implementation.TokenManager;
import com.azure.core.amqp.implementation.TokenManagerProvider;
import com.azure.core.amqp.implementation.handler.SessionHandler;
import com.azure.core.util.logging.ClientLogger;
import com.azure.messaging.servicebus.models.ServiceBusReceiveMode;
import org.apache.qpid.proton.amqp.transport.ReceiverSettleMode;
import org.apache.qpid.proton.amqp.transport.SenderSettleMode;
import org.apache.qpid.proton.engine.BaseHandler;
import org.apache.qpid.proton.engine.Session;
import reactor.core.publisher.Mono;
import reactor.core.scheduler.Scheduler;

import java.util.concurrent.ConcurrentHashMap;

/**
 * A proton-j AMQP connection to an Azure Service Bus instance.
 */
public class ServiceBusReactorAmqpConnection extends ReactorConnection implements ServiceBusAmqpConnection {

    private static final String MANAGEMENT_SESSION_NAME = "mgmt-session";
    private static final String MANAGEMENT_LINK_NAME = "mgmt";
    private static final String MANAGEMENT_ADDRESS = "$management";
    private static final String CROSS_ENTITY_TRANSACTIONS_LINK_NAME = "crossentity-coordinator";

    private final ClientLogger logger = new ClientLogger(ServiceBusReactorAmqpConnection.class);
    private final ConcurrentHashMap<String, ServiceBusManagementNode> managementNodes = new ConcurrentHashMap<>();
    private final String connectionId;
    private final ReactorProvider reactorProvider;
    private final ReactorHandlerProvider handlerProvider;
    private final TokenManagerProvider tokenManagerProvider;
    private final AmqpRetryOptions retryOptions;
    private final MessageSerializer messageSerializer;
    private final Scheduler scheduler;
    private final String fullyQualifiedNamespace;
    private final CbsAuthorizationType authorizationType;
    private final boolean distributedTransactionsSupport;

    /**
     * Creates a new AMQP connection that uses proton-j.
     *
     * @param connectionId Identifier for the connection.
     * @param connectionOptions A set of options used to create the AMQP connection.
     * @param reactorProvider Provides proton-j reactor instances.
     * @param handlerProvider Provides {@link BaseHandler} to listen to proton-j reactor events.
     * @param tokenManagerProvider Provides a token manager for authorizing with CBS node.
     * @param messageSerializer Serializes and deserializes proton-j messages.
     * @param distributedTransactionsSupport indicate if distributed transaction across different entities is required
     *        for this connection.
     */
    public ServiceBusReactorAmqpConnection(String connectionId, ConnectionOptions connectionOptions,
        ReactorProvider reactorProvider, ReactorHandlerProvider handlerProvider,
        TokenManagerProvider tokenManagerProvider, MessageSerializer messageSerializer,
        boolean distributedTransactionsSupport) {
        super(connectionId, connectionOptions, reactorProvider, handlerProvider, tokenManagerProvider,
            messageSerializer, SenderSettleMode.SETTLED, ReceiverSettleMode.FIRST);

        this.connectionId = connectionId;
        this.reactorProvider = reactorProvider;
        this.handlerProvider = handlerProvider;
        this.tokenManagerProvider = tokenManagerProvider;
        this.authorizationType = connectionOptions.getAuthorizationType();
        this.retryOptions = connectionOptions.getRetry();
        this.messageSerializer = messageSerializer;
        this.scheduler = connectionOptions.getScheduler();
        this.fullyQualifiedNamespace = connectionOptions.getFullyQualifiedNamespace();
        this.distributedTransactionsSupport = distributedTransactionsSupport;
    }

    @Override
    public Mono<ServiceBusManagementNode> getManagementNode(String entityPath, MessagingEntityType entityType) {
        if (isDisposed()) {
            return Mono.error(logger.logExceptionAsError(new IllegalStateException(String.format(
                "connectionId[%s]: Connection is disposed. Cannot get management instance for '%s'",
                connectionId, entityPath))));
        }

        final String entityTypePath = String.join("-", entityType.toString(), entityPath);

        final ServiceBusManagementNode existing = managementNodes.get(entityTypePath);
        if (existing != null) {
            return Mono.just(existing);
        }

        return getReactorConnection().then(
            Mono.defer(() -> {
                final TokenManager tokenManager = new AzureTokenManagerProvider(authorizationType,
                    fullyQualifiedNamespace, ServiceBusConstants.AZURE_ACTIVE_DIRECTORY_SCOPE)
                    .getTokenManager(getClaimsBasedSecurityNode(), entityPath);

                return tokenManager.authorize().thenReturn(managementNodes.compute(entityTypePath, (key, current) -> {
                    if (current != null) {
                        logger.info("A management node exists already, returning it.");

                        // Close the token manager we had created during this because it is unneeded now.
                        tokenManager.close();
                        return current;
                    }

                    final String sessionName = entityPath + "-" + MANAGEMENT_SESSION_NAME;
                    final String linkName = entityPath + "-" + MANAGEMENT_LINK_NAME;
                    final String address = entityPath + "/" + MANAGEMENT_ADDRESS;

                    logger.info("Creating management node. entityPath: [{}]. address: [{}]. linkName: [{}]",
                        entityPath, address, linkName);

                    return new ManagementChannel(createRequestResponseChannel(sessionName, linkName, address),
                        fullyQualifiedNamespace, entityPath, tokenManager, messageSerializer,
                        retryOptions.getTryTimeout());
                }));
            }));
    }

    /**
     * Creates or gets a send link. The same link is returned if there is an existing send link with the same {@code
     * linkName}. Otherwise, a new link is created and returned.
     *
     * @param linkName The name of the link.
     * @param entityPath The remote address to connect to for the message broker.
     * @param retryOptions Options to use when creating the link.
     * @param transferEntityPath Path if the message should be transferred this destination by message broker.
     *
     * @return A new or existing send link that is connected to the given {@code entityPath}.
     */
    @Override
    public Mono<AmqpSendLink> createSendLink(String linkName, String entityPath, AmqpRetryOptions retryOptions,
         String transferEntityPath) {

        return createSession(linkName).cast(ServiceBusSession.class).flatMap(session -> {
            logger.verbose("Get or create sender link : '{}'", linkName);
            final AmqpRetryPolicy retryPolicy = RetryUtil.getRetryPolicy(retryOptions);

            return session.createProducer(linkName + entityPath, entityPath, retryOptions.getTryTimeout(),
                retryPolicy, transferEntityPath).cast(AmqpSendLink.class);
        });
    }

    /**
     * Creates or gets an existing receive link. The same link is returned if there is an existing receive link with the
     * same {@code linkName}. Otherwise, a new link is created and returned.
     *
     * @param linkName The name of the link.
     * @param entityPath The remote address to connect to for the message broker.
     * @param receiveMode Consumer options to use when creating the link.
     * @param transferEntityPath Path if the events should be transferred to another link after being received
     *     from this link.
     * @param entityType {@link MessagingEntityType} to use when creating the link.
     *
     * @return A new or existing receive link that is connected to the given {@code entityPath}.
     */
    @Override
    public Mono<ServiceBusReceiveLink> createReceiveLink(String linkName, String entityPath,
        ServiceBusReceiveMode receiveMode, String transferEntityPath, MessagingEntityType entityType) {
        return createSession(entityPath).cast(ServiceBusSession.class)
            .flatMap(session -> {
                logger.verbose("Get or create consumer for path: '{}'", entityPath);
                final AmqpRetryPolicy retryPolicy = RetryUtil.getRetryPolicy(retryOptions);

                return session.createConsumer(linkName, entityPath, entityType, retryOptions.getTryTimeout(),
                    retryPolicy, receiveMode);
            });
    }

    @Override
    public Mono<AmqpSession> createSession(String sessionName) {
        return super.createSession(distributedTransactionsSupport ? CROSS_ENTITY_TRANSACTIONS_LINK_NAME : sessionName);
    }

    /**
     * Creates or gets an existing receive link. The same link is returned if there is an existing receive link with the
     * same {@code linkName}. Otherwise, a new link is created and returned.
     *
     * @param linkName The name of the link.
     * @param entityPath The remote address to connect to for the message broker.
     * @param receiveMode Consumer options to use when creating the link.
     * @param transferEntityPath to use when creating the link.
     * @param entityType {@link MessagingEntityType} to use when creating the link.
     * @param sessionId to use when creating the link.
     *
     * @return A new or existing receive link that is connected to the given {@code entityPath}.
     */
    @Override
    public Mono<ServiceBusReceiveLink> createReceiveLink(String linkName, String entityPath,
        ServiceBusReceiveMode receiveMode, String transferEntityPath, MessagingEntityType entityType,
        String sessionId) {
        return createSession(entityPath).cast(ServiceBusSession.class)
            .flatMap(session -> {
                logger.verbose("Get or create consumer for path: '{}'", entityPath);
                final AmqpRetryPolicy retryPolicy = RetryUtil.getRetryPolicy(retryOptions);

                return session.createConsumer(linkName, entityPath, entityType, retryOptions.getTryTimeout(),
                    retryPolicy, receiveMode, sessionId);
            });
    }

    @Override
    protected AmqpSession createSession(String sessionName, Session session, SessionHandler handler) {
<<<<<<< HEAD
        return new ServiceBusReactorSession(session, handler, sessionName, reactorProvider, handlerProvider,
            getClaimsBasedSecurityNode(), tokenManagerProvider, messageSerializer, retryOptions,
            new ServiceBusCreateSessionOptions(distributedTransactionsSupport));
=======
        return new ServiceBusReactorSession(this, session, handler, sessionName, reactorProvider, handlerProvider,
            getClaimsBasedSecurityNode(), tokenManagerProvider, messageSerializer, retryOptions);
>>>>>>> b61e2b34
    }
}<|MERGE_RESOLUTION|>--- conflicted
+++ resolved
@@ -211,13 +211,8 @@
 
     @Override
     protected AmqpSession createSession(String sessionName, Session session, SessionHandler handler) {
-<<<<<<< HEAD
-        return new ServiceBusReactorSession(session, handler, sessionName, reactorProvider, handlerProvider,
-            getClaimsBasedSecurityNode(), tokenManagerProvider, messageSerializer, retryOptions,
+        return new ServiceBusReactorSession(this, session, handler, sessionName, reactorProvider,
+            handlerProvider, getClaimsBasedSecurityNode(), tokenManagerProvider, messageSerializer, retryOptions,
             new ServiceBusCreateSessionOptions(distributedTransactionsSupport));
-=======
-        return new ServiceBusReactorSession(this, session, handler, sessionName, reactorProvider, handlerProvider,
-            getClaimsBasedSecurityNode(), tokenManagerProvider, messageSerializer, retryOptions);
->>>>>>> b61e2b34
     }
 }