--- conflicted
+++ resolved
@@ -42,11 +42,7 @@
     <dependency>
       <groupId>com.azure</groupId>
       <artifactId>azure-core-amqp</artifactId>
-<<<<<<< HEAD
-      <version>2.7.0</version> <!-- {x-version-update;unreleased_com.azure:azure-core-amqp;dependency} -->
-=======
       <version>2.7.1</version> <!-- {x-version-update;com.azure:azure-core-amqp;dependency} -->
->>>>>>> dd0c5962
     </dependency>
 
     <!-- Test dependencies -->
