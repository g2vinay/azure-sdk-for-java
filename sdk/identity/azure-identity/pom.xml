<?xml version="1.0" encoding="UTF-8"?>
<project xmlns="http://maven.apache.org/POM/4.0.0"
         xmlns:xsi="http://www.w3.org/2001/XMLSchema-instance"
         xsi:schemaLocation="http://maven.apache.org/POM/4.0.0 http://maven.apache.org/xsd/maven-4.0.0.xsd">
  <modelVersion>4.0.0</modelVersion>

  <groupId>com.azure</groupId>
  <artifactId>azure-identity</artifactId>
  <version>1.3.0-beta.3</version> <!-- {x-version-update;com.azure:azure-identity;current} -->

  <name>Microsoft Azure client library for Identity</name>
  <description>This module contains client library for Microsoft Azure Identity.</description>
  <url>https://github.com/Azure/azure-sdk-for-java</url>

  <properties>
    <jacoco.min.branchcoverage>0.28</jacoco.min.branchcoverage>
  </properties>

  <parent>
    <groupId>com.azure</groupId>
    <artifactId>azure-client-sdk-parent</artifactId>
    <version>1.7.0</version> <!-- {x-version-update;com.azure:azure-client-sdk-parent;current} -->
    <relativePath>../../parents/azure-client-sdk-parent</relativePath>
  </parent>

  <dependencies>
    <dependency>
      <groupId>com.azure</groupId>
      <artifactId>azure-core</artifactId>
      <version>1.16.0-beta.1</version> <!-- {x-version-update;unreleased_com.azure:azure-core;dependency} -->
    </dependency>
    <dependency>
      <groupId>com.azure</groupId>
      <artifactId>azure-core-http-netty</artifactId>
      <version>1.9.1</version> <!-- {x-version-update;com.azure:azure-core-http-netty;dependency} -->
    </dependency>
      <dependency>
        <groupId>net.minidev</groupId>
        <artifactId>json-smart</artifactId>
        <version>2.4.2</version> <!-- {x-version-update;net.minidev:json-smart;external_dependency} -->
      </dependency>
    <dependency>
      <groupId>com.microsoft.azure</groupId>
      <artifactId>msal4j</artifactId>
<<<<<<< HEAD
      <version>1.10.0</version> <!-- {x-version-update;com.microsoft.azure:msal4j;external_dependency} -->
=======
      <version>1.9.1</version> <!-- {x-version-update;com.microsoft.azure:msal4j;external_dependency} -->
>>>>>>> 7342c775
    </dependency>
    <dependency>
      <groupId>com.microsoft.azure</groupId>
      <artifactId>msal4j-persistence-extension</artifactId>
      <version>1.1.0</version> <!-- {x-version-update;com.microsoft.azure:msal4j-persistence-extension;external_dependency} -->
    </dependency>
    <dependency>
<<<<<<< HEAD
=======
      <groupId>com.nimbusds</groupId>
      <artifactId>oauth2-oidc-sdk</artifactId>
      <version>8.36.1</version> <!-- {x-version-update;com.nimbusds:oauth2-oidc-sdk;external_dependency} -->
    </dependency>

    <dependency>
>>>>>>> 7342c775
      <groupId>junit</groupId>
      <artifactId>junit</artifactId>
      <version>4.13.2</version> <!-- {x-version-update;junit:junit;external_dependency} -->
      <scope>test</scope>
    </dependency>
    <dependency>
      <groupId>org.mockito</groupId>
      <artifactId>mockito-core</artifactId>
      <version>3.6.28</version> <!-- {x-version-update;org.mockito:mockito-core;external_dependency} -->
      <scope>test</scope>
    </dependency>
    <dependency>
      <groupId>org.powermock</groupId>
      <artifactId>powermock-module-junit4</artifactId>
      <version>2.0.2</version> <!-- {x-version-update;org.powermock:powermock-module-junit4;external_dependency} -->
      <scope>test</scope>
    </dependency>
    <dependency>
      <groupId>org.powermock</groupId>
      <artifactId>powermock-api-mockito2</artifactId>
      <version>2.0.2</version> <!-- {x-version-update;org.powermock:powermock-api-mockito2;external_dependency} -->
      <scope>test</scope>
    </dependency>
    <dependency>
      <groupId>net.java.dev.jna</groupId>
      <artifactId>jna-platform</artifactId>
      <version>5.6.0</version> <!-- {x-version-update;net.java.dev.jna:jna-platform;external_dependency} -->
    </dependency>
    <dependency>
      <groupId>io.projectreactor</groupId>
      <artifactId>reactor-test</artifactId>
      <version>3.4.5</version> <!-- {x-version-update;io.projectreactor:reactor-test;external_dependency} -->
      <scope>test</scope>
    </dependency>
    <!-- for file lock tests, ideally should be removed in the future -->
    <dependency>
      <groupId>com.google.code.gson</groupId>
      <artifactId>gson</artifactId>
      <version>2.8.6</version> <!-- {x-version-update;com.google.code.gson:gson;external_dependency} -->
      <scope>test</scope>
    </dependency>

    <!-- Optional: This dependency can be excluded if IntelliJ Credential is not being used for authentication via `IntelliJCredential` or `DefaultAzureCredential` -->
    <dependency>
      <groupId>org.linguafranca.pwdb</groupId>
      <artifactId>KeePassJava2</artifactId>
      <version>2.1.4</version> <!-- {x-version-update;org.linguafranca.pwdb:KeePassJava2;external_dependency} -->
    </dependency>
  </dependencies>

  <build>
    <plugins>
      <plugin>
        <groupId>org.apache.maven.plugins</groupId>
        <artifactId>maven-enforcer-plugin</artifactId>
        <version>3.0.0-M3</version> <!-- {x-version-update;org.apache.maven.plugins:maven-enforcer-plugin;external_dependency} -->
        <configuration>
          <rules>
            <bannedDependencies>
              <includes>
                <include>com.microsoft.azure:msal4j:[1.9.1]</include> <!-- {x-include-update;com.microsoft.azure:msal4j;external_dependency} -->
                <include>com.microsoft.azure:msal4j-persistence-extension:[1.1.0]</include> <!-- {x-include-update;com.microsoft.azure:msal4j-persistence-extension;external_dependency} -->
                <include>com.nimbusds:oauth2-oidc-sdk:[8.36.1]</include> <!-- {x-include-update;com.nimbusds:oauth2-oidc-sdk;external_dependency} -->
                <include>net.java.dev.jna:jna-platform:[5.6.0]</include> <!-- {x-include-update;net.java.dev.jna:jna-platform;external_dependency} -->
                <include>org.linguafranca.pwdb:KeePassJava2:[2.1.4]</include> <!-- {x-include-update;org.linguafranca.pwdb:KeePassJava2;external_dependency} -->
                <include>net.minidev:json-smart:[2.3]</include> <!-- {x-include-update;net.minidev:json-smart;external_dependency} -->
              </includes>
            </bannedDependencies>
          </rules>
        </configuration>
      </plugin>

      <plugin>
        <groupId>com.github.spotbugs</groupId>
        <artifactId>spotbugs-maven-plugin</artifactId>
        <version>4.2.0</version> <!-- {x-version-update;com.github.spotbugs:spotbugs-maven-plugin;external_dependency} -->
        <configuration>
          <includeTests>true</includeTests>
        </configuration>
      </plugin>
    </plugins>
  </build>
</project><|MERGE_RESOLUTION|>--- conflicted
+++ resolved
@@ -42,11 +42,7 @@
     <dependency>
       <groupId>com.microsoft.azure</groupId>
       <artifactId>msal4j</artifactId>
-<<<<<<< HEAD
       <version>1.10.0</version> <!-- {x-version-update;com.microsoft.azure:msal4j;external_dependency} -->
-=======
-      <version>1.9.1</version> <!-- {x-version-update;com.microsoft.azure:msal4j;external_dependency} -->
->>>>>>> 7342c775
     </dependency>
     <dependency>
       <groupId>com.microsoft.azure</groupId>
@@ -54,15 +50,6 @@
       <version>1.1.0</version> <!-- {x-version-update;com.microsoft.azure:msal4j-persistence-extension;external_dependency} -->
     </dependency>
     <dependency>
-<<<<<<< HEAD
-=======
-      <groupId>com.nimbusds</groupId>
-      <artifactId>oauth2-oidc-sdk</artifactId>
-      <version>8.36.1</version> <!-- {x-version-update;com.nimbusds:oauth2-oidc-sdk;external_dependency} -->
-    </dependency>
-
-    <dependency>
->>>>>>> 7342c775
       <groupId>junit</groupId>
       <artifactId>junit</artifactId>
       <version>4.13.2</version> <!-- {x-version-update;junit:junit;external_dependency} -->
