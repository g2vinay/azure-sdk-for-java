--- conflicted
+++ resolved
@@ -31,21 +31,10 @@
     public Mono<String> runCommand(String input) {
         return Mono.fromCallable(() -> {
             try {
-<<<<<<< HEAD
-                String[] command;
-                if (Platform.isWindows()) {
-                    // Windows PowerShell command
-                    command = new String[]{powershellPath, "-Command", input};
-                } else {
-                    // Unix-based (macOS/Linux) shell command
-                    command = new String[]{"/bin/bash", "-c", String.format("%s -Command '%s'", powershellPath, input)};
-                }
-=======
                 String[] command = Platform.isWindows()
                     ? new String[]{powershellPath, "-Command", input}
                     : new String[]{"/bin/bash", "-c", String.format("%s -Command '%s'", powershellPath, input)};
 
->>>>>>> bdd236ec
 
                 ProcessBuilder processBuilder = new ProcessBuilder(command);
                 processBuilder.redirectErrorStream(true);
