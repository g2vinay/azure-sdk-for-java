--- conflicted
+++ resolved
@@ -48,7 +48,6 @@
         return this;
     }
 
-
     /**
      * Allows to use an unprotected file specified by <code>cacheFileLocation()</code> instead of
      * Gnome keyring on Linux. This is restricted by default.
@@ -59,33 +58,28 @@
         this.identityClientOptions.allowUnencryptedCache();
         return this;
     }
-
+     
     /**
-<<<<<<< HEAD
      * Enables the shared token cache which is disabled by default. If enabled, the credential will store tokens
      * in a cache persisted to the machine, protected to the current user, which can be shared by other credentials
      * and processes.
-=======
+     *
+     * @return An updated instance of this builder.
+     */
+    public AuthorizationCodeCredentialBuilder enablePersistentCache() {
+        this.identityClientOptions.enablePersistentCache();
+        return this;
+    }
+  
+    /**
      * Sets the client secret for the authentication. This is required for AAD web apps. Do not set this for AAD native
      * apps.
+     *
      * @param clientSecret the secret value of the AAD application.
      * @return the AuthorizationCodeCredentialBuilder itself
      */
     public AuthorizationCodeCredentialBuilder clientSecret(String clientSecret) {
         this.clientSecret = clientSecret;
-        return this;
-    }
-
-    /**
-     * Sets whether to enable using the shared token cache. This is disabled by default.
-     *
-     * @param enabled whether to enabled using the shared token cache.
->>>>>>> 7dd0b65d
-     *
-     * @return An updated instance of this builder.
-     */
-    public AuthorizationCodeCredentialBuilder enablePersistentCache() {
-        this.identityClientOptions.enablePersistentCache();
         return this;
     }
 
