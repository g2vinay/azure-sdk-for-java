// Copyright (c) Microsoft Corporation. All rights reserved.
// Licensed under the MIT License.

package com.azure.identity.implementation;

import com.azure.core.credential.AccessToken;
import com.azure.core.credential.TokenRequestContext;
import com.azure.core.exception.ClientAuthenticationException;
import com.azure.core.http.HttpClient;
import com.azure.core.http.HttpPipeline;
import com.azure.core.http.HttpPipelineBuilder;
import com.azure.core.http.ProxyOptions;
import com.azure.core.http.policy.HttpLogOptions;
import com.azure.core.http.policy.HttpLoggingPolicy;
import com.azure.core.http.policy.HttpPipelinePolicy;
import com.azure.core.http.policy.HttpPolicyProviders;
import com.azure.core.http.policy.RetryPolicy;
import com.azure.core.util.CoreUtils;
import com.azure.core.util.logging.ClientLogger;
import com.azure.core.util.serializer.JacksonAdapter;
import com.azure.core.util.serializer.SerializerAdapter;
import com.azure.core.util.serializer.SerializerEncoding;
import com.azure.identity.CredentialUnavailableException;
import com.azure.identity.DeviceCodeInfo;
import com.azure.identity.implementation.util.CertificateUtil;
import com.azure.identity.implementation.util.ScopeUtil;
import com.fasterxml.jackson.databind.JsonNode;
import com.microsoft.aad.msal4j.AuthorizationCodeParameters;
import com.microsoft.aad.msal4j.ClientCredentialFactory;
import com.microsoft.aad.msal4j.ClientCredentialParameters;
import com.microsoft.aad.msal4j.ConfidentialClientApplication;
import com.microsoft.aad.msal4j.DeviceCodeFlowParameters;
import com.microsoft.aad.msal4j.IAccount;
import com.microsoft.aad.msal4j.IAuthenticationResult;
import com.microsoft.aad.msal4j.IClientCredential;
import com.microsoft.aad.msal4j.InteractiveRequestParameters;
import com.microsoft.aad.msal4j.PublicClientApplication;
import com.microsoft.aad.msal4j.RefreshTokenParameters;
import com.microsoft.aad.msal4j.SilentParameters;
import com.microsoft.aad.msal4j.UserNamePasswordParameters;
import com.microsoft.aad.msal4jextensions.PersistenceSettings;
import com.microsoft.aad.msal4jextensions.PersistenceTokenCacheAccessAspect;
import com.microsoft.aad.msal4jextensions.persistence.linux.KeyRingAccessException;
import com.sun.jna.Platform;
import reactor.core.publisher.Mono;

import java.io.BufferedReader;
import java.io.File;
import java.io.FileInputStream;
import java.io.IOException;
import java.io.InputStreamReader;
import java.net.HttpURLConnection;
import java.net.MalformedURLException;
import java.net.Proxy;
import java.net.Proxy.Type;
import java.net.URI;
import java.net.URISyntaxException;
import java.net.URL;
import java.net.URLEncoder;
import java.nio.charset.StandardCharsets;
import java.nio.file.Files;
import java.nio.file.Path;
import java.nio.file.Paths;
import java.security.GeneralSecurityException;
import java.time.Duration;
import java.time.LocalDateTime;
import java.time.OffsetDateTime;
import java.time.ZoneId;
import java.time.ZoneOffset;
import java.time.format.DateTimeFormatter;
import java.util.ArrayList;
import java.util.HashMap;
import java.util.HashSet;
import java.util.List;
import java.util.Locale;
import java.util.Map;
import java.util.Random;
import java.util.Scanner;
import java.util.concurrent.CompletableFuture;
import java.util.concurrent.TimeUnit;
import java.util.function.Consumer;

/**
 * The identity client that contains APIs to retrieve access tokens
 * from various configurations.
 */
public class IdentityClient {
    private static final SerializerAdapter SERIALIZER_ADAPTER = JacksonAdapter.createDefaultSerializerAdapter();
    private static final Random RANDOM = new Random();
    private static final String WINDOWS_STARTER = "cmd.exe";
    private static final String LINUX_MAC_STARTER = "/bin/sh";
    private static final String WINDOWS_SWITCHER = "/c";
    private static final String LINUX_MAC_SWITCHER = "-c";
    private static final String WINDOWS_PROCESS_ERROR_MESSAGE = "'az' is not recognized";
    private static final String LINUX_MAC_PROCESS_ERROR_MESSAGE = "(.*)az:(.*)not found";
    private static final String DEFAULT_WINDOWS_SYSTEM_ROOT = System.getenv("SystemRoot");
    private static final String DEFAULT_MAC_LINUX_PATH = "/bin/";
    private static final Duration REFRESH_OFFSET = Duration.ofMinutes(5);
    private static final String DEFAULT_PUBLIC_CACHE_FILE_NAME = "msal.cache";
    private static final String DEFAULT_CONFIDENTIAL_CACHE_FILE_NAME = "msal.confidential.cache";
    private static final Path DEFAULT_CACHE_FILE_PATH = Platform.isWindows()
        ? Paths.get(System.getProperty("user.home"), "AppData", "Local", ".IdentityService")
        : Paths.get(System.getProperty("user.home"), ".IdentityService");
    private static final String DEFAULT_KEYCHAIN_SERVICE = "Microsoft.Developer.IdentityService";
    private static final String DEFAULT_PUBLIC_KEYCHAIN_ACCOUNT = "MSALCache";
    private static final String DEFAULT_CONFIDENTIAL_KEYCHAIN_ACCOUNT = "MSALConfidentialCache";
    private static final String DEFAULT_KEYRING_NAME = "default";
    private static final String DEFAULT_KEYRING_SCHEMA = "msal.cache";
    private static final String DEFAULT_PUBLIC_KEYRING_ITEM_NAME = DEFAULT_PUBLIC_KEYCHAIN_ACCOUNT;
    private static final String DEFAULT_CONFIDENTIAL_KEYRING_ITEM_NAME = DEFAULT_CONFIDENTIAL_KEYCHAIN_ACCOUNT;
    private static final String DEFAULT_KEYRING_ATTR_NAME = "MsalClientID";
    private static final String DEFAULT_KEYRING_ATTR_VALUE = "Microsoft.Developer.IdentityService";
<<<<<<< HEAD
    public static final String ADFS_TENANT = "adfs";
=======
    private static final String HTTP_LOCALHOST = "http://localhost";
>>>>>>> db97b97c
    private final ClientLogger logger = new ClientLogger(IdentityClient.class);

    private final IdentityClientOptions options;
    private final String tenantId;
    private final String clientId;
    private final String clientSecret;
    private final String certificatePath;
    private final String certificatePassword;
    private HttpPipelineAdapter httpPipelineAdapter;
    private final SynchronizedAccessor<PublicClientApplication> publicClientApplicationAccessor;
    private final SynchronizedAccessor<ConfidentialClientApplication> confidentialClientApplicationAccessor;

    /**
     * Creates an IdentityClient with the given options.
     *
     * @param tenantId the tenant ID of the application.
     * @param clientId the client ID of the application.
     * @param clientSecret the client secret of the application.
     * @param certificatePath the path to the PKCS12 or PEM certificate of the application.
     * @param certificatePassword the password protecting the PFX certificate.
     * @param isSharedTokenCacheCredential Indicate whether the credential is
     * {@link com.azure.identity.SharedTokenCacheCredential} or not.
     * @param options the options configuring the client.
     */
    IdentityClient(String tenantId, String clientId, String clientSecret,
                   String certificatePath, String certificatePassword, boolean isSharedTokenCacheCredential,
                   IdentityClientOptions options) {
        if (tenantId == null) {
            tenantId = "organizations";
        }
        if (options == null) {
            options = new IdentityClientOptions();
        }
        this.tenantId = tenantId;
        this.clientId = clientId;
        this.clientSecret = clientSecret;
        this.certificatePath = certificatePath;
        this.certificatePassword = certificatePassword;
        this.options = options;

        this.publicClientApplicationAccessor = new SynchronizedAccessor<PublicClientApplication>(() ->
            getPublicClientApplication(isSharedTokenCacheCredential));

        this.confidentialClientApplicationAccessor = new SynchronizedAccessor<ConfidentialClientApplication>(() ->
            getConfidentialClientApplication());
    }

    private ConfidentialClientApplication getConfidentialClientApplication() {
        if (clientId == null) {
            throw logger.logExceptionAsError(new IllegalArgumentException(
                "A non-null value for client ID must be provided for user authentication."));
        }
        String authorityUrl = options.getAuthorityHost().replaceAll("/+$", "") + "/" + tenantId;
        IClientCredential credential;
        if (clientSecret != null) {
            credential = ClientCredentialFactory.createFromSecret(clientSecret);
        } else if (certificatePath != null) {
            try {
                if (certificatePassword == null) {
                    byte[] pemCertificateBytes = Files.readAllBytes(Paths.get(certificatePath));

                    credential = ClientCredentialFactory.createFromCertificate(
                        CertificateUtil.privateKeyFromPem(pemCertificateBytes),
                        CertificateUtil.publicKeyFromPem(pemCertificateBytes));
                } else {
                    credential = ClientCredentialFactory.createFromCertificate(
                        new FileInputStream(certificatePath), certificatePassword);
                }
            } catch (IOException | GeneralSecurityException e) {
                throw logger.logExceptionAsError(new RuntimeException(
                    "Failed to parse the certificate for the credential: " + e.getMessage(), e));
            }
        } else {
            throw logger.logExceptionAsError(
                new IllegalArgumentException("Must provide client secret or client certificate path"));
        }
        ConfidentialClientApplication.Builder applicationBuilder =
            ConfidentialClientApplication.builder(clientId, credential);
        try {
            applicationBuilder = applicationBuilder.authority(authorityUrl);
        } catch (MalformedURLException e) {
            throw logger.logExceptionAsWarning(new IllegalStateException(e));
        }

        initializeHttpPipelineAdapter();
        if (httpPipelineAdapter != null) {
            applicationBuilder.httpClient(httpPipelineAdapter);
        } else {
            applicationBuilder.proxy(proxyOptionsToJavaNetProxy(options.getProxyOptions()));
        }

        if (options.getExecutorService() != null) {
            applicationBuilder.executorService(options.getExecutorService());
        }
        if (options.isSharedTokenCacheEnabled()) {
            try {
                PersistenceSettings.Builder persistenceSettingsBuilder = PersistenceSettings.builder(
                    DEFAULT_CONFIDENTIAL_CACHE_FILE_NAME, DEFAULT_CACHE_FILE_PATH);
                if (Platform.isMac()) {
                    persistenceSettingsBuilder.setMacKeychain(
                        DEFAULT_KEYCHAIN_SERVICE, DEFAULT_CONFIDENTIAL_KEYCHAIN_ACCOUNT);
                }
                if (Platform.isLinux()) {
                    try {
                        persistenceSettingsBuilder
                            .setLinuxKeyring(DEFAULT_KEYRING_NAME, DEFAULT_KEYRING_SCHEMA,
                                DEFAULT_CONFIDENTIAL_KEYRING_ITEM_NAME, DEFAULT_KEYRING_ATTR_NAME,
                                DEFAULT_KEYRING_ATTR_VALUE, null, null);
                        applicationBuilder.setTokenCacheAccessAspect(
                            new PersistenceTokenCacheAccessAspect(persistenceSettingsBuilder.build()));
                    } catch (KeyRingAccessException e) {
                        if (!options.getAllowUnencryptedCache()) {
                            throw logger.logExceptionAsError(e);
                        }
                        persistenceSettingsBuilder.setLinuxUseUnprotectedFileAsCacheStorage(true);
                        applicationBuilder.setTokenCacheAccessAspect(
                            new PersistenceTokenCacheAccessAspect(persistenceSettingsBuilder.build()));
                    }
                }
            } catch (Throwable t) {
                throw logger.logExceptionAsError(new ClientAuthenticationException(
                    "Shared token cache is unavailable in this environment.", null, t));
            }
        }
        return applicationBuilder.build();
    }

    private PublicClientApplication getPublicClientApplication(boolean sharedTokenCacheCredential) {
        if (clientId == null) {
            throw logger.logExceptionAsError(new IllegalArgumentException(
                "A non-null value for client ID must be provided for user authentication."));
        }
        String authorityUrl = options.getAuthorityHost().replaceAll("/+$", "") + "/" + tenantId;
        PublicClientApplication.Builder publicClientApplicationBuilder = PublicClientApplication.builder(clientId);
        try {
            publicClientApplicationBuilder = publicClientApplicationBuilder.authority(authorityUrl);
        } catch (MalformedURLException e) {
            throw logger.logExceptionAsWarning(new IllegalStateException(e));
        }

        initializeHttpPipelineAdapter();
        if (httpPipelineAdapter != null) {
            publicClientApplicationBuilder.httpClient(httpPipelineAdapter);
        } else {
            publicClientApplicationBuilder.proxy(proxyOptionsToJavaNetProxy(options.getProxyOptions()));
        }

        if (options.getExecutorService() != null) {
            publicClientApplicationBuilder.executorService(options.getExecutorService());
        }
        if (options.isSharedTokenCacheEnabled()) {
            try {
                PersistenceSettings.Builder persistenceSettingsBuilder = PersistenceSettings.builder(
                        DEFAULT_PUBLIC_CACHE_FILE_NAME, DEFAULT_CACHE_FILE_PATH);
                if (Platform.isWindows()) {
                    publicClientApplicationBuilder.setTokenCacheAccessAspect(
                        new PersistenceTokenCacheAccessAspect(persistenceSettingsBuilder.build()));
                } else if (Platform.isMac()) {
                    persistenceSettingsBuilder.setMacKeychain(
                        DEFAULT_KEYCHAIN_SERVICE, DEFAULT_PUBLIC_KEYCHAIN_ACCOUNT);
                    publicClientApplicationBuilder.setTokenCacheAccessAspect(
                        new PersistenceTokenCacheAccessAspect(persistenceSettingsBuilder.build()));
                } else if (Platform.isLinux()) {
                    try {
                        persistenceSettingsBuilder
                            .setLinuxKeyring(DEFAULT_KEYRING_NAME, DEFAULT_KEYRING_SCHEMA,
                                DEFAULT_PUBLIC_KEYRING_ITEM_NAME, DEFAULT_KEYRING_ATTR_NAME, DEFAULT_KEYRING_ATTR_VALUE,
                                null, null);
                        publicClientApplicationBuilder.setTokenCacheAccessAspect(
                            new PersistenceTokenCacheAccessAspect(persistenceSettingsBuilder.build()));
                    } catch (KeyRingAccessException e) {
                        if (!options.getAllowUnencryptedCache()) {
                            throw logger.logExceptionAsError(e);
                        }
                        persistenceSettingsBuilder.setLinuxUseUnprotectedFileAsCacheStorage(true);
                        publicClientApplicationBuilder.setTokenCacheAccessAspect(
                            new PersistenceTokenCacheAccessAspect(persistenceSettingsBuilder.build()));
                    }
                }
            } catch (Throwable t) {
                String message = "Shared token cache is unavailable in this environment.";
                if (sharedTokenCacheCredential) {
                    throw logger.logExceptionAsError(new CredentialUnavailableException(message, t));
                } else {
                    throw logger.logExceptionAsError(new ClientAuthenticationException(message, null, t));
                }
            }
        }
        return publicClientApplicationBuilder.build();
    }

    public Mono<MsalToken> authenticateWithIntelliJ(TokenRequestContext request) {
        try {
            IntelliJCacheAccessor cacheAccessor = new IntelliJCacheAccessor(options.getIntelliJKeePassDatabasePath());
            IntelliJAuthMethodDetails authDetails = cacheAccessor.getAuthDetailsIfAvailable();
            String authType = authDetails.getAuthMethod();
            if (authType.equalsIgnoreCase("SP")) {
                Map<String, String> spDetails = cacheAccessor
                    .getIntellijServicePrincipalDetails(authDetails.getCredFilePath());
                String authorityUrl = spDetails.get("authURL") + spDetails.get("tenant");
                try {
                    ConfidentialClientApplication.Builder applicationBuilder =
                        ConfidentialClientApplication.builder(spDetails.get("client"),
                            ClientCredentialFactory.createFromSecret(spDetails.get("key")))
                            .authority(authorityUrl);

                    // If http pipeline is available, then it should override the proxy options if any configured.
                    if (httpPipelineAdapter != null) {
                        applicationBuilder.httpClient(httpPipelineAdapter);
                    } else if (options.getProxyOptions() != null) {
                        applicationBuilder.proxy(proxyOptionsToJavaNetProxy(options.getProxyOptions()));
                    }

                    if (options.getExecutorService() != null) {
                        applicationBuilder.executorService(options.getExecutorService());
                    }

                    ConfidentialClientApplication application = applicationBuilder.build();
                    return Mono.fromFuture(application.acquireToken(
                        ClientCredentialParameters.builder(new HashSet<>(request.getScopes()))
                            .build())).map(MsalToken::new);
                } catch (MalformedURLException e) {
                    return Mono.error(e);
                }
            } else if (authType.equalsIgnoreCase("DC")) {

                if (isADFSTenant()) {
                    return Mono.error(new CredentialUnavailableException("IntelliJCredential  "
                                         + "authentication unavailable. ADFS tenant/authorities are not supported."));
                }
                JsonNode intelliJCredentials = cacheAccessor.getDeviceCodeCredentials();
                String refreshToken = intelliJCredentials.get("refreshToken").textValue();

                RefreshTokenParameters parameters = RefreshTokenParameters
                                                        .builder(new HashSet<>(request.getScopes()), refreshToken)
                                                            .build();

                return publicClientApplicationAccessor.getValue()
                   .flatMap(pc -> Mono.fromFuture(pc.acquireToken(parameters)).map(MsalToken::new));

            } else {
                throw logger.logExceptionAsError(new CredentialUnavailableException(
                    "IntelliJ Authentication not available."
                    + " Please login with Azure Tools for IntelliJ plugin in the IDE."));
            }
        } catch (IOException e) {
            return Mono.error(e);
        }
    }

    /**
     * Asynchronously acquire a token from Active Directory with Azure CLI.
     *
     * @param request the details of the token request
     * @return a Publisher that emits an AccessToken
     */
    public Mono<AccessToken> authenticateWithAzureCli(TokenRequestContext request) {
        String azCommand = "az account get-access-token --output json --resource ";

        StringBuilder command = new StringBuilder();
        command.append(azCommand);

        String scopes = ScopeUtil.scopesToResource(request.getScopes());

        try {
            ScopeUtil.validateScope(scopes);
        } catch (IllegalArgumentException ex) {
            return Mono.error(logger.logExceptionAsError(ex));
        }

        command.append(scopes);

        AccessToken token = null;
        BufferedReader reader = null;
        try {
            String starter;
            String switcher;
            if (isWindowsPlatform()) {
                starter = WINDOWS_STARTER;
                switcher = WINDOWS_SWITCHER;
            } else {
                starter = LINUX_MAC_STARTER;
                switcher = LINUX_MAC_SWITCHER;
            }

            ProcessBuilder builder = new ProcessBuilder(starter, switcher, command.toString());
            String workingDirectory = getSafeWorkingDirectory();
            if (workingDirectory != null) {
                builder.directory(new File(workingDirectory));
            } else {
                throw logger.logExceptionAsError(new IllegalStateException("A Safe Working directory could not be"
                                                                           + " found to execute CLI command from."));
            }
            builder.redirectErrorStream(true);
            Process process = builder.start();

            reader = new BufferedReader(new InputStreamReader(process.getInputStream(), "UTF-8"));
            String line;
            StringBuilder output = new StringBuilder();
            while (true) {
                line = reader.readLine();
                if (line == null) {
                    break;
                }
                if (line.startsWith(WINDOWS_PROCESS_ERROR_MESSAGE) || line.matches(LINUX_MAC_PROCESS_ERROR_MESSAGE)) {
                    throw logger.logExceptionAsError(
                            new CredentialUnavailableException(
                                    "AzureCliCredential authentication unavailable. Azure CLI not installed"));
                }
                output.append(line);
            }
            String processOutput = output.toString();

            process.waitFor(10, TimeUnit.SECONDS);

            if (process.exitValue() != 0) {
                if (processOutput.length() > 0) {
                    String redactedOutput = redactInfo("\"accessToken\": \"(.*?)(\"|$)", processOutput);
                    if (redactedOutput.contains("az login") || redactedOutput.contains("az account set")) {
                        throw logger.logExceptionAsError(
                                new CredentialUnavailableException(
                                        "AzureCliCredential authentication unavailable."
                                                + " Please run 'az login' to set up account"));
                    }
                    throw logger.logExceptionAsError(new ClientAuthenticationException(redactedOutput, null));
                } else {
                    throw logger.logExceptionAsError(
                        new ClientAuthenticationException("Failed to invoke Azure CLI ", null));
                }
            }
            Map<String, String> objectMap = SERIALIZER_ADAPTER.deserialize(processOutput, Map.class,
                        SerializerEncoding.JSON);
            String accessToken = objectMap.get("accessToken");
            String time = objectMap.get("expiresOn");
            String timeToSecond = time.substring(0, time.indexOf("."));
            String timeJoinedWithT = String.join("T", timeToSecond.split(" "));
            OffsetDateTime expiresOn = LocalDateTime.parse(timeJoinedWithT, DateTimeFormatter.ISO_LOCAL_DATE_TIME)
                                           .atZone(ZoneId.systemDefault())
                                           .toOffsetDateTime().withOffsetSameInstant(ZoneOffset.UTC);
            token = new AccessToken(accessToken, expiresOn);
        } catch (IOException | InterruptedException e) {
            throw logger.logExceptionAsError(new IllegalStateException(e));
        } catch (RuntimeException e) {
            return Mono.error(logger.logExceptionAsError(e));
        } finally {
            try {
                if (reader != null) {
                    reader.close();
                }
            } catch (IOException ex) {
                return Mono.error(logger.logExceptionAsError(new IllegalStateException(ex)));
            }
        }
        return Mono.just(token);
    }

    /**
     * Asynchronously acquire a token from Active Directory with a client secret.
     *
     * @param request the details of the token request
     * @return a Publisher that emits an AccessToken
     */
    public Mono<AccessToken> authenticateWithConfidentialClient(TokenRequestContext request) {
        return confidentialClientApplicationAccessor.getValue()
                .flatMap(confidentialClient -> Mono.fromFuture(() -> confidentialClient.acquireToken(
                    ClientCredentialParameters.builder(new HashSet<>(request.getScopes())).build()))
                    .map(MsalToken::new));
    }

    private HttpPipeline setupPipeline(HttpClient httpClient) {
        List<HttpPipelinePolicy> policies = new ArrayList<>();
        HttpLogOptions httpLogOptions = new HttpLogOptions();
        HttpPolicyProviders.addBeforeRetryPolicies(policies);
        policies.add(new RetryPolicy());
        HttpPolicyProviders.addAfterRetryPolicies(policies);
        policies.add(new HttpLoggingPolicy(httpLogOptions));
        return new HttpPipelineBuilder().httpClient(httpClient)
                   .policies(policies.toArray(new HttpPipelinePolicy[0])).build();
    }

    /**
     * Asynchronously acquire a token from Active Directory with a username and a password.
     *
     * @param request the details of the token request
     * @param username the username of the user
     * @param password the password of the user
     * @return a Publisher that emits an AccessToken
     */
    public Mono<MsalToken> authenticateWithUsernamePassword(TokenRequestContext request,
                                                            String username, String password) {
        return publicClientApplicationAccessor.getValue()
               .flatMap(pc -> Mono.fromFuture(() -> pc.acquireToken(UserNamePasswordParameters.builder(
                            new HashSet<>(request.getScopes()), username, password.toCharArray()).build()))
                    .onErrorMap(t -> new ClientAuthenticationException("Failed to acquire token with username and "
                                                               + "password", null, t))
                    .map(MsalToken::new));
    }

    /**
     * Asynchronously acquire a token from the currently logged in client.
     *
     * @param request the details of the token request
     * @param account the account used to login to acquire the last token
     * @return a Publisher that emits an AccessToken
     */
    public Mono<MsalToken> authenticateWithPublicClientCache(TokenRequestContext request, IAccount account) {
        return publicClientApplicationAccessor.getValue()
            .flatMap(pc -> Mono.fromFuture(() -> {
                SilentParameters.SilentParametersBuilder parametersBuilder = SilentParameters.builder(
                    new HashSet<>(request.getScopes()));
                if (account != null) {
                    parametersBuilder = parametersBuilder.account(account);
                }
                try {
                    return pc.acquireTokenSilently(parametersBuilder.build());
                } catch (MalformedURLException e) {
                    return getFailedCompletableFuture(logger.logExceptionAsError(new RuntimeException(e)));
                }
            }).map(MsalToken::new)
                .filter(t -> OffsetDateTime.now().isBefore(t.getExpiresAt().minus(REFRESH_OFFSET)))
                .switchIfEmpty(Mono.fromFuture(() -> {
                    SilentParameters.SilentParametersBuilder forceParametersBuilder = SilentParameters.builder(
                        new HashSet<>(request.getScopes())).forceRefresh(true);
                    if (account != null) {
                        forceParametersBuilder = forceParametersBuilder.account(account);
                    }
                    try {
                        return pc.acquireTokenSilently(forceParametersBuilder.build());
                    } catch (MalformedURLException e) {
                        return getFailedCompletableFuture(logger.logExceptionAsError(new RuntimeException(e)));
                    }
                }).map(MsalToken::new)));
    }

    /**
     * Asynchronously acquire a token from the currently logged in client.
     *
     * @param request the details of the token request
     * @return a Publisher that emits an AccessToken
     */
    public Mono<AccessToken> authenticateWithConfidentialClientCache(TokenRequestContext request) {
        return confidentialClientApplicationAccessor.getValue()
            .flatMap(confidentialClient -> Mono.fromFuture(() -> {
                SilentParameters.SilentParametersBuilder parametersBuilder = SilentParameters.builder(
                        new HashSet<>(request.getScopes()));
                try {
                    return confidentialClient.acquireTokenSilently(parametersBuilder.build());
                } catch (MalformedURLException e) {
                    return getFailedCompletableFuture(logger.logExceptionAsError(new RuntimeException(e)));
                }
            }).map(ar -> (AccessToken) new MsalToken(ar))
                .filter(t -> OffsetDateTime.now().isBefore(t.getExpiresAt().minus(REFRESH_OFFSET))));
    }

    /**
     * Asynchronously acquire a token from Active Directory with a device code challenge. Active Directory will provide
     * a device code for login and the user must meet the challenge by authenticating in a browser on the current or a
     * different device.
     *
     * @param request the details of the token request
     * @param deviceCodeConsumer the user provided closure that will consume the device code challenge
     * @return a Publisher that emits an AccessToken when the device challenge is met, or an exception if the device
     *     code expires
     */
    public Mono<MsalToken> authenticateWithDeviceCode(TokenRequestContext request,
                                                      Consumer<DeviceCodeInfo> deviceCodeConsumer) {
        return publicClientApplicationAccessor.getValue().flatMap(pc ->
            Mono.fromFuture(() -> {
                DeviceCodeFlowParameters parameters = DeviceCodeFlowParameters.builder(
                    new HashSet<>(request.getScopes()), dc -> deviceCodeConsumer.accept(
                        new DeviceCodeInfo(dc.userCode(), dc.deviceCode(), dc.verificationUri(),
                        OffsetDateTime.now().plusSeconds(dc.expiresIn()), dc.message()))).build();
                return pc.acquireToken(parameters);
            }).onErrorMap(t -> new ClientAuthenticationException("Failed to acquire token with device code", null, t))
                .map(MsalToken::new));
    }

    /**
     * Asynchronously acquire a token from Active Directory with Visual Sutdio cached refresh token.
     *
     * @param request the details of the token request
     * @return a Publisher that emits an AccessToken.
     */
    public Mono<MsalToken> authenticateWithVsCodeCredential(TokenRequestContext request, String cloud) {

        if (isADFSTenant()) {
            return Mono.error(new CredentialUnavailableException("VsCodeCredential  "
                                         + "authentication unavailable. ADFS tenant/authorities are not supported."));
        }
        VisualStudioCacheAccessor accessor = new VisualStudioCacheAccessor();

        String credential = accessor.getCredentials("VS Code Azure", cloud);

        RefreshTokenParameters parameters = RefreshTokenParameters
                                                .builder(new HashSet<>(request.getScopes()), credential)
                                                .build();

        return publicClientApplicationAccessor.getValue()
                .flatMap(pc ->  Mono.fromFuture(pc.acquireToken(parameters)).map(MsalToken::new));
    }

    /**
     * Asynchronously acquire a token from Active Directory with an authorization code from an oauth flow.
     *
     * @param request the details of the token request
     * @param authorizationCode the oauth2 authorization code
     * @param redirectUrl the redirectUrl where the authorization code is sent to
     * @return a Publisher that emits an AccessToken
     */
    public Mono<MsalToken> authenticateWithAuthorizationCode(TokenRequestContext request, String authorizationCode,
                                                             URI redirectUrl) {
        AuthorizationCodeParameters parameters = AuthorizationCodeParameters.builder(authorizationCode, redirectUrl)
            .scopes(new HashSet<>(request.getScopes()))
            .build();
        Mono<IAuthenticationResult> acquireToken;
        if (clientSecret != null) {
            acquireToken = confidentialClientApplicationAccessor.getValue()
                .flatMap(pc -> Mono.fromFuture(() -> pc.acquireToken(parameters)));
        } else {
            acquireToken = publicClientApplicationAccessor.getValue()
                .flatMap(pc -> Mono.fromFuture(() -> pc.acquireToken(parameters)));
        }
        return acquireToken.onErrorMap(t -> new ClientAuthenticationException(
            "Failed to acquire token with authorization code", null, t)).map(MsalToken::new);
    }


    /**
     * Asynchronously acquire a token from Active Directory by opening a browser and wait for the user to login. The
     * credential will run a minimal local HttpServer at the given port, so {@code http://localhost:{port}} must be
     * listed as a valid reply URL for the application.
     *
     * @param request the details of the token request
     * @param port the port on which the HTTP server is listening
     * @return a Publisher that emits an AccessToken
     */
    public Mono<MsalToken> authenticateWithBrowserInteraction(TokenRequestContext request, int port) {
        URI redirectUri;
        try {
            redirectUri = new URI(HTTP_LOCALHOST + ":" + port);
        } catch (URISyntaxException e) {
            return Mono.error(logger.logExceptionAsError(new RuntimeException(e)));
        }
        InteractiveRequestParameters parameters = InteractiveRequestParameters.builder(redirectUri)
                                                     .scopes(new HashSet<>(request.getScopes()))
                                                     .build();
        Mono<IAuthenticationResult> acquireToken = publicClientApplicationAccessor.getValue()
                               .flatMap(pc -> Mono.fromFuture(() -> pc.acquireToken(parameters)));

        return acquireToken.onErrorMap(t -> new ClientAuthenticationException(
            "Failed to acquire token with Interactive Browser Authentication.", null, t)).map(MsalToken::new);
    }

    /**
     * Gets token from shared token cache
     * */
    public Mono<MsalToken> authenticateWithSharedTokenCache(TokenRequestContext request, String username) {
        // find if the Public Client app with the requested username exists
        return publicClientApplicationAccessor.getValue()
                .flatMap(pc -> Mono.fromFuture(() -> pc.getAccounts())
                    .onErrorMap(t -> new CredentialUnavailableException(
                            "Cannot get accounts from token cache. Error: " + t.getMessage(), t))
                    .flatMap(set -> {
                        IAccount requestedAccount;
                        Map<String, IAccount> accounts = new HashMap<>(); // home account id -> account

                        if (set.isEmpty()) {
                            return Mono.error(new CredentialUnavailableException("SharedTokenCacheCredential "
                                    + "authentication unavailable. No accounts were found in the cache."));
                        }

                        for (IAccount cached : set) {
                            if (username == null || username.equals(cached.username())) {
                                if (!accounts.containsKey(cached.homeAccountId())) { // only put the first one
                                    accounts.put(cached.homeAccountId(), cached);
                                }
                            }
                        }

                        if (accounts.isEmpty()) {
                            // no more accounts after filtering, username must be set
                            return Mono.error(new RuntimeException(String.format("SharedTokenCacheCredential "
                                    + "authentication unavailable. No account matching the specified username: %s was "
                                    + "found in the cache.", username)));
                        } else if (accounts.size() > 1) {
                            if (username == null) {
                                return Mono.error(new RuntimeException("SharedTokenCacheCredential authentication "
                                        + "unavailable. Multiple accounts were found in the cache. Use username and "
                                        + "tenant id to disambiguate."));
                            } else {
                                return Mono.error(new RuntimeException(String.format("SharedTokenCacheCredential "
                                    + "authentication unavailable. Multiple accounts matching the specified username: "
                                    + "%s were found in the cache.", username)));
                            }
                        } else {
                            requestedAccount = accounts.values().iterator().next();
                        }


                        return authenticateWithPublicClientCache(request, requestedAccount);
                    }));
    }

    /**
     * Asynchronously acquire a token from the App Service Managed Service Identity endpoint.
     *
     * @param msiEndpoint the endpoint to acquire token from
     * @param msiSecret the secret to acquire token with
     * @param request the details of the token request
     * @return a Publisher that emits an AccessToken
     */
    public Mono<AccessToken> authenticateToManagedIdentityEndpoint(String msiEndpoint, String msiSecret,
                                                                   TokenRequestContext request) {
        return Mono.fromCallable(() -> {
            String resource = ScopeUtil.scopesToResource(request.getScopes());
            HttpURLConnection connection = null;
            StringBuilder payload = new StringBuilder();

            payload.append("resource=");
            payload.append(URLEncoder.encode(resource, "UTF-8"));
            payload.append("&api-version=");
            payload.append(URLEncoder.encode("2017-09-01", "UTF-8"));
            if (clientId != null) {
                payload.append("&clientid=");
                payload.append(URLEncoder.encode(clientId, "UTF-8"));
            }
            try {
                URL url = new URL(String.format("%s?%s", msiEndpoint, payload));
                connection = (HttpURLConnection) url.openConnection();

                connection.setRequestMethod("GET");
                if (msiSecret != null) {
                    connection.setRequestProperty("Secret", msiSecret);
                }
                connection.setRequestProperty("Metadata", "true");

                connection.connect();

                Scanner s = new Scanner(connection.getInputStream(), StandardCharsets.UTF_8.name())
                        .useDelimiter("\\A");
                String result = s.hasNext() ? s.next() : "";

                return SERIALIZER_ADAPTER.deserialize(result, MSIToken.class, SerializerEncoding.JSON);
            } finally {
                if (connection != null) {
                    connection.disconnect();
                }
            }
        });
    }

    /**
     * Asynchronously acquire a token from the Virtual Machine IMDS endpoint.
     *
     * @param request the details of the token request
     * @return a Publisher that emits an AccessToken
     */
    public Mono<AccessToken> authenticateToIMDSEndpoint(TokenRequestContext request) {
        String resource = ScopeUtil.scopesToResource(request.getScopes());
        StringBuilder payload = new StringBuilder();
        final int imdsUpgradeTimeInMs = 70 * 1000;

        try {
            payload.append("api-version=");
            payload.append(URLEncoder.encode("2018-02-01", "UTF-8"));
            payload.append("&resource=");
            payload.append(URLEncoder.encode(resource, "UTF-8"));
            if (clientId != null) {
                payload.append("&client_id=");
                payload.append(URLEncoder.encode(clientId, "UTF-8"));
            }
        } catch (IOException exception) {
            return Mono.error(exception);
        }

        return checkIMDSAvailable().flatMap(available -> Mono.fromCallable(() -> {
            int retry = 1;
            while (retry <= options.getMaxRetry()) {
                URL url = null;
                HttpURLConnection connection = null;
                try {
                    url =
                            new URL(String.format("http://169.254.169.254/metadata/identity/oauth2/token?%s",
                                    payload.toString()));

                    connection = (HttpURLConnection) url.openConnection();
                    connection.setRequestMethod("GET");
                    connection.setRequestProperty("Metadata", "true");
                    connection.connect();

                    Scanner s = new Scanner(connection.getInputStream(), StandardCharsets.UTF_8.name())
                            .useDelimiter("\\A");
                    String result = s.hasNext() ? s.next() : "";

                    return SERIALIZER_ADAPTER.deserialize(result, MSIToken.class, SerializerEncoding.JSON);
                } catch (IOException exception) {
                    if (connection == null) {
                        throw logger.logExceptionAsError(new RuntimeException(
                                String.format("Could not connect to the url: %s.", url), exception));
                    }
                    int responseCode;
                    try {
                        responseCode = connection.getResponseCode();
                    } catch (Exception e) {
                        throw logger.logExceptionAsError(
                            new CredentialUnavailableException(
                                "ManagedIdentityCredential authentication unavailable. "
                                    + "Connection to IMDS endpoint cannot be established, "
                                    + e.getMessage() + ".", e));
                    }
                    if (responseCode == 410
                            || responseCode == 429
                            || responseCode == 404
                            || (responseCode >= 500 && responseCode <= 599)) {
                        int retryTimeoutInMs = options.getRetryTimeout()
                                .apply(Duration.ofSeconds(RANDOM.nextInt(retry))).getNano() / 1000;
                        // Error code 410 indicates IMDS upgrade is in progress, which can take up to 70s
                        //
                        retryTimeoutInMs =
                                (responseCode == 410 && retryTimeoutInMs < imdsUpgradeTimeInMs) ? imdsUpgradeTimeInMs
                                        : retryTimeoutInMs;
                        retry++;
                        if (retry > options.getMaxRetry()) {
                            break;
                        } else {
                            sleep(retryTimeoutInMs);
                        }
                    } else {
                        throw logger.logExceptionAsError(new RuntimeException(
                                "Couldn't acquire access token from IMDS, verify your objectId, "
                                        + "clientId or msiResourceId", exception));
                    }
                } finally {
                    if (connection != null) {
                        connection.disconnect();
                    }
                }
            }
            throw logger.logExceptionAsError(new RuntimeException(
                    String.format("MSI: Failed to acquire tokens after retrying %s times",
                    options.getMaxRetry())));
        }));
    }

    private Mono<Boolean> checkIMDSAvailable() {
        StringBuilder payload = new StringBuilder();

        try {
            payload.append("api-version=");
            payload.append(URLEncoder.encode("2018-02-01", "UTF-8"));
        } catch (IOException exception) {
            return Mono.error(exception);
        }
        return Mono.fromCallable(() -> {
            HttpURLConnection connection = null;
            URL url = new URL(String.format("http://169.254.169.254/metadata/identity/oauth2/token?%s",
                            payload.toString()));

            try {
                connection = (HttpURLConnection) url.openConnection();
                connection.setRequestMethod("GET");
                connection.setConnectTimeout(500);
                connection.connect();
            } catch (Exception e) {
                throw logger.logExceptionAsError(
                    new CredentialUnavailableException(
                                "ManagedIdentityCredential authentication unavailable. "
                                 + "Connection to IMDS endpoint cannot be established, "
                                 + e.getMessage() + ".", e));
            } finally {
                if (connection != null) {
                    connection.disconnect();
                }
            }

            return true;
        });
    }

    private static void sleep(int millis) {
        try {
            Thread.sleep(millis);
        } catch (InterruptedException ex) {
            throw new IllegalStateException(ex);
        }
    }

    private static Proxy proxyOptionsToJavaNetProxy(ProxyOptions options) {
        switch (options.getType()) {
            case SOCKS4:
            case SOCKS5:
                return new Proxy(Type.SOCKS, options.getAddress());
            case HTTP:
            default:
                return new Proxy(Type.HTTP, options.getAddress());
        }
    }

    private String getSafeWorkingDirectory() {
        if (isWindowsPlatform()) {
            if (CoreUtils.isNullOrEmpty(DEFAULT_WINDOWS_SYSTEM_ROOT)) {
                return null;
            }
            return DEFAULT_WINDOWS_SYSTEM_ROOT + "\\system32";
        } else {
            return DEFAULT_MAC_LINUX_PATH;
        }
    }

    private boolean isWindowsPlatform() {
        return System.getProperty("os.name").contains("Windows");
    }

    private String redactInfo(String regex, String input) {
        return input.replaceAll(regex, "****");
    }

    void openUrl(String url) throws IOException {
        Runtime rt = Runtime.getRuntime();

        String os = System.getProperty("os.name").toLowerCase(Locale.ROOT);
        if (os.contains("win")) {
            rt.exec("rundll32 url.dll,FileProtocolHandler " + url);
        } else if (os.contains("mac")) {
            rt.exec("open " + url);
        } else if (os.contains("nix") || os.contains("nux")) {
            rt.exec("xdg-open " + url);
        } else {
            logger.error("Browser could not be opened - please open {} in a browser on this device.", url);
        }
    }

    private CompletableFuture<IAuthenticationResult> getFailedCompletableFuture(Exception e) {
        CompletableFuture<IAuthenticationResult> completableFuture = new CompletableFuture<>();
        completableFuture.completeExceptionally(e);
        return completableFuture;
    }

    private void initializeHttpPipelineAdapter() {
        // If user supplies the pipeline, then it should override all other properties
        // as they should directly be set on the pipeline.
        HttpPipeline httpPipeline = options.getHttpPipeline();
        if (httpPipeline != null) {
            httpPipelineAdapter = new HttpPipelineAdapter(httpPipeline);
        } else {
            // If http client is set on the credential, then it should override the proxy options if any configured.
            HttpClient httpClient = options.getHttpClient();
            if (httpClient != null) {
                httpPipelineAdapter = new HttpPipelineAdapter(setupPipeline(httpClient));
            } else if (options.getProxyOptions() == null) {
                //Http Client is null, proxy options are not set, use the default client and build the pipeline.
                httpPipelineAdapter = new HttpPipelineAdapter(setupPipeline(HttpClient.createDefault()));
            }
        }
    }

    /**
     * Get the configured tenant id.
     *
     * @return the tenant id.
     */
    public String getTenantId() {
        return tenantId;
    }

    /**
     * Get the configured client id.
     *
     * @return the client id.
     */
    public String getClientId() {
        return clientId;
    }

    private boolean isADFSTenant() {
        return this.tenantId.equals(ADFS_TENANT);
    }
}<|MERGE_RESOLUTION|>--- conflicted
+++ resolved
@@ -110,11 +110,8 @@
     private static final String DEFAULT_CONFIDENTIAL_KEYRING_ITEM_NAME = DEFAULT_CONFIDENTIAL_KEYCHAIN_ACCOUNT;
     private static final String DEFAULT_KEYRING_ATTR_NAME = "MsalClientID";
     private static final String DEFAULT_KEYRING_ATTR_VALUE = "Microsoft.Developer.IdentityService";
-<<<<<<< HEAD
-    public static final String ADFS_TENANT = "adfs";
-=======
+    private static final String ADFS_TENANT = "adfs";
     private static final String HTTP_LOCALHOST = "http://localhost";
->>>>>>> db97b97c
     private final ClientLogger logger = new ClientLogger(IdentityClient.class);
 
     private final IdentityClientOptions options;
