--- conflicted
+++ resolved
@@ -29,7 +29,7 @@
      *
      * @return An updated instance of this builder.
      */
-    public SharedTokenCacheCredentialBuilder allowUnencryptedCache() {
+    SharedTokenCacheCredentialBuilder allowUnencryptedCache() {
         this.identityClientOptions.allowUnencryptedCache();
         return this;
     }
@@ -41,13 +41,8 @@
      *
      * @return An updated instance of this builder with the configured authentication record.
      */
-<<<<<<< HEAD
-    SharedTokenCacheCredentialBuilder allowUnencryptedCache(boolean allowUnencryptedCache) {
-        this.identityClientOptions.allowUnencryptedCache(allowUnencryptedCache);
-=======
-    public SharedTokenCacheCredentialBuilder authenticationRecord(AuthenticationRecord authenticationRecord) {
+    SharedTokenCacheCredentialBuilder authenticationRecord(AuthenticationRecord authenticationRecord) {
         this.identityClientOptions.setAuthenticationRecord(authenticationRecord);
->>>>>>> 1c11d04c
         return this;
     }
 
