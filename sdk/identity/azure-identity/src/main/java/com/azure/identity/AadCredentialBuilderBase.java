--- conflicted
+++ resolved
@@ -83,11 +83,7 @@
      */
     @SuppressWarnings("unchecked")
     public T disableAuthorityValidationSafetyCheck() {
-<<<<<<< HEAD
-        this.identityClientOptions.disableAuthorityValidation();
-=======
         this.identityClientOptions.disableAuthorityValidationSafetyCheck();
->>>>>>> 844ba97e
         return (T) this;
     }
 }