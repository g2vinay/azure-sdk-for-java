// Copyright (c) Microsoft Corporation. All rights reserved.
// Licensed under the MIT License.

package com.azure.search.documents;

import com.azure.core.exception.HttpResponseException;
import com.azure.core.http.HttpHeaderName;
import com.azure.core.http.HttpHeaders;
import com.azure.core.http.policy.AddHeadersFromContextPolicy;
import com.azure.core.http.policy.FixedDelay;
import com.azure.core.http.policy.RetryPolicy;
import com.azure.core.http.rest.Response;
import com.azure.core.util.Context;
import com.azure.search.documents.indexes.SearchIndexAsyncClient;
import com.azure.search.documents.indexes.SearchIndexClient;
import com.azure.search.documents.indexes.SearchIndexerAsyncClient;
import com.azure.search.documents.indexes.SearchIndexerClient;
import org.junit.jupiter.api.Test;
import reactor.core.Exceptions;
import reactor.core.publisher.Mono;
import reactor.test.StepVerifier;

import java.time.Duration;
import java.util.function.Supplier;

import static org.junit.jupiter.api.Assertions.assertEquals;
import static org.junit.jupiter.api.Assertions.assertNotNull;

/**
 * Tests passing {@code x-ms-client-request-id} using {@link Context}.
 */
public class ContextRequestIdTests extends SearchTestBase {
    private static final HttpHeaderName REQUEST_ID_HEADER = HttpHeaderName.fromString("x-ms-client-request-id");
    private static final RetryPolicy RETRY_POLICY = new RetryPolicy(new FixedDelay(1, Duration.ofMillis(1)));

    @Test
    public void searchClient() {
        SearchClient client = getSearchClientBuilder("index", true)
<<<<<<< HEAD
            .retryPolicy(RETRY_POLICY_SUPPLIER.get())
=======
            .retryPolicy(RETRY_POLICY)
>>>>>>> f7349d64
            .buildClient();

        String expectedRequestId = testResourceNamer.randomUuid();
        HttpHeaders headers = createRequestIdHeaders(expectedRequestId);

        Context context = new Context(AddHeadersFromContextPolicy.AZURE_REQUEST_HTTP_HEADERS_KEY, headers);

        verifySync(() -> client.getDocumentCountWithResponse(context), expectedRequestId);
    }

    @Test
    public void searchAsyncClient() {
        SearchAsyncClient client = getSearchClientBuilder("index", false)
<<<<<<< HEAD
            .retryPolicy(RETRY_POLICY_SUPPLIER.get())
=======
            .retryPolicy(RETRY_POLICY)
>>>>>>> f7349d64
            .buildAsyncClient();

        String expectedRequestId = testResourceNamer.randomUuid();
        HttpHeaders headers = createRequestIdHeaders(expectedRequestId);

        reactor.util.context.Context subscriberContext = reactor.util.context.Context
            .of(AddHeadersFromContextPolicy.AZURE_REQUEST_HTTP_HEADERS_KEY, headers);

        Mono<String> request = client.getDocumentCountWithResponse()
            .contextWrite(subscriberContext)
            .map(ContextRequestIdTests::extractFromResponse)
            .onErrorResume(ContextRequestIdTests::onErrorResume);

        verifyAsync(request, expectedRequestId);
    }

    @Test
    public void searchIndexClient() {
        SearchIndexClient client = getSearchIndexClientBuilder(true)
<<<<<<< HEAD
            .retryPolicy(RETRY_POLICY_SUPPLIER.get())
=======
            .retryPolicy(RETRY_POLICY)
>>>>>>> f7349d64
            .buildClient();

        String expectedRequestId = testResourceNamer.randomUuid();
        HttpHeaders headers = createRequestIdHeaders(expectedRequestId);

        Context context = new Context(AddHeadersFromContextPolicy.AZURE_REQUEST_HTTP_HEADERS_KEY, headers);

        verifySync(() -> client.getIndexWithResponse("index", context), expectedRequestId);
    }

    @Test
    public void searchIndexAsyncClient() {
        SearchIndexAsyncClient client = getSearchIndexClientBuilder(false)
<<<<<<< HEAD
            .retryPolicy(RETRY_POLICY_SUPPLIER.get())
=======
            .retryPolicy(RETRY_POLICY)
>>>>>>> f7349d64
            .buildAsyncClient();

        String expectedRequestId = testResourceNamer.randomUuid();
        HttpHeaders headers = createRequestIdHeaders(expectedRequestId);

        reactor.util.context.Context subscriberContext = reactor.util.context.Context
            .of(AddHeadersFromContextPolicy.AZURE_REQUEST_HTTP_HEADERS_KEY, headers);

        Mono<String> request = client.getIndexStatisticsWithResponse("index")
            .contextWrite(subscriberContext)
            .map(ContextRequestIdTests::extractFromResponse)
            .onErrorResume(ContextRequestIdTests::onErrorResume);

        verifyAsync(request, expectedRequestId);
    }

    @Test
    public void searchIndexerClient() {
        SearchIndexerClient client = getSearchIndexerClientBuilder(true)
<<<<<<< HEAD
            .retryPolicy(RETRY_POLICY_SUPPLIER.get())
=======
            .retryPolicy(RETRY_POLICY)
>>>>>>> f7349d64
            .buildClient();

        String expectedRequestId = testResourceNamer.randomUuid();
        HttpHeaders headers = createRequestIdHeaders(expectedRequestId);

        Context context = new Context(AddHeadersFromContextPolicy.AZURE_REQUEST_HTTP_HEADERS_KEY, headers);

        verifySync(() -> client.getIndexerWithResponse("indexer", context), expectedRequestId);
    }

    @Test
    public void searchIndexerAsyncClient() {
        SearchIndexerAsyncClient client = getSearchIndexerClientBuilder(false)
<<<<<<< HEAD
            .retryPolicy(RETRY_POLICY_SUPPLIER.get())
=======
            .retryPolicy(RETRY_POLICY)
>>>>>>> f7349d64
            .buildAsyncClient();

        String expectedRequestId = testResourceNamer.randomUuid();
        HttpHeaders headers = createRequestIdHeaders(expectedRequestId);

        reactor.util.context.Context subscriberContext = reactor.util.context.Context
            .of(AddHeadersFromContextPolicy.AZURE_REQUEST_HTTP_HEADERS_KEY, headers);

        Mono<String> request = client.getIndexerWithResponse("indexer")
            .contextWrite(subscriberContext)
            .map(ContextRequestIdTests::extractFromResponse)
            .onErrorResume(ContextRequestIdTests::onErrorResume);

        verifyAsync(request, expectedRequestId);
    }

    private static HttpHeaders createRequestIdHeaders(String requestId) {
        return new HttpHeaders().set(REQUEST_ID_HEADER, requestId);
    }

    private static void verifySync(Supplier<Response<?>> requestRunner, String expectedRequestId) {
        // Doesn't matter if the request was successful or not, it will always return response headers.
        try {
            assertEquals(expectedRequestId, extractFromResponse(requestRunner.get()));
        } catch (Throwable throwable) {
            String errorRequestId = extractFromThrowable(throwable);

            assertNotNull(errorRequestId, "Either unexpected exception type or missing x-ms-client-request-id header. "
                + "Exception type: " + throwable.getClass() + ", header value: " + errorRequestId);
            assertEquals(expectedRequestId, errorRequestId);
        }
    }

    private static String extractFromResponse(Response<?> response) {
        return response.getHeaders().getValue(REQUEST_ID_HEADER);
    }

    private static String extractFromThrowable(Throwable throwable) {
        throwable = Exceptions.unwrap(throwable);
        if (throwable instanceof HttpResponseException) {
            return ((HttpResponseException) throwable).getResponse().getHeaderValue(REQUEST_ID_HEADER);
        } else if (throwable instanceof RuntimeException) {
            Throwable cause = throwable.getCause();
            if (cause instanceof HttpResponseException) {
                return ((HttpResponseException) cause).getResponse().getHeaderValue(REQUEST_ID_HEADER);
            }

            return null;
        } else {
            return null;
        }
    }

    private static Mono<String> onErrorResume(Throwable throwable) {
        String errorRequestId = extractFromThrowable(throwable);

        return (errorRequestId != null) ? Mono.just(errorRequestId) : Mono.error(throwable);
    }

    private static void verifyAsync(Mono<String> requestIdMono, String expectedRequestId) {
        StepVerifier.create(requestIdMono)
            .assertNext(actual -> assertEquals(expectedRequestId, actual))
            .verifyComplete();
    }
}<|MERGE_RESOLUTION|>--- conflicted
+++ resolved
@@ -36,11 +36,7 @@
     @Test
     public void searchClient() {
         SearchClient client = getSearchClientBuilder("index", true)
-<<<<<<< HEAD
-            .retryPolicy(RETRY_POLICY_SUPPLIER.get())
-=======
             .retryPolicy(RETRY_POLICY)
->>>>>>> f7349d64
             .buildClient();
 
         String expectedRequestId = testResourceNamer.randomUuid();
@@ -54,11 +50,7 @@
     @Test
     public void searchAsyncClient() {
         SearchAsyncClient client = getSearchClientBuilder("index", false)
-<<<<<<< HEAD
-            .retryPolicy(RETRY_POLICY_SUPPLIER.get())
-=======
             .retryPolicy(RETRY_POLICY)
->>>>>>> f7349d64
             .buildAsyncClient();
 
         String expectedRequestId = testResourceNamer.randomUuid();
@@ -78,11 +70,7 @@
     @Test
     public void searchIndexClient() {
         SearchIndexClient client = getSearchIndexClientBuilder(true)
-<<<<<<< HEAD
-            .retryPolicy(RETRY_POLICY_SUPPLIER.get())
-=======
             .retryPolicy(RETRY_POLICY)
->>>>>>> f7349d64
             .buildClient();
 
         String expectedRequestId = testResourceNamer.randomUuid();
@@ -96,11 +84,7 @@
     @Test
     public void searchIndexAsyncClient() {
         SearchIndexAsyncClient client = getSearchIndexClientBuilder(false)
-<<<<<<< HEAD
-            .retryPolicy(RETRY_POLICY_SUPPLIER.get())
-=======
             .retryPolicy(RETRY_POLICY)
->>>>>>> f7349d64
             .buildAsyncClient();
 
         String expectedRequestId = testResourceNamer.randomUuid();
@@ -120,11 +104,7 @@
     @Test
     public void searchIndexerClient() {
         SearchIndexerClient client = getSearchIndexerClientBuilder(true)
-<<<<<<< HEAD
-            .retryPolicy(RETRY_POLICY_SUPPLIER.get())
-=======
             .retryPolicy(RETRY_POLICY)
->>>>>>> f7349d64
             .buildClient();
 
         String expectedRequestId = testResourceNamer.randomUuid();
@@ -138,11 +118,7 @@
     @Test
     public void searchIndexerAsyncClient() {
         SearchIndexerAsyncClient client = getSearchIndexerClientBuilder(false)
-<<<<<<< HEAD
-            .retryPolicy(RETRY_POLICY_SUPPLIER.get())
-=======
             .retryPolicy(RETRY_POLICY)
->>>>>>> f7349d64
             .buildAsyncClient();
 
         String expectedRequestId = testResourceNamer.randomUuid();
