--- conflicted
+++ resolved
@@ -31,11 +31,7 @@
     protected void beforeTest() {
         super.beforeTest();
         client = getSearchIndexClientBuilder(true).buildClient();
-<<<<<<< HEAD
-        index = new SearchIndex(testResourceNamer.randomName("fieldbuilder", 32));
-=======
         asyncClient = getSearchIndexClientBuilder(false).buildAsyncClient();
->>>>>>> f7349d64
     }
 
     @Override
