// Copyright (c) Microsoft Corporation. All rights reserved.
// Licensed under the MIT License.

package com.azure.search.documents;

import com.azure.core.credential.AzureKeyCredential;
import com.azure.core.exception.HttpResponseException;
import com.azure.core.http.HttpClient;
import com.azure.core.http.HttpPipeline;
import com.azure.core.test.TestMode;
import com.azure.core.test.http.AssertingHttpClientBuilder;
import com.azure.core.util.Configuration;
import com.azure.core.util.serializer.SerializerEncoding;
import com.azure.core.util.serializer.TypeReference;
import com.azure.search.documents.implementation.util.Utility;
import com.azure.search.documents.indexes.SearchIndexClient;
import com.azure.search.documents.indexes.SearchIndexClientBuilder;
import com.azure.search.documents.indexes.models.SearchIndex;
import com.azure.search.documents.test.environment.models.NonNullableModel;
import com.fasterxml.jackson.databind.JsonNode;
import com.fasterxml.jackson.databind.ObjectMapper;
import com.fasterxml.jackson.databind.node.ObjectNode;
import com.fasterxml.jackson.databind.node.TextNode;
import org.reactivestreams.Publisher;
import reactor.core.Exceptions;
import reactor.test.StepVerifier;

import java.io.IOException;
import java.net.HttpURLConnection;
import java.net.URI;
import java.nio.file.Files;
import java.nio.file.Path;
import java.nio.file.Paths;
import java.time.OffsetDateTime;
import java.time.ZoneOffset;
import java.util.ArrayList;
import java.util.Arrays;
import java.util.Collections;
import java.util.Date;
import java.util.HashSet;
import java.util.Iterator;
import java.util.List;
import java.util.Map;
import java.util.Set;
import java.util.concurrent.ConcurrentHashMap;
import java.util.function.Function;

import static com.azure.search.documents.SearchTestBase.API_KEY;
import static com.azure.search.documents.SearchTestBase.ENDPOINT;
import static com.azure.search.documents.SearchTestBase.SERVICE_THROTTLE_SAFE_RETRY_POLICY;
import static com.azure.search.documents.implementation.util.Utility.MAP_STRING_OBJECT_TYPE_REFERENCE;
import static com.azure.search.documents.implementation.util.Utility.getDefaultSerializerAdapter;
import static org.junit.jupiter.api.Assertions.assertEquals;
import static org.junit.jupiter.api.Assertions.assertTrue;
import static org.junit.jupiter.api.Assertions.fail;

/**
 * This class contains helper methods for running Azure Cognitive Search tests.
 */
public final class TestHelpers {
    private static final TestMode TEST_MODE = setupTestMode();

    public static final ObjectMapper MAPPER = getDefaultSerializerAdapter().serializer();

    public static final String HOTEL_INDEX_NAME = "hotels";

    public static final String BLOB_DATASOURCE_NAME = "azs-java-live-blob";
    public static final String BLOB_DATASOURCE_TEST_NAME = "azs-java-test-blob";
    public static final String SQL_DATASOURCE_NAME = "azs-java-test-sql";
    public static final String ISO8601_FORMAT = "yyyy-MM-dd'T'HH:mm:ss'Z'";
    public static final TypeReference<List<Map<String, Object>>> LIST_TYPE_REFERENCE =
        new TypeReference<List<Map<String, Object>>>() {
        };

    private static final Map<String, byte[]> LOADED_FILE_DATA = new ConcurrentHashMap<>();

    /**
     * Assert whether two objects are equal.
     *
     * @param expected The expected object.
     * @param actual The actual object.
     */
    public static void assertObjectEquals(Object expected, Object actual) {
        try {
            assertEquals(getDefaultSerializerAdapter().serialize(expected, SerializerEncoding.JSON),
                getDefaultSerializerAdapter().serialize(actual, SerializerEncoding.JSON));
        } catch (IOException ex) {
            fail("There is something wrong happen in serializer.");
        }
    }

    /**
     * Assert whether two objects are equal.
     *
     * @param expected The expected object.
     * @param actual The actual object.
     * @param ignoredDefaults Set to true if it needs to ignore default value of expected object.
     * @param ignoredFields Varargs of ignored fields.
     */
    @SuppressWarnings({"unchecked", "rawtypes", "UseOfObsoleteDateTimeApi"})
    public static void assertObjectEquals(Object expected, Object actual, boolean ignoredDefaults,
        String... ignoredFields) {
        if (isComparableType(expected)) {
            assertEquals(expected, actual);
        } else if (expected instanceof OffsetDateTime) {
            assertEquals(0, ((OffsetDateTime) expected).compareTo(OffsetDateTime.parse(actual.toString())));
        } else if (expected instanceof Date) {
            assertDateEquals((Date) expected, (Date) actual);
        } else if (expected instanceof Map) {
            assertMapEquals((Map) expected, (Map) actual, ignoredDefaults, ignoredFields);
        } else {
            ObjectNode expectedNode = MAPPER.valueToTree(expected);
            ObjectNode actualNode = MAPPER.valueToTree(actual);
            assertOnMapIterator(expectedNode.fields(), actualNode, ignoredDefaults, ignoredFields);
        }
    }

    /**
     * Determines if two lists of documents are equal by comparing their keys.
     *
     * @param group1 The first list of documents.
     * @param group2 The second list documents.
     * @return True of false if the documents are equal or not equal, respectively.
     */
    public static boolean equalDocumentSets(List<NonNullableModel> group1, List<NonNullableModel> group2) {
        List<String> group1Keys = produceKeyList(group1, TestHelpers::extractKeyFromDocument);
        List<String> group2Keys = produceKeyList(group2, TestHelpers::extractKeyFromDocument);
        return group1Keys.containsAll(group2Keys);
    }

    private static <T> List<String> produceKeyList(List<T> objList, Function<T, String> extractKeyFunc) {
        List<String> keyList = new ArrayList<>();
        for (T obj : objList) {
            keyList.add(extractKeyFunc.apply(obj));
        }
        return keyList;
    }

    private static String extractKeyFromDocument(NonNullableModel document) {
        ObjectNode node = MAPPER.valueToTree(document);
        return node.get("Key").asText();
    }

    /**
     * Assert whether two maps are equal, map key must be String.
     *
     * @param expectedMap The expected map.
     * @param actualMap The actual map.
     */
    @SuppressWarnings({"unchecked", "rawtypes"})
    public static void assertMapEquals(Map<String, Object> expectedMap, Map<String, Object> actualMap,
        boolean ignoreDefaults, String... ignoredFields) {
        expectedMap.forEach((key, value) -> {
            if (value != null && actualMap.get(key) != null) {
                if (isComparableType(value)) {
                    assertEquals(value, actualMap.get(key));
                } else if (value instanceof List) {
                    assertListEquals((List) value, (List) actualMap.get(key), ignoreDefaults, ignoredFields);
                } else {
                    assertObjectEquals(value, actualMap.get(key), ignoreDefaults, ignoredFields);
                }
            }
        });
    }

    @SuppressWarnings("UseOfObsoleteDateTimeApi")
    public static void assertDateEquals(Date expect, Date actual) {
        assertEquals(0, expect.toInstant().atOffset(ZoneOffset.UTC)
            .compareTo(actual.toInstant().atOffset(ZoneOffset.UTC)));
    }

    public static void assertListEquals(List<Object> expected, List<Object> actual, boolean ignoredDefaults,
        String... ignoredFields) {
        for (int i = 0; i < expected.size(); i++) {
            assertObjectEquals(expected.get(i), actual.get(i), ignoredDefaults, ignoredFields);
        }
    }

    private static boolean isComparableType(Object obj) {
        return obj.getClass().isPrimitive() || obj.getClass().isArray() || obj instanceof Integer
            || obj instanceof Long || obj instanceof String || obj instanceof Boolean || obj instanceof Double;
    }

    private static void assertOnMapIterator(Iterator<Map.Entry<String, JsonNode>> expectedNode,
        ObjectNode actualNode, boolean ignoreDefaults, String[] ignoredFields) {
        Set<String> ignoredFieldSet = new HashSet<>(Arrays.asList(ignoredFields));
        while (expectedNode.hasNext()) {
            assertTrue(actualNode.fields().hasNext());
            Map.Entry<String, JsonNode> expectedField = expectedNode.next();
            String fieldName = expectedField.getKey();
            if (shouldSkipField(fieldName, expectedField.getValue(), ignoreDefaults, ignoredFieldSet)) {
                continue;
            }
            if (expectedField.getValue().isValueNode()) {
                assertEquals(expectedField.getValue(), actualNode.get(expectedField.getKey()),
                    String.format("The key %s of the map has different values", expectedField.getKey()));
            } else if (expectedField.getValue().isArray()) {
                Iterator<JsonNode> expectedArray = expectedField.getValue().elements();
                Iterator<JsonNode> actualArray = actualNode.get(expectedField.getKey()).elements();
                while (expectedArray.hasNext()) {
                    assertTrue(actualArray.hasNext());
                    JsonNode a = expectedArray.next();
                    JsonNode b = actualArray.next();
                    if (ignoredFieldSet.contains(fieldName)) {
                        continue;
                    }
                    if (shouldSkipField(null, a, true, null)) {
                        continue;
                    }
                    assertEquals(a.asText(), b.asText());
                }
            } else {
                assertObjectEquals(expectedField.getValue(), actualNode.get(fieldName), ignoreDefaults,
                    ignoredFields);
            }
        }
    }

    private static boolean shouldSkipField(String fieldName, JsonNode fieldValue,
        boolean ignoreDefaults, Set<String> ignoredFields) {
        if (ignoredFields != null && ignoredFields.contains(fieldName)) {
            return true;
        }

        if (ignoreDefaults) {
            if (fieldValue.isNull()) {
                return true;
            }
            if (fieldValue.isBoolean() && !fieldValue.asBoolean()) {
                return true;
            }
            return fieldValue.isNumber() && fieldValue.asDouble() == 0.0D;
        }
        return false;
    }

    public static void assertHttpResponseException(Runnable exceptionThrower, int statusCode, String expectedMessage) {
        try {
            exceptionThrower.run();
            fail();
        } catch (Throwable ex) {
            verifyHttpResponseError(ex, statusCode, expectedMessage);
        }
    }

    public static void assertHttpResponseExceptionAsync(Publisher<?> exceptionThrower) {
        StepVerifier.create(exceptionThrower)
            .verifyErrorSatisfies(error -> verifyHttpResponseError(error, HttpURLConnection.HTTP_BAD_REQUEST,
                "Invalid expression: Could not find a property named 'ThisFieldDoesNotExist' on type 'search.document'."));
    }

    public static void verifyHttpResponseError(Throwable ex, int statusCode, String expectedMessage) {
        if (ex instanceof HttpResponseException) {
            assertEquals(statusCode, ((HttpResponseException) ex).getResponse().getStatusCode());

            if (expectedMessage != null) {
                assertTrue(ex.getMessage().contains(expectedMessage));
            }
        } else {
            fail("Expected exception to be instanceof HttpResponseException", ex);
        }
    }

    public static void waitForIndexing() {
        // Wait 2 seconds to allow index request to finish.
        sleepIfRunningAgainstService(2000);
    }

    public static void sleepIfRunningAgainstService(long millis) {
        if (TEST_MODE == TestMode.PLAYBACK) {
            return;
        }

        try {
            Thread.sleep(millis);
        } catch (InterruptedException ex) {
            throw new IllegalStateException(ex);
        }
    }

    static TestMode setupTestMode() {
        try {
            return TestMode.valueOf(Configuration.getGlobalConfiguration().get("AZURE_TEST_MODE", "PLAYBACK"));
        } catch (RuntimeException ex) {
            return TestMode.PLAYBACK;
        }
    }

    public static <T> void uploadDocuments(SearchClient client, List<T> uploadDoc) {
        client.uploadDocuments(uploadDoc);
        waitForIndexing();
    }

    public static <T> void uploadDocuments(SearchAsyncClient client, List<T> uploadDoc) {
        client.uploadDocuments(uploadDoc).block();
        waitForIndexing();
    }

    public static <T> void uploadDocument(SearchClient client, T uploadDoc) {
        client.uploadDocuments(Collections.singletonList(uploadDoc));
        waitForIndexing();
    }

    public static <T> void uploadDocument(SearchAsyncClient client, T uploadDoc) {
        client.uploadDocuments(Collections.singletonList(uploadDoc)).block();
        waitForIndexing();
    }

    public static List<Map<String, Object>> uploadDocumentsJson(SearchClient client, String dataJson) {
        List<Map<String, Object>> documents = readJsonFileToList(dataJson);
        uploadDocuments(client, documents);

        return documents;
    }

    public static List<Map<String, Object>> uploadDocumentsJson(SearchAsyncClient client, String dataJson) {
        List<Map<String, Object>> documents = readJsonFileToList(dataJson);
        uploadDocuments(client, documents);

        return documents;
    }

    public static HttpPipeline getHttpPipeline(SearchClient searchClient) {
        return searchClient.getHttpPipeline();
    }

    public static HttpPipeline getHttpPipeline(SearchAsyncClient searchAsyncClient) {
        return searchAsyncClient.getHttpPipeline();
    }

    public static List<Map<String, Object>> readJsonFileToList(String filename) {
        try {
            Path path = Paths.get(TestHelpers.class.getClassLoader().getResource(filename).toURI());

            return deserializeToType(Files.readAllBytes(path), LIST_TYPE_REFERENCE);
        } catch (Exception ex) {
            throw new RuntimeException(ex);
        }
    }

    public static Map<String, Object> convertToMap(byte[] json) {
        return deserializeToType(json, MAP_STRING_OBJECT_TYPE_REFERENCE);
    }

    private static <T> T deserializeToType(byte[] json, TypeReference<T> type) {
        try {
            return getDefaultSerializerAdapter().deserialize(json, type.getJavaType(), SerializerEncoding.JSON);
        } catch (IOException e) {
            throw Exceptions.propagate(e);
        }
    }

    public static <T> T convertMapToValue(Map<String, Object> value, Class<T> clazz) {
        try {
            return Utility.convertValue(value, clazz);
        } catch (IOException ex) {
            throw Exceptions.propagate(ex);
        }
    }

    public static SearchIndexClient setupSharedIndex(String indexName, String indexDefinition, String indexData) {
        try {
            byte[] hotelsTestIndexDataJsonData = loadResource(indexDefinition);
            JsonNode jsonNode = MAPPER.readTree(hotelsTestIndexDataJsonData);
            ((ObjectNode) jsonNode).set("name", new TextNode(indexName));

            SearchIndex index = MAPPER.treeToValue(jsonNode, SearchIndex.class);

<<<<<<< HEAD
            SearchIndexClient searchIndexClient = new SearchIndexClientBuilder()
                .endpoint(ENDPOINT)
                .credential(new AzureKeyCredential(API_KEY))
                .retryPolicy(SERVICE_THROTTLE_SAFE_RETRY_POLICY)
                .httpClient(buildSyncAssertingClient(HttpClient.createDefault()))
                .buildClient();
=======
            SearchIndexClient searchIndexClient = createSharedSearchIndexClient();
>>>>>>> f7349d64

            searchIndexClient.createOrUpdateIndex(index);

            if (indexData != null) {
                uploadDocumentsJson(searchIndexClient.getSearchClient(indexName), indexData);
            }

            return searchIndexClient;
        } catch (Throwable ex) {
            throw new RuntimeException(ex);
        }
    }

<<<<<<< HEAD
    public static HttpClient buildSyncAssertingClient(HttpClient httpClient) {
        return new AssertingHttpClientBuilder(httpClient)
            .skipRequest((httpRequest, context) -> false)
            .assertSync()
            .build();
    }

    public static HttpClient buildAsyncAssertingClient(HttpClient httpClient) {
        return new AssertingHttpClientBuilder(httpClient)
            .skipRequest((httpRequest, context) -> false)
            .assertAsync()
            .build();
=======
    public static SearchIndexClient createSharedSearchIndexClient() {
        return new SearchIndexClientBuilder()
            .endpoint(ENDPOINT)
            .credential(new AzureKeyCredential(API_KEY))
            .retryPolicy(SERVICE_THROTTLE_SAFE_RETRY_POLICY)
            .buildClient();
>>>>>>> f7349d64
    }

    public static String createGeographyPolygon(String... coordinates) {
        if (coordinates.length % 2 != 0) {
            throw new RuntimeException("'coordinates' must contain pairs of two.");
        }

        StringBuilder builder = new StringBuilder("geography'POLYGON((");

        for (int i = 0; i < coordinates.length; i += 2) {
            if (i != 0) {
                builder.append(',');
            }

            builder.append(coordinates[i])
                .append(' ')
                .append(coordinates[i + 1]);
        }

        return builder.append("))'").toString();
    }

    static byte[] loadResource(String fileName) {
        return LOADED_FILE_DATA.computeIfAbsent(fileName, fName -> {
            try {
                URI fileUri = AutocompleteTests.class.getClassLoader()
                    .getResource(fileName)
                    .toURI();

                return Files.readAllBytes(Paths.get(fileUri));
            } catch (Exception ex) {
                throw new RuntimeException(ex);
            }
        });
    }
}<|MERGE_RESOLUTION|>--- conflicted
+++ resolved
@@ -366,17 +366,7 @@
 
             SearchIndex index = MAPPER.treeToValue(jsonNode, SearchIndex.class);
 
-<<<<<<< HEAD
-            SearchIndexClient searchIndexClient = new SearchIndexClientBuilder()
-                .endpoint(ENDPOINT)
-                .credential(new AzureKeyCredential(API_KEY))
-                .retryPolicy(SERVICE_THROTTLE_SAFE_RETRY_POLICY)
-                .httpClient(buildSyncAssertingClient(HttpClient.createDefault()))
-                .buildClient();
-=======
             SearchIndexClient searchIndexClient = createSharedSearchIndexClient();
->>>>>>> f7349d64
-
             searchIndexClient.createOrUpdateIndex(index);
 
             if (indexData != null) {
@@ -389,7 +379,6 @@
         }
     }
 
-<<<<<<< HEAD
     public static HttpClient buildSyncAssertingClient(HttpClient httpClient) {
         return new AssertingHttpClientBuilder(httpClient)
             .skipRequest((httpRequest, context) -> false)
@@ -397,19 +386,13 @@
             .build();
     }
 
-    public static HttpClient buildAsyncAssertingClient(HttpClient httpClient) {
-        return new AssertingHttpClientBuilder(httpClient)
-            .skipRequest((httpRequest, context) -> false)
-            .assertAsync()
-            .build();
-=======
     public static SearchIndexClient createSharedSearchIndexClient() {
         return new SearchIndexClientBuilder()
             .endpoint(ENDPOINT)
             .credential(new AzureKeyCredential(API_KEY))
             .retryPolicy(SERVICE_THROTTLE_SAFE_RETRY_POLICY)
+            .httpClient(buildSyncAssertingClient(HttpClient.createDefault()))
             .buildClient();
->>>>>>> f7349d64
     }
 
     public static String createGeographyPolygon(String... coordinates) {
