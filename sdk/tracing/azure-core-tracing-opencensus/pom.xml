<!-- Copyright (c) Microsoft Corporation. All rights reserved.
     Licensed under the MIT License. -->
<project xmlns="http://maven.apache.org/POM/4.0.0"
         xmlns:xsi="http://www.w3.org/2001/XMLSchema-instance" xsi:schemaLocation="http://maven.apache.org/POM/4.0.0 http://maven.apache.org/xsd/maven-4.0.0.xsd">
  <modelVersion>4.0.0</modelVersion>
  <parent>
    <groupId>com.azure</groupId>
    <artifactId>azure-client-sdk-parent</artifactId>
    <version>1.6.0</version> <!-- {x-version-update;com.azure:azure-client-sdk-parent;current} -->
    <relativePath>../../../pom.client.xml</relativePath>
  </parent>

  <groupId>com.azure</groupId>
  <artifactId>azure-core-tracing-opencensus</artifactId>
  <version>1.0.0-preview.4</version> <!-- {x-version-update;com.azure:azure-core-tracing-opencensus;current} -->

  <name>Microsoft Azure OpenCensus tracing plugin</name>
  <description>This package contains the OpenCensus tracing plugin for Azure client libraries.</description>
  <url>https://github.com/Azure/azure-sdk-for-java</url>

  <distributionManagement>
    <site>
      <id>azure-java-build-docs</id>
      <url>${site.url}/site/${project.artifactId}</url>
    </site>
  </distributionManagement>

  <scm>
    <url>scm:git:https://github.com/Azure/azure-sdk-for-java</url>
    <connection>scm:git:git@github.com:Azure/azure-sdk-for-java.git</connection>
    <tag>HEAD</tag>
  </scm>

  <dependencies>
    <dependency>
      <groupId>com.azure</groupId>
      <artifactId>azure-core</artifactId>
      <version>1.0.0-preview.7</version> <!-- {x-version-update;com.azure:azure-core;dependency} -->
    </dependency>
    <dependency>
      <groupId>io.opencensus</groupId>
      <artifactId>opencensus-api</artifactId>
    </dependency>

    <dependency>
      <groupId>io.opencensus</groupId>
      <artifactId>opencensus-exporter-trace-zipkin</artifactId>
      <version>0.20.0</version>
      <scope>test</scope>
    </dependency>
    <dependency>
      <groupId>junit</groupId>
      <artifactId>junit</artifactId>
      <scope>test</scope>
    </dependency>
    <dependency>
      <groupId>com.azure</groupId>
      <artifactId>azure-storage-queue</artifactId>
      <version>12.0.0-preview.5</version> <!-- {x-version-update;com.azure:azure-storage-queue;dependency} -->
      <scope>test</scope>
    </dependency>
    <dependency>
      <groupId>com.azure</groupId>
<<<<<<< HEAD
      <artifactId>azure-security-keyvault-secrets</artifactId>
      <version>4.0.0-preview.5</version> <!-- {x-version-update;com.azure:azure-keyvault-secrets;dependency} -->
=======
      <artifactId>azure-keyvault-secrets</artifactId>
      <version>4.0.0-preview.6</version> <!-- {x-version-update;com.azure:azure-keyvault-secrets;dependency} -->
>>>>>>> a1010302
      <scope>test</scope>
    </dependency>
    <dependency>
      <groupId>com.azure</groupId>
      <artifactId>azure-identity</artifactId>
      <version>1.0.0-preview.6</version> <!-- {x-version-update;com.azure:azure-identity;dependency} -->
      <scope>test</scope>
    </dependency>
    <dependency>
      <groupId>com.azure</groupId>
      <artifactId>azure-messaging-eventhubs</artifactId>
      <version>5.0.0-preview.5</version> <!-- {x-version-update;com.azure:azure-messaging-eventhubs;dependency} -->
      <scope>test</scope>
    </dependency>
  </dependencies>
</project><|MERGE_RESOLUTION|>--- conflicted
+++ resolved
@@ -61,13 +61,8 @@
     </dependency>
     <dependency>
       <groupId>com.azure</groupId>
-<<<<<<< HEAD
       <artifactId>azure-security-keyvault-secrets</artifactId>
       <version>4.0.0-preview.5</version> <!-- {x-version-update;com.azure:azure-keyvault-secrets;dependency} -->
-=======
-      <artifactId>azure-keyvault-secrets</artifactId>
-      <version>4.0.0-preview.6</version> <!-- {x-version-update;com.azure:azure-keyvault-secrets;dependency} -->
->>>>>>> a1010302
       <scope>test</scope>
     </dependency>
     <dependency>
