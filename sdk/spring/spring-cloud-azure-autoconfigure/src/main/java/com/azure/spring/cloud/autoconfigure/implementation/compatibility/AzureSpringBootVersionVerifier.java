// Copyright (c) Microsoft Corporation. All rights reserved.
// Licensed under the MIT License.

package com.azure.spring.cloud.autoconfigure.implementation.compatibility;

import org.slf4j.Logger;
import org.slf4j.LoggerFactory;
import org.springframework.boot.SpringBootVersion;
import org.springframework.util.StringUtils;

import java.io.FileNotFoundException;
import java.util.ArrayList;
import java.util.Collections;
import java.util.HashMap;
import java.util.List;
import java.util.Map;

public class AzureSpringBootVersionVerifier {
    private static final Logger LOGGER = LoggerFactory.getLogger(AzureSpringBootVersionVerifier.class);

<<<<<<< HEAD
    static final String SPRINGBOOT_CONDITIONAL_CLASS_NAME_OF_3_0 = "org.springframework.boot.autoconfigure.validation.ValidationConfigurationCustomizer";
=======
    static final String SPRINGBOOT_CONDITIONAL_CLASS_NAME_OF_2_5 = "org.springframework.boot.context.properties.bind"
        + ".Bindable.BindRestriction";

    static final String SPRINGBOOT_CONDITIONAL_CLASS_NAME_OF_2_6 = "org.springframework.boot.autoconfigure.data.redis"
        + ".ClientResourcesBuilderCustomizer";

    static final String SPRINGBOOT_CONDITIONAL_CLASS_NAME_OF_2_7 = "org.springframework.boot.autoconfigure.amqp"
        + ".RabbitStreamTemplateConfigurer";

>>>>>>> 585f23ff
    /**
     * Versions supported by Spring Cloud Azure, for present is [2.5, 2.6, 2.7]. Update this value if needed.
     */
    private final Map<String, String> supportedVersions = new HashMap<>();

    /**
     * Versionsspecified in the configuration or environment.
     */
    private final List<String> acceptedVersions;

    private final ClassNameResolverPredicate classNameResolver;

    public AzureSpringBootVersionVerifier(List<String> acceptedVersions, ClassNameResolverPredicate classNameResolver) {
        this.acceptedVersions = acceptedVersions;
        this.classNameResolver = classNameResolver;
        initDefaultSupportedBootVersionCheckMeta();
    }


    /**
     * Init default supported Spring Boot Version compatibility check meta data.
     */
    private void initDefaultSupportedBootVersionCheckMeta() {
        supportedVersions.put("3.0", SPRINGBOOT_CONDITIONAL_CLASS_NAME_OF_3_0);
    }

    /**
     * Verify the current spring-boot version
     *
     * @return Verification result of spring-boot version
     * @throws AzureCompatibilityNotMetException thrown if using an unsupported spring-boot version
     */
    public VerificationResult verify() {
        if (this.springBootVersionMatches()) {
            return VerificationResult.compatible();
        } else {
            List<VerificationResult> errors =
                new ArrayList<>(Collections.singleton(VerificationResult.notCompatible(this.errorDescription(),
                    this.action())));
            throw new AzureCompatibilityNotMetException(errors);
        }
    }

    private String errorDescription() {
        String versionFromManifest = this.getVersionFromManifest();
        return StringUtils.hasText(versionFromManifest) ? String.format("Spring Boot [%s] is not compatible with this"
            + " Spring Cloud Azure version.", versionFromManifest) : "Spring Boot is not compatible with this "
            + "Spring Cloud Azure version.";
    }

    private String action() {
        return String.format("Change Spring Boot version to one of the following versions %s.%n"
                + "You can find the latest Spring Boot versions here [%s].%n"
                + "If you want to learn more about the Spring Cloud Azure compatibility, "
                + "you can visit this page [%s] and check the [Which Version of Spring Cloud Azure Should I Use] "
                + "section.%n If you want to disable this check, "
                + "just set the property [spring.cloud.azure.compatibility-verifier.enabled=false].",
            this.acceptedVersions,
            "https://spring.io/projects/spring-boot#learn",
            "https://aka.ms/spring/versions");
    }

    String getVersionFromManifest() {
        return SpringBootVersion.getVersion();
    }

    private boolean springBootVersionMatches() {
        for (String acceptedVersion : acceptedVersions) {
            try {
                if (this.matchSpringBootVersionFromManifest(acceptedVersion)) {
                    LOGGER.debug("The current Spring Boot version matches Spring Cloud Azure accepted version [{}].",
                        acceptedVersion);
                    return true;
                }
            } catch (FileNotFoundException e) {
                String versionString = stripWildCardFromVersion(acceptedVersion);
                String fullyQualifiedClassName = this.supportedVersions.get(versionString);

                if (classNameResolver.resolve(fullyQualifiedClassName)) {
                    LOGGER.debug("Predicate for Spring Boot Version of [{}] was matched.", versionString);
                    return true;
                }
            }
        }

        return false;
    }

    private boolean matchSpringBootVersionFromManifest(String acceptedVersion) throws FileNotFoundException {
        String version = this.getVersionFromManifest();
        LOGGER.debug("Currently running on Spring Boot version [{}], trying to match it with Spring Cloud Azure "
            + "accepted version [{}].", version, acceptedVersion);
        if (!StringUtils.hasText(version)) {
            throw new FileNotFoundException("Spring Boot version not found");
        } else {
            return version.startsWith(stripWildCardFromVersion(acceptedVersion));
        }
    }

    private static String stripWildCardFromVersion(String version) {
        return version.endsWith(".x") ? version.substring(0, version.indexOf(".x")) : version;
    }

}<|MERGE_RESOLUTION|>--- conflicted
+++ resolved
@@ -18,21 +18,9 @@
 public class AzureSpringBootVersionVerifier {
     private static final Logger LOGGER = LoggerFactory.getLogger(AzureSpringBootVersionVerifier.class);
 
-<<<<<<< HEAD
     static final String SPRINGBOOT_CONDITIONAL_CLASS_NAME_OF_3_0 = "org.springframework.boot.autoconfigure.validation.ValidationConfigurationCustomizer";
-=======
-    static final String SPRINGBOOT_CONDITIONAL_CLASS_NAME_OF_2_5 = "org.springframework.boot.context.properties.bind"
-        + ".Bindable.BindRestriction";
-
-    static final String SPRINGBOOT_CONDITIONAL_CLASS_NAME_OF_2_6 = "org.springframework.boot.autoconfigure.data.redis"
-        + ".ClientResourcesBuilderCustomizer";
-
-    static final String SPRINGBOOT_CONDITIONAL_CLASS_NAME_OF_2_7 = "org.springframework.boot.autoconfigure.amqp"
-        + ".RabbitStreamTemplateConfigurer";
-
->>>>>>> 585f23ff
     /**
-     * Versions supported by Spring Cloud Azure, for present is [2.5, 2.6, 2.7]. Update this value if needed.
+     * Versions supported by Spring Cloud Azure, for present is [2.5, 2.6]. Update this value if needed.
      */
     private final Map<String, String> supportedVersions = new HashMap<>();
 
