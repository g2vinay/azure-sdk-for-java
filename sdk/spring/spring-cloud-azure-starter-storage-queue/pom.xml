<?xml version="1.0" encoding="UTF-8"?>
<!-- ~ Copyright (c) Microsoft Corporation. All rights reserved. ~ Licensed
    under the MIT License. See LICENSE in the project root for ~ license information. -->

<project xmlns:xsi="http://www.w3.org/2001/XMLSchema-instance"
         xmlns="http://maven.apache.org/POM/4.0.0"
         xsi:schemaLocation="http://maven.apache.org/POM/4.0.0 http://maven.apache.org/xsd/maven-4.0.0.xsd">

  <modelVersion>4.0.0</modelVersion>

  <groupId>com.azure.spring</groupId>
  <artifactId>spring-cloud-azure-starter-storage-queue</artifactId>
  <version>6.0.0-beta.1</version> <!-- {x-version-update;com.azure.spring:spring-cloud-azure-starter-storage-queue;current} -->

  <name>Spring Cloud Azure Starter Storage Queue</name>
  <description>Spring Cloud Azure Starter Storage Queue</description>
  <url>https://microsoft.github.io/spring-cloud-azure</url>
  <developers>
    <developer>
      <name>Spring Cloud Azure</name>
      <email>SpringIntegSupport@microsoft.com</email>
    </developer>
  </developers>
  <scm>
    <connection>scm:git:git@github.com:Azure/azure-sdk-for-java.git</connection>
    <developerConnection>scm:git:ssh://git@github.com:Azure/azure-sdk-for-java.git</developerConnection>
    <url>https://github.com/Azure/azure-sdk-for-java</url>
  </scm>
  <issueManagement>
    <system>GitHub</system>
    <url>https://github.com/Azure/azure-sdk-for-java/issues</url>
  </issueManagement>

  <properties>
    <legal>
      <![CDATA[[INFO] Any downloads listed may be third party software.  Microsoft grants you no rights for third party software.]]></legal>
    <site.url>https://azuresdkartifacts.blob.core.windows.net/azure-sdk-for-java</site.url>
  </properties>

  <licenses>
    <license>
      <name>The MIT License (MIT)</name>
      <url>http://opensource.org/licenses/MIT</url>
      <distribution>repo</distribution>
    </license>
  </licenses>

  <!-- Repositories definitions -->
  <repositories>
    <repository>
      <id>ossrh</id>
      <name>Sonatype Snapshots</name>
      <url>https://oss.sonatype.org/content/repositories/snapshots/</url>
      <layout>default</layout>
      <snapshots>
        <enabled>true</enabled>
        <updatePolicy>daily</updatePolicy>
      </snapshots>
    </repository>
    <repository>
      <id>spring-milestones</id>
      <name>Spring Milestones</name>
      <url>https://repo.spring.io/milestone</url>
      <snapshots>
        <enabled>false</enabled>
      </snapshots>
    </repository>
  </repositories>

  <pluginRepositories>
    <pluginRepository>
      <id>ossrh</id>
      <name>Sonatype Snapshots</name>
      <url>https://oss.sonatype.org/content/repositories/snapshots/</url>
      <layout>default</layout>
      <snapshots>
        <enabled>true</enabled>
        <updatePolicy>always</updatePolicy>
      </snapshots>
    </pluginRepository>
    <pluginRepository>
      <id>spring-milestones</id>
      <name>Spring Milestones</name>
      <url>https://repo.spring.io/milestone</url>
      <snapshots>
        <enabled>false</enabled>
      </snapshots>
    </pluginRepository>
  </pluginRepositories>

  <distributionManagement>
    <snapshotRepository>
      <id>ossrh</id>
      <name>Sonatype Snapshots</name>
      <url>https://oss.sonatype.org/content/repositories/snapshots/</url>
      <uniqueVersion>true</uniqueVersion>
      <layout>default</layout>
    </snapshotRepository>
    <site>
      <id>azure-java-build-docs</id>
      <url>${site.url}/site/</url>
    </site>
  </distributionManagement>

  <dependencies>
    <dependency>
      <groupId>com.azure.spring</groupId>
      <artifactId>spring-cloud-azure-starter</artifactId>
      <version>6.0.0-beta.1</version> <!-- {x-version-update;com.azure.spring:spring-cloud-azure-starter;current} -->
    </dependency>
    <dependency>
      <groupId>com.azure</groupId>
      <artifactId>azure-storage-queue</artifactId>
<<<<<<< HEAD
      <version>12.14.0</version> <!-- {x-version-update;com.azure:azure-storage-queue;dependency} -->
=======
      <version>12.14.2</version> <!-- {x-version-update;com.azure:azure-storage-queue;dependency} -->
>>>>>>> 585f23ff
    </dependency>
  </dependencies>

  <build>
    <plugins>
      <plugin>
        <groupId>org.apache.maven.plugins</groupId>
        <artifactId>maven-jar-plugin</artifactId>
        <version>3.1.2</version> <!-- {x-version-update;org.apache.maven.plugins:maven-jar-plugin;external_dependency} -->
        <configuration>
          <archive>
            <manifestEntries>
              <Automatic-Module-Name>com.azure.spring.cloud.starter.storage.queue</Automatic-Module-Name>
            </manifestEntries>
            <manifest>
              <addDefaultImplementationEntries>true</addDefaultImplementationEntries>
            </manifest>
          </archive>
        </configuration>
        <!-- START: Empty Java Doc & Sources -->
        <!-- The following code will generate an empty javadoc/sources with just a README.md. This is necessary
             to pass the required checks on Maven. The way this works is by setting the classesDirectory
             to a directory that only contains the README.md, which we need to copy. If the classesDirectory
             is set to the root, where the README.md lives, it still won't have javadocs/sources but the jar file
             will contain a bunch of files that shouldn't be there. The faux sources directory is deleted
             and recreated with the README.md being copied every time to guarantee that, when building locally,
             it'll have the latest copy of the README.md file.
        -->
        <executions>
          <execution>
            <id>empty-javadoc-jar-with-readme</id>
            <phase>package</phase>
            <goals>
              <goal>jar</goal>
            </goals>
            <configuration>
              <classifier>javadoc</classifier>
              <classesDirectory>${project.basedir}/javadocTemp</classesDirectory>
            </configuration>
          </execution>
          <execution>
            <id>empty-source-jar-with-readme</id>
            <phase>package</phase>
            <goals>
              <goal>jar</goal>
            </goals>
            <configuration>
              <classifier>sources</classifier>
              <classesDirectory>${project.basedir}/sourceTemp</classesDirectory>
            </configuration>
          </execution>
        </executions>
      </plugin>
      <plugin>
        <groupId>org.apache.maven.plugins</groupId>
        <artifactId>maven-antrun-plugin</artifactId>
        <version>1.8</version> <!-- {x-version-update;org.apache.maven.plugins:maven-antrun-plugin;external_dependency} -->
        <executions>
          <execution>
            <id>copy-readme-to-javadocTemp-and-sourceTemp</id>
            <phase>prepare-package</phase>
            <configuration>
              <target>
                <echo>Deleting existing ${project.basedir}/javadocTemp and
                  ${project.basedir}/sourceTemp</echo>
                <delete includeEmptyDirs="true" quiet="true">
                  <fileset dir="${project.basedir}/javadocTemp"/>
                  <fileset dir="${project.basedir}/sourceTemp"/>
                </delete>
                <echo>Copying ${project.basedir}/../README.md to
                  ${project.basedir}/javadocTemp/README.md
                </echo>
                <copy file="${project.basedir}/../README.md" tofile="${project.basedir}/javadocTemp/README.md" failonerror="false"/>
                <echo>Copying ${project.basedir}/../README.md to
                  ${project.basedir}/sourceTemp/README.md
                </echo>
                <copy file="${project.basedir}/../README.md" tofile="${project.basedir}/sourceTemp/README.md" failonerror="false"/>
              </target>
            </configuration>
            <goals>
              <goal>run</goal>
            </goals>
          </execution>
        </executions>
      <!-- END: Empty Java Doc & Sources -->
      </plugin>
    </plugins>
  </build>

</project><|MERGE_RESOLUTION|>--- conflicted
+++ resolved
@@ -111,11 +111,7 @@
     <dependency>
       <groupId>com.azure</groupId>
       <artifactId>azure-storage-queue</artifactId>
-<<<<<<< HEAD
-      <version>12.14.0</version> <!-- {x-version-update;com.azure:azure-storage-queue;dependency} -->
-=======
       <version>12.14.2</version> <!-- {x-version-update;com.azure:azure-storage-queue;dependency} -->
->>>>>>> 585f23ff
     </dependency>
   </dependencies>
 
