--- conflicted
+++ resolved
@@ -60,7 +60,6 @@
     }
 
     /**
-<<<<<<< HEAD
      * Executed before sending the initial request and authenticates the request.
      *
      * @param context The request context.
@@ -72,8 +71,6 @@
     }
 
     /**
-=======
->>>>>>> 1b4d183f
      * Authorizes the request with the bearer token acquired using the specified {@code tokenRequestContext}
      *
      * @param context the HTTP pipeline context.
@@ -81,7 +78,7 @@
      * @return a {@link Mono} containing {@link Void}
      */
     @Override
-    public Mono<Void> authorizeRequest(HttpPipelineCallContext context, TokenRequestContext tokenRequestContext) {
+    public Mono<Void> setAuthorizationHeader(HttpPipelineCallContext context, TokenRequestContext tokenRequestContext) {
         return tokenService.getToken(tokenRequestContext)
             .flatMap((token) -> {
                 context.getHttpRequest().getHeaders().set(AUTHORIZATION, BEARER + " " + token.getToken());
@@ -109,7 +106,7 @@
                 if (extractedChallengeParams != null && extractedChallengeParams.containsKey(SCOPES_PARAMETER)) {
                     String scope = extractedChallengeParams.get(SCOPES_PARAMETER);
                     String serviceName = extractedChallengeParams.get(SERVICE_PARAMETER);
-                    return authorizeRequest(context, new ContainerRegistryTokenRequestContext(serviceName, scope))
+                    return setAuthorizationHeader(context, new ContainerRegistryTokenRequestContext(serviceName, scope))
                         .then(Mono.defer(() -> Mono.just(true)));
                 }
 
