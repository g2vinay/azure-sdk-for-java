// Copyright (c) Microsoft Corporation. All rights reserved.
// Licensed under the MIT License.

package com.azure.security.keyvault.keys;

import com.azure.core.exception.HttpRequestException;
import com.azure.core.exception.ResourceModifiedException;
import com.azure.core.exception.ResourceNotFoundException;
import com.azure.core.http.rest.PagedIterable;
import com.azure.core.http.rest.Response;
import com.azure.core.annotation.ServiceClient;
import com.azure.core.util.Context;
import com.azure.security.keyvault.keys.models.DeletedKey;
import com.azure.security.keyvault.keys.models.EcKeyCreateOptions;
import com.azure.security.keyvault.keys.models.Key;
import com.azure.security.keyvault.keys.models.KeyProperties;
import com.azure.security.keyvault.keys.models.KeyCreateOptions;
import com.azure.security.keyvault.keys.models.KeyImportOptions;
import com.azure.security.keyvault.keys.models.RsaKeyCreateOptions;
import com.azure.security.keyvault.keys.models.webkey.JsonWebKey;
import com.azure.security.keyvault.keys.models.webkey.KeyCurveName;
import com.azure.security.keyvault.keys.models.webkey.KeyOperation;
import com.azure.security.keyvault.keys.models.webkey.KeyType;

import java.util.List;
import java.util.Objects;

/**
 * The KeyClient provides synchronous methods to manage {@link Key keys} in the Azure Key Vault. The client supports
 * creating, retrieving, updating, deleting, purging, backing up, restoring and listing the {@link Key keys}. The client
 * also supports listing {@link DeletedKey deleted keys} for a soft-delete enabled Azure Key Vault.
 *
 * <p><strong>Samples to construct the sync client</strong></p>
 * {@codesnippet com.azure.security.keyvault.keys.keyclient.instantiation}
 *
 * @see KeyClientBuilder
 * @see PagedIterable
 */
@ServiceClient(builder = KeyClientBuilder.class, serviceInterfaces = KeyService.class)
public final class KeyClient {
    private final KeyAsyncClient client;

    /**
     * Creates a KeyClient that uses {@code pipeline} to service requests
     *
     * @param client The {@link KeyAsyncClient} that the client routes its request through.
     */
    KeyClient(KeyAsyncClient client) {
        this.client = client;
    }

    /**
     * Creates a new key and stores it in the key vault. The create key operation can be used to create any key type in
     * key vault. If the named key already exists, Azure Key Vault creates a new version of the key. It requires the
     * {@code keys/create} permission.
     *
     * <p>The {@link KeyType keyType} indicates the type of key to create. Possible values include: {@link KeyType#EC
     * EC}, {@link KeyType#EC_HSM EC-HSM}, {@link KeyType#RSA RSA}, {@link KeyType#RSA_HSM RSA-HSM} and {@link
     * KeyType#OCT OCT}.</p>
     *
     * <p><strong>Code Samples</strong></p>
     * <p>Creates a new EC key. Prints out the details of the created key.</p>
     * {@codesnippet com.azure.keyvault.keys.keyclient.createKey#string-keyType}
     *
     * @param name The name of the key being created.
     * @param keyType The type of key to create. For valid values, see {@link KeyType KeyType}.
     * @return The {@link Key created key}.
     * @throws ResourceModifiedException if {@code name} or {@code keyType} is null.
     * @throws HttpRequestException if {@code name} is empty string.
     */
    public Key createKey(String name, KeyType keyType) {
        return createKeyWithResponse(new KeyCreateOptions(name, keyType), Context.NONE).getValue();
    }

    /**
     * Creates a new key and stores it in the key vault. The create key operation can be used to create any key type in
     * key vault. If the named key already exists, Azure Key Vault creates a new version of the key. It requires the
     * {@code keys/create} permission.
     *
     * <p>The {@link KeyCreateOptions} is required. The {@link KeyCreateOptions#getExpires() expires} and {@link
     * KeyCreateOptions#notBefore() notBefore} values are optional. The {@link KeyCreateOptions#setEnabled(Boolean)} enabled} field
     * is set to true by Azure Key Vault, if not specified.</p>
     *
     * <p>The {@link KeyCreateOptions#keyType() keyType} indicates the type of key to create. Possible values include:
     * {@link KeyType#EC EC}, {@link KeyType#EC_HSM EC-HSM}, {@link KeyType#RSA RSA}, {@link KeyType#RSA_HSM RSA-HSM}
     * and {@link KeyType#OCT OCT}.</p>
     *
     * <p><strong>Code Samples</strong></p>
     * <p>Creates a new RSA key which activates in one day and expires in one year. Prints out the details of the
     * created key.</p> {@codesnippet com.azure.keyvault.keys.keyclient.createKey#keyOptions}
     *
     * @param keyCreateOptions The key options object containing information about the key being created.
     * @return The {@link Key created key}.
     * @throws NullPointerException if {@code keyCreateOptions} is {@code null}.
     * @throws ResourceModifiedException if {@code keyCreateOptions} is malformed.
     */
    public Key createKey(KeyCreateOptions keyCreateOptions) {
        return createKeyWithResponse(keyCreateOptions, Context.NONE).getValue();
    }

    /**
     * Creates a new key and stores it in the key vault. The create key operation can be used to create any key type in
     * key vault. If the named key already exists, Azure Key Vault creates a new version of the key. It requires the
     * {@code keys/create} permission.
     *
     * <p>The {@link KeyCreateOptions} is required. The {@link KeyCreateOptions#getExpires() expires} and {@link
     * KeyCreateOptions#notBefore() notBefore} values are optional. The {@link KeyCreateOptions#setEnabled(Boolean) enabled} field
     * is set to true by Azure Key Vault, if not specified.</p>
     *
     * <p>The {@link KeyCreateOptions#keyType() keyType} indicates the type of key to create. Possible values include:
     * {@link KeyType#EC EC}, {@link KeyType#EC_HSM EC-HSM}, {@link KeyType#RSA RSA}, {@link KeyType#RSA_HSM RSA-HSM}
     * and {@link KeyType#OCT OCT}.</p>
     *
     * <p><strong>Code Samples</strong></p>
     * <p>Creates a new RSA key which activates in one day and expires in one year. Prints out the details of the
     * created key.</p> {@codesnippet com.azure.keyvault.keys.keyclient.createKeyWithResponse#keyCreateOptions-Context}
     *
     * @param keyCreateOptions The key options object containing information about the key being created.
     * @param context Additional context that is passed through the Http pipeline during the service call.
     * @return A {@link Response} whose {@link Response#getValue() value} contains the {@link Key created key}.
     * @throws NullPointerException if {@code keyCreateOptions} is {@code null}.
     * @throws ResourceModifiedException if {@code keyCreateOptions} is malformed.
     */
    public Response<Key> createKeyWithResponse(KeyCreateOptions keyCreateOptions, Context context) {
        return client.createKeyWithResponse(keyCreateOptions, context).block();
    }

    /**
     * Creates a new Rsa key and stores it in the key vault. The create Rsa key operation can be used to create any Rsa
     * key type in key vault. If the named key already exists, Azure Key Vault creates a new version of the key. It
     * requires the {@code keys/create} permission.
     *
     * <p>The {@link RsaKeyCreateOptions} is required. The {@link RsaKeyCreateOptions#getKeySize() keySize} can be
     * optionally specified. The {@link RsaKeyCreateOptions#getExpires() expires} and {@link
     * RsaKeyCreateOptions#notBefore() notBefore} values are optional. The {@link RsaKeyCreateOptions#setEnabled(Boolean) enabled}
     * field is set to true by Azure Key Vault, if not specified.</p>
     *
     * <p>The {@link RsaKeyCreateOptions#keyType() keyType} indicates the type of key to create. Possible values
     * include: {@link KeyType#RSA RSA} and {@link KeyType#RSA_HSM RSA-HSM}.</p>
     *
     * <p><strong>Code Samples</strong></p>
     * <p>Creates a new RSA key with size 2048 which activates in one day and expires in one year. Prints out the
     * details of the created key.</p>
     * {@codesnippet com.azure.keyvault.keys.keyclient.createRsaKey#keyOptions}
     *
     * @param rsaKeyCreateOptions The key options object containing information about the rsa key being created.
     * @return The {@link Key created key}.
     * @throws NullPointerException if {@code rsaKeyCreateOptions} is {@code null}.
     * @throws ResourceModifiedException if {@code rsaKeyCreateOptions} is malformed.
     * @throws HttpRequestException if {@code name} is empty string.
     */
    public Key createRsaKey(RsaKeyCreateOptions rsaKeyCreateOptions) {
        return createRsaKeyWithResponse(rsaKeyCreateOptions, Context.NONE).getValue();
    }

    /**
     * Creates a new Rsa key and stores it in the key vault. The create Rsa key operation can be used to create any Rsa
     * key type in key vault. If the named key already exists, Azure Key Vault creates a new version of the key. It
     * requires the {@code keys/create} permission.
     *
     * <p>The {@link RsaKeyCreateOptions} is required. The {@link RsaKeyCreateOptions#getKeySize() keySize} can be
     * optionally specified. The {@link RsaKeyCreateOptions#getExpires() expires} and {@link
     * RsaKeyCreateOptions#notBefore() notBefore} values are optional. The {@link RsaKeyCreateOptions#setEnabled(Boolean) enabled}
     * field is set to true by Azure Key Vault, if not specified.</p>
     *
     * <p>The {@link RsaKeyCreateOptions#keyType() keyType} indicates the type of key to create. Possible values
     * include: {@link KeyType#RSA RSA} and {@link KeyType#RSA_HSM RSA-HSM}.</p>
     *
     * <p><strong>Code Samples</strong></p>
     * <p>Creates a new RSA key with size 2048 which activates in one day and expires in one year. Prints out the
     * details of the created key.</p>
     * {@codesnippet com.azure.keyvault.keys.keyclient.createRsaKeyWithResponse#keyOptions-Context}
     *
     * @param rsaKeyCreateOptions The key options object containing information about the rsa key being created.
     * @param context Additional context that is passed through the Http pipeline during the service call.
     * @return A {@link Response} whose {@link Response#getValue() value} contains the {@link Key created key}.
     * @throws NullPointerException if {@code rsaKeyCreateOptions} is {@code null}.
     * @throws ResourceModifiedException if {@code rsaKeyCreateOptions} is malformed.
     */
    public Response<Key> createRsaKeyWithResponse(RsaKeyCreateOptions rsaKeyCreateOptions, Context context) {
        return client.createRsaKeyWithResponse(rsaKeyCreateOptions, context).block();
    }

    /**
     * Creates a new Ec key and  stores it in the key vault. The create Ec key operation can be used to create any Ec
     * key type in key vault. If the named key already exists, Azure Key Vault creates a new version of the key. It
     * requires the {@code keys/create} permission.
     *
     * <p>The {@link EcKeyCreateOptions} parameter is required. The {@link EcKeyCreateOptions#getCurve() key curve} can be
     * optionally specified. If not specified, default value of {@link KeyCurveName#P_256 P-256} is used by Azure Key
     * Vault. The {@link EcKeyCreateOptions#getExpires() expires} and {@link EcKeyCreateOptions#notBefore() notBefore}
     * values are optional. The {@link EcKeyCreateOptions#setEnabled(Boolean) enabled} field is set to true by Azure Key Vault, if
     * not specified.</p>
     *
     * <p>The {@link EcKeyCreateOptions#keyType() keyType} indicates the type of key to create. Possible values
     * include: {@link KeyType#EC EC} and {@link KeyType#EC_HSM EC-HSM}.</p>
     *
     * <p><strong>Code Samples</strong></p>
     * <p>Creates a new EC key with P-384 web key curve. The key activates in one day and expires in one year. Prints
     * out the details of the created key.</p>
     * {@codesnippet com.azure.keyvault.keys.keyclient.createEcKey#keyOptions}
     *
     * @param ecKeyCreateOptions The key options object containing information about the ec key being created.
     * @return The {@link Key created key}.
     * @throws NullPointerException if {@code ecKeyCreateOptions} is {@code null}.
     * @throws ResourceModifiedException if {@code ecKeyCreateOptions} is malformed.
     */
    public Key createEcKey(EcKeyCreateOptions ecKeyCreateOptions) {
        return createEcKeyWithResponse(ecKeyCreateOptions, Context.NONE).getValue();
    }

    /**
     * Creates a new Ec key and  stores it in the key vault. The create Ec key operation can be used to create any Ec
     * key type in key vault. If the named key already exists, Azure Key Vault creates a new version of the key. It
     * requires the {@code keys/create} permission.
     *
     * <p>The {@link EcKeyCreateOptions} parameter is required. The {@link EcKeyCreateOptions#getCurve() key curve} can be
     * optionally specified. If not specified, default value of {@link KeyCurveName#P_256 P-256} is used by Azure Key
     * Vault. The {@link EcKeyCreateOptions#getExpires() expires} and {@link EcKeyCreateOptions#notBefore() notBefore}
     * values are optional. The {@link EcKeyCreateOptions#setEnabled(Boolean)} enabled} field is set to true by Azure Key Vault, if
     * not specified.</p>
     *
     * <p>The {@link EcKeyCreateOptions#keyType() keyType} indicates the type of key to create. Possible values
     * include:
     * {@link KeyType#EC EC} and {@link KeyType#EC_HSM EC-HSM}.</p>
     *
     * <p><strong>Code Samples</strong></p>
     * <p>Creates a new EC key with P-384 web key curve. The key activates in one day and expires in one year. Prints
     * out the details of the created key.</p>
     * {@codesnippet com.azure.keyvault.keys.keyclient.createEcKeyWithResponse#keyOptions-Context}
     *
     * @param ecKeyCreateOptions The key options object containing information about the ec key being created.
     * @param context Additional context that is passed through the Http pipeline during the service call.
     * @return A {@link Response} whose {@link Response#getValue() value} contains the {@link Key created key}.
     * @throws NullPointerException if {@code ecKeyCreateOptions} is {@code null}.
     * @throws ResourceModifiedException if {@code ecKeyCreateOptions} is malformed.
     */
    public Response<Key> createEcKeyWithResponse(EcKeyCreateOptions ecKeyCreateOptions, Context context) {
        return client.createEcKeyWithResponse(ecKeyCreateOptions, context).block();
    }

    /**
     * Imports an externally created key and stores it in key vault. The import key operation may be used to import any
     * key type into the Azure Key Vault. If the named key already exists, Azure Key Vault creates a new version of the
     * key. This operation requires the {@code keys/import} permission.
     *
     * <p><strong>Code Samples</strong></p>
     * <p>Imports a new key into key vault. Prints out the details of the imported key.</p>
     * <pre>
     * Key importedKey = keyClient.importKey("keyName", jsonWebKeyToImport);
     * System.out.printf("Key is imported with name %s and id %s \n", importedKey.getName(), importedKey.getId());
     * </pre>
     *
     * @param name The name for the imported key.
     * @param keyMaterial The Json web key being imported.
     * @return The {@link Key imported key}.
     * @throws HttpRequestException if {@code name} is empty string.
     */
    public Key importKey(String name, JsonWebKey keyMaterial) {
        return importKeyWithResponse(new KeyImportOptions(name, keyMaterial), Context.NONE).getValue();
    }

    /**
     * Imports an externally created key and stores it in key vault. The import key operation may be used to import any
     * key type into the Azure Key Vault. If the named key already exists, Azure Key Vault creates a new version of the
     * key. This operation requires the {@code keys/import} permission.
     *
     * <p>The {@code keyImportOptions} is required and its fields {@link KeyImportOptions#getName() name} and {@link
     * KeyImportOptions#getKeyMaterial() key material} cannot be null. The {@link KeyImportOptions#getExpires() expires} and
     * {@link KeyImportOptions#getNotBefore() notBefore} values in {@code keyImportOptions} are optional. If not specified,
     * no values are set for the fields. The {@link KeyImportOptions#getEnabled() enabled} field is set to true and the
     * {@link KeyImportOptions#isHsm() hsm} field is set to false by Azure Key Vault, if they are not specified.</p>
     *
     * <p><strong>Code Samples</strong></p>
     * <p>Imports a new key into key vault. Prints out the details of the imported key.</p>
     * <pre>
     * KeyImportOptions keyImportOptions = new KeyImportOptions("keyName", jsonWebKeyToImport)
     *   .hsm(true)
     *   .setExpires(OffsetDateTime.now().plusDays(60));
     *
     * Key importedKey = keyClient.importKey(keyImportOptions);
     * System.out.printf("Key is imported with name %s and id %s \n", importedKey.getName(), importedKey.getId());
     * </pre>
     *
     * @param keyImportOptions The key import configuration object containing information about the json web key
     *     being imported.
     * @return The {@link Key imported key}.
     * @throws NullPointerException if {@code keyImportOptions} is {@code null}.
     * @throws HttpRequestException if {@code name} is empty string.
     */
    public Key importKey(KeyImportOptions keyImportOptions) {
        return importKeyWithResponse(keyImportOptions, Context.NONE).getValue();
    }

    /**
     * Imports an externally created key and stores it in key vault. The import key operation may be used to import any
     * key type into the Azure Key Vault. If the named key already exists, Azure Key Vault creates a new version of the
     * key. This operation requires the {@code keys/import} permission.
     *
     * <p>The {@code keyImportOptions} is required and its fields {@link KeyImportOptions#getName() name} and {@link
     * KeyImportOptions#getKeyMaterial() key material} cannot be null. The {@link KeyImportOptions#getExpires() expires} and
     * {@link KeyImportOptions#getNotBefore() notBefore} values in {@code keyImportOptions} are optional. If not specified,
     * no values are set for the fields. The {@link KeyImportOptions#getEnabled() enabled} field is set to true and the
     * {@link KeyImportOptions#isHsm() hsm} field is set to false by Azure Key Vault, if they are not specified.</p>
     *
     * <p><strong>Code Samples</strong></p>
     * <p>Imports a new key into key vault. Prints out the details of the imported key.</p>
     * <pre>
     * KeyImportOptions keyImportOptions = new KeyImportOptions("keyName", jsonWebKeyToImport)
     *   .hsm(true)
     *   .setExpires(OffsetDateTime.now().plusDays(60));
     *
     * Key importedKey = keyClient.importKey(keyImportOptions, new Context(key1, value1)).value();
     * System.out.printf("Key is imported with name %s and id %s \n", importedKey.getName(), importedKey.getId());
     * </pre>
     *
     * @param keyImportOptions The key import configuration object containing information about the json web key
     *     being imported.
     * @param context Additional context that is passed through the Http pipeline during the service call.
     * @return A {@link Response} whose {@link Response#getValue() value} contains the {@link Key imported key}.
     * @throws NullPointerException if {@code keyImportOptions} is {@code null}.
     * @throws HttpRequestException if {@code name} is empty string.
     */
    public Response<Key> importKeyWithResponse(KeyImportOptions keyImportOptions, Context context) {
        return client.importKeyWithResponse(keyImportOptions, context).block();
    }

    /**
     * Gets the public part of the specified key and key version. The get key operation is applicable to all key types
     * and it requires the {@code keys/get} permission.
     *
     * <p><strong>Code Samples</strong></p>
     * <p>Gets a specific version of the key in the key vault. Prints out the details of the returned key.</p>
     * {@codesnippet com.azure.keyvault.keys.keyclient.getKey#string-string}
     *
     * @param name The name of the key, cannot be null
     * @param version The version of the key to retrieve. If this is an empty String or null, this call is
     *     equivalent to calling {@link KeyClient#getKey(String)}, with the latest version being retrieved.
     * @return The requested {@link Key key}.
     * @throws ResourceNotFoundException when a key with {@code name} and {@code version} doesn't exist in the key
     *     vault.
     * @throws HttpRequestException if {@code name} or {@code version} is empty string.
     */
    public Key getKey(String name, String version) {
        return getKeyWithResponse(name, version, Context.NONE).getValue();
    }

    /**
     * Gets the public part of the specified key and key version. The get key operation is applicable to all key types
     * and it requires the {@code keys/get} permission.
     *
     * <p><strong>Code Samples</strong></p>
     * <p>Gets a specific version of the key in the key vault. Prints out the details of the returned key.</p>
     * {@codesnippet com.azure.keyvault.keys.keyclient.getKeyWithResponse#string-string-Context}
     *
     * @param name The name of the key, cannot be null
     * @param context Additional context that is passed through the Http pipeline during the service call.
     * @param version The version of the key to retrieve. If this is an empty String or null, this call is
     *     equivalent to calling {@link KeyClient#getKey(String)}, with the latest version being retrieved.
     * @return A {@link Response} whose {@link Response#getValue() value} contains the requested {@link Key key}.
     * @throws ResourceNotFoundException when a key with {@code name} and {@code version} doesn't exist in the key
     *     vault.
     * @throws HttpRequestException if {@code name} or {@code version} is empty string.
     */
    public Response<Key> getKeyWithResponse(String name, String version, Context context) {
        return client.getKeyWithResponse(name, version, context).block();
    }

    /**
     * Get the public part of the latest version of the specified key from the key vault. The get key operation is
     * applicable to all key types and it requires the {@code keys/get} permission.
     *
     * <p><strong>Code Samples</strong></p>
     * <p>Gets the latest version of the key in the key vault. Prints out the details of the returned key.</p>
     * {@codesnippet com.azure.keyvault.keys.keyclient.getKey#string}
     *
     * @param name The name of the key.
     * @return The requested {@link Key key}.
     * @throws ResourceNotFoundException when a key with {@code name} doesn't exist in the key vault.
     * @throws HttpRequestException if {@code name} is empty string.
     */
    public Key getKey(String name) {
        return getKeyWithResponse(name, "", Context.NONE).getValue();
    }

    /**
     * Get public part of the key which represents {@link KeyProperties keyProperties} from the key vault. The get key operation is
     * applicable to all key types and it requires the {@code keys/get} permission.
     *
     * <p>The list operations {@link KeyClient#listKeys()} and {@link KeyClient#listKeyVersions(String)} return
     * the {@link List} containing {@link KeyProperties base key} as output excluding the key material of the key. This
     * operation can then be used to get the full key with its key material from {@code keyProperties}. </p>
     * {@codesnippet com.azure.keyvault.keys.keyclient.getKey#KeyProperties}
     *
     * @param keyProperties The {@link KeyProperties base key} holding attributes of the key being requested.
     * @return The requested {@link Key key}.
     * @throws ResourceNotFoundException when a key with {@link KeyProperties#getName() name} and {@link KeyProperties#getVersion()
     *     version} doesn't exist in the key vault.
     * @throws HttpRequestException if {@link KeyProperties#getName()}  name} or {@link KeyProperties#getVersion() version} is empty
     *     string.
     */
    public Key getKey(KeyProperties keyProperties) {
        return getKeyWithResponse(keyProperties, Context.NONE).getValue();
    }

    /**
     * Get public part of the key which represents {@link KeyProperties keyProperties} from the key vault. The get key operation is
     * applicable to all key types and it requires the {@code keys/get} permission.
     *
     * <p>The list operations {@link KeyClient#listKeys()} and {@link KeyClient#listKeyVersions(String)} return
     * the {@link List} containing {@link KeyProperties base key} as output excluding the key material of the key. This
     * operation can then be used to get the full key with its key material from {@code keyProperties}. </p>
     * {@codesnippet com.azure.keyvault.keys.keyclient.getKeyWithResponse#KeyProperties-Context}
     *
     * @param keyProperties The {@link KeyProperties base key} holding attributes of the key being requested.
     * @param context Additional context that is passed through the Http pipeline during the service call.
     * @return A {@link Response} whose {@link Response#getValue() value} contains the requested {@link Key key}.
     * @throws ResourceNotFoundException when a key with {@link KeyProperties#getName() name} and {@link KeyProperties#getVersion()
     *     version} doesn't exist in the key vault.
     * @throws HttpRequestException if {@link KeyProperties#getName() name} or {@link KeyProperties#getVersion() version} is empty
     *     string.
     */
    public Response<Key> getKeyWithResponse(KeyProperties keyProperties, Context context) {
        Objects.requireNonNull(keyProperties, "The Key Base parameter cannot be null.");
        return client
            .getKeyWithResponse(keyProperties.getName(), keyProperties.getVersion() == null ? "" : keyProperties.getVersion(), context).block();
    }

    /**
     * Updates the attributes associated with the specified key, but not the cryptographic key material of the specified
     * key in the key vault. The update operation changes specified attributes of an existing stored key and attributes
     * that are not specified in the request are left unchanged. The cryptographic key material of a key itself cannot
     * be changed. This operation requires the {@code keys/set} permission.
     *
     * <p><strong>Code Samples</strong></p>
     * <p>Gets the latest version of the key, changes its expiry time and the updates the key in the key vault.</p>
     * {@codesnippet com.azure.keyvault.keys.keyclient.updateKeyProperties#KeyProperties}
     *
     * @param key The {@link KeyProperties base key} object with updated properties.
     * @return The {@link KeyProperties updated key}.
     * @throws NullPointerException if {@code key} is {@code null}.
     * @throws ResourceNotFoundException when a key with {@link KeyProperties#getName() name} and {@link KeyProperties#getVersion()
     *     version} doesn't exist in the key vault.
     * @throws HttpRequestException if {@link KeyProperties#getName() name} or {@link KeyProperties#getVersion() version} is empty
     *     string.
     */
<<<<<<< HEAD
    public Key updateKeyProperties(KeyProperties key) {
        return client.updateKeyPropertiesWithResponse(key, Context.NONE).block().getValue();
=======
    public Key updateKey(KeyBase key) {
        return updateKeyWithResponse(key, Context.NONE).getValue();
>>>>>>> 44750cdf
    }

    /**
     * Updates the attributes and key operations associated with the specified key, but not the cryptographic key
     * material of the specified key in the key vault. The update operation changes specified attributes of an existing
     * stored key and attributes that are not specified in the request are left unchanged. The cryptographic key
     * material of a key itself cannot be changed. This operation requires the {@code keys/set} permission.
     *
     * <p><strong>Code Samples</strong></p>
     * <p>Gets the latest version of the key, changes its expiry time and key operations and the updates the key in the
     * key vault.</p>
     * {@codesnippet com.azure.keyvault.keys.keyclient.updateKeyProperties#KeyProperties-keyOperations}
     *
     * @param key The {@link KeyProperties base key} object with updated properties.
     * @param keyOperations The updated key operations to associate with the key.
     * @return A {@link Response} whose {@link Response#getValue() value} contains the {@link KeyProperties updated key}.
     * @throws NullPointerException if {@code key} is {@code null}.
     * @throws ResourceNotFoundException when a key with {@link KeyProperties#getName() name} and {@link KeyProperties#getVersion()
     *     version} doesn't exist in the key vault.
     * @throws HttpRequestException if {@link KeyProperties#getName() name} or {@link KeyProperties#getVersion() version} is empty
     *     string.
     */
    public Key updateKeyProperties(KeyProperties key, KeyOperation... keyOperations) {
        return updateKeyPropertiesWithResponse(key, Context.NONE, keyOperations).getValue();
    }

    /**
     * Updates the attributes and key operations associated with the specified key, but not the cryptographic key
     * material of the specified key in the key vault. The update operation changes specified attributes of an existing
     * stored key and attributes that are not specified in the request are left unchanged. The cryptographic key
     * material of a key itself cannot be changed. This operation requires the {@code keys/set} permission.
     *
     * <p><strong>Code Samples</strong></p>
     * <p>Gets the latest version of the key, changes its expiry time and key operations and the updates the key in the
     * key vault.</p>
     * {@codesnippet com.azure.keyvault.keys.keyclient.updateKeyPropertiesWithResponse#KeyProperties-keyOperations-Context}
     *
     * @param key The {@link KeyProperties base key} object with updated properties.
     * @param context Additional context that is passed through the Http pipeline during the service call.
     * @param keyOperations The updated key operations to associate with the key.
     * @return A {@link Response} whose {@link Response#getValue() value} contains the {@link KeyProperties updated key}.
     * @throws NullPointerException if {@code key} is {@code null}.
     * @throws ResourceNotFoundException when a key with {@link KeyProperties#getName() name} and {@link KeyProperties#getVersion()
     *     version} doesn't exist in the key vault.
     * @throws HttpRequestException if {@link KeyProperties#getName() name} or {@link KeyProperties#getVersion() version} is empty
     *     string.
     */
    public Response<Key> updateKeyPropertiesWithResponse(KeyProperties key, Context context, KeyOperation... keyOperations) {
        return client.updateKeyPropertiesWithResponse(key, context, keyOperations).block();
    }

    /**
     * Deletes a key of any type from the key vault. If soft-delete is enabled on the key vault then the key is placed
     * in the deleted state and requires to be purged for permanent deletion else the key is permanently deleted. The
     * delete operation applies to any key stored in Azure Key Vault but it cannot be applied to an individual version
     * of a key. This operation removes the cryptographic material associated with the key, which means the key is not
     * usable for Sign/Verify, Wrap/Unwrap or Encrypt/Decrypt operations. This operation requires the {@code
     * keys/delete} permission.
     *
     * <p><strong>Code Samples</strong></p>
     * <p>Deletes the key from the keyvault. Prints out the recovery id of the deleted key returned in the
     * response.</p>
     * {@codesnippet com.azure.keyvault.keys.keyclient.deleteKey#string}
     *
     * @param name The name of the key to be deleted.
     * @return The {@link DeletedKey deleted key}.
     * @throws ResourceNotFoundException when a key with {@code name} doesn't exist in the key vault.
     * @throws HttpRequestException when a key with {@code name} is empty string.
     */
    public DeletedKey deleteKey(String name) {
        return deleteKeyWithResponse(name, Context.NONE).getValue();
    }

    /**
     * Deletes a key of any type from the key vault. If soft-delete is enabled on the key vault then the key is placed
     * in the deleted state and requires to be purged for permanent deletion else the key is permanently deleted. The
     * delete operation applies to any key stored in Azure Key Vault but it cannot be applied to an individual version
     * of a key. This operation removes the cryptographic material associated with the key, which means the key is not
     * usable for Sign/Verify, Wrap/Unwrap or Encrypt/Decrypt operations. This operation requires the {@code
     * keys/delete} permission.
     *
     * <p><strong>Code Samples</strong></p>
     * <p>Deletes the key from the keyvault. Prints out the recovery id of the deleted key returned in the
     * response.</p>
     * {@codesnippet com.azure.keyvault.keys.keyclient.deleteKeyWithResponse#string-Context}
     *
     * @param name The name of the key to be deleted.
     * @param context Additional context that is passed through the Http pipeline during the service call.
     * @return A {@link Response} whose {@link Response#getValue() value} contains the {@link DeletedKey deleted key}.
     * @throws ResourceNotFoundException when a key with {@code name} doesn't exist in the key vault.
     * @throws HttpRequestException when a key with {@code name} is empty string.
     */
    public Response<DeletedKey> deleteKeyWithResponse(String name, Context context) {
        return client.deleteKeyWithResponse(name, context).block();
    }

    /**
     * Gets the public part of a deleted key. The Get Deleted Key operation is applicable for soft-delete enabled
     * vaults. This operation requires the {@code keys/get} permission.
     *
     * <p><strong>Code Samples</strong></p>
     * <p>Gets the deleted key from the key vault enabled for soft-delete. Prints out the details of the deleted key
     * returned in the response.</p>
     * //Assuming key is deleted on a soft-delete enabled key vault.
     * {@codesnippet com.azure.keyvault.keys.keyclient.getDeletedKey#string}
     *
     * @param name The name of the deleted key.
     * @return The {@link DeletedKey deleted key}.
     * @throws ResourceNotFoundException when a key with {@code name} doesn't exist in the key vault.
     * @throws HttpRequestException when a key with {@code name} is empty string.
     */
    public DeletedKey getDeletedKey(String name) {
        return getDeletedKeyWithResponse(name, Context.NONE).getValue();
    }

    /**
     * Gets the public part of a deleted key. The Get Deleted Key operation is applicable for soft-delete enabled
     * vaults. This operation requires the {@code keys/get} permission.
     *
     * <p><strong>Code Samples</strong></p>
     * <p>Gets the deleted key from the key vault enabled for soft-delete. Prints out the details of the deleted key
     * returned in the response.</p>
     * //Assuming key is deleted on a soft-delete enabled key vault.
     * {@codesnippet com.azure.keyvault.keys.keyclient.getDeletedKeyWithResponse#string-Context}
     *
     * @param name The name of the deleted key.
     * @param context Additional context that is passed through the Http pipeline during the service call.
     * @return A {@link Response} whose {@link Response#getValue() value} contains the {@link DeletedKey deleted key}.
     * @throws ResourceNotFoundException when a key with {@code name} doesn't exist in the key vault.
     * @throws HttpRequestException when a key with {@code name} is empty string.
     */
    public Response<DeletedKey> getDeletedKeyWithResponse(String name, Context context) {
        return client.getDeletedKeyWithResponse(name, context).block();
    }

    /**
     * Permanently deletes the specified key without the possibility of recovery. The Purge Deleted Key operation is
     * applicable for soft-delete enabled vaults. This operation requires the {@code keys/purge} permission.
     *
     * <p><strong>Code Samples</strong></p>
     * <p>Purges the deleted key from the key vault enabled for soft-delete. Prints out the status code from the server
     * response.</p>
     * //Assuming key is deleted on a soft-delete enabled key vault.
     * {@codesnippet com.azure.keyvault.keys.keyclient.purgeDeletedKey#string}
     *
     * @param name The name of the deleted key.
     * @throws ResourceNotFoundException when a key with {@code name} doesn't exist in the key vault.
     * @throws HttpRequestException when a key with {@code name} is empty string.
     */
    public void purgeDeletedKey(String name) {
        purgeDeletedKeyWithResponse(name, Context.NONE);
    }

    /**
     * Permanently deletes the specified key without the possibility of recovery. The Purge Deleted Key operation is
     * applicable for soft-delete enabled vaults. This operation requires the {@code keys/purge} permission.
     *
     * <p><strong>Code Samples</strong></p>
     * <p>Purges the deleted key from the key vault enabled for soft-delete. Prints out the status code from the server
     * response.</p>
     * //Assuming key is deleted on a soft-delete enabled key vault.
     * {@codesnippet com.azure.keyvault.keys.keyclient.purgeDeletedKeyWithResponse#string-Context}
     *
     * @param name The name of the deleted key.
     * @param context Additional context that is passed through the Http pipeline during the service call.
     * @return A response containing status code and HTTP headers.
     * @throws ResourceNotFoundException when a key with {@code name} doesn't exist in the key vault.
     * @throws HttpRequestException when a key with {@code name} is empty string.
     */
    public Response<Void> purgeDeletedKeyWithResponse(String name, Context context) {
        return client.purgeDeletedKeyWithResponse(name, context).block();
    }

    /**
     * Recovers the deleted key in the key vault to its latest version and can only be performed on a soft-delete
     * enabled vault. An attempt to recover an non-deleted key will return an error. Consider this the inverse of the
     * delete operation on soft-delete enabled vaults. This operation requires the {@code keys/recover} permission.
     *
     * <p><strong>Code Samples</strong></p>
     * <p>Recovers the deleted key from the key vault enabled for soft-delete.</p>
     * //Assuming key is deleted on a soft-delete enabled key vault.
     * {@codesnippet com.azure.keyvault.keys.keyclient.recoverDeletedKey#string}
     *
     * @param name The name of the deleted key to be recovered.
     * @return The {@link Key recovered key}.
     * @throws ResourceNotFoundException when a key with {@code name} doesn't exist in the key vault.
     * @throws HttpRequestException when a key with {@code name} is empty string.
     */
    public Key recoverDeletedKey(String name) {
        return recoverDeletedKeyWithResponse(name, Context.NONE).getValue();
    }

    /**
     * Recovers the deleted key in the key vault to its latest version and can only be performed on a soft-delete
     * enabled vault. An attempt to recover an non-deleted key will return an error. Consider this the inverse of the
     * delete operation on soft-delete enabled vaults. This operation requires the {@code keys/recover} permission.
     *
     * <p><strong>Code Samples</strong></p>
     * <p>Recovers the deleted key from the key vault enabled for soft-delete.</p>
     * //Assuming key is deleted on a soft-delete enabled key vault.
     * {@codesnippet com.azure.keyvault.keys.keyclient.recoverDeletedKeyWithResponse#string-Context}
     *
     * @param name The name of the deleted key to be recovered.
     * @param context Additional context that is passed through the Http pipeline during the service call.
     * @return A {@link Response} whose {@link Response#getValue() value} contains the {@link Key recovered key}.
     * @throws ResourceNotFoundException when a key with {@code name} doesn't exist in the key vault.
     * @throws HttpRequestException when a key with {@code name} is empty string.
     */
    public Response<Key> recoverDeletedKeyWithResponse(String name, Context context) {
        return client.recoverDeletedKeyWithResponse(name, context).block();
    }

    /**
     * Requests a backup of the specified key be downloaded to the client. The Key Backup operation exports a key from
     * Azure Key Vault in a protected form. Note that this operation does not return key material in a form that can be
     * used outside the Azure Key Vault system, the returned key material is either protected to a Azure Key Vault HSM
     * or to Azure Key Vault itself. The intent of this operation is to allow a client to generate a key in one Azure
     * Key Vault instance, backup the key, and then restore it into another Azure Key Vault instance. The backup
     * operation may be used to export, in protected form, any key type from Azure Key Vault. Individual versions of a
     * key cannot be backed up. Backup / Restore can be performed within geographical boundaries only; meaning that a
     * backup from one geographical area cannot be restored to another geographical area. For example, a backup from the
     * US geographical area cannot be restored in an EU geographical area. This operation requires the {@code
     * key/backup} permission.
     *
     * <p><strong>Code Samples</strong></p>
     * <p>Backs up the key from the key vault and prints out the length of the key's backup byte array returned in the
     * response</p>
     * {@codesnippet com.azure.keyvault.keys.keyclient.backupKey#string}
     *
     * @param name The name of the key.
     * @return The backed up key blob.
     * @throws ResourceNotFoundException when a key with {@code name} doesn't exist in the key vault.
     * @throws HttpRequestException when a key with {@code name} is empty string.
     */
    public byte[] backupKey(String name) {
        return backupKeyWithResponse(name, Context.NONE).getValue();
    }

    /**
     * Requests a backup of the specified key be downloaded to the client. The Key Backup operation exports a key from
     * Azure Key Vault in a protected form. Note that this operation does not return key material in a form that can be
     * used outside the Azure Key Vault system, the returned key material is either protected to a Azure Key Vault HSM
     * or to Azure Key Vault itself. The intent of this operation is to allow a client to generate a key in one Azure
     * Key Vault instance, backup the key, and then restore it into another Azure Key Vault instance. The backup
     * operation may be used to export, in protected form, any key type from Azure Key Vault. Individual versions of a
     * key cannot be backed up. Backup / Restore can be performed within geographical boundaries only; meaning that a
     * backup from one geographical area cannot be restored to another geographical area. For example, a backup from the
     * US geographical area cannot be restored in an EU geographical area. This operation requires the {@code
     * key/backup} permission.
     *
     * <p><strong>Code Samples</strong></p>
     * <p>Backs up the key from the key vault and prints out the length of the key's backup byte array returned in the
     * response</p>
     * {@codesnippet com.azure.keyvault.keys.keyclient.backupKeyWithResponse#string-Context}
     *
     * @param name The name of the key.
     * @param context Additional context that is passed through the Http pipeline during the service call.
     * @return A {@link Response} whose {@link Response#getValue() value} contains the backed up key blob.
     * @throws ResourceNotFoundException when a key with {@code name} doesn't exist in the key vault.
     * @throws HttpRequestException when a key with {@code name} is empty string.
     */
    public Response<byte[]> backupKeyWithResponse(String name, Context context) {
        return client.backupKeyWithResponse(name, context).block();
    }

    /**
     * Restores a backed up key to a vault. Imports a previously backed up key into Azure Key Vault, restoring the key,
     * its key identifier, attributes and access control policies. The restore operation may be used to import a
     * previously backed up key. Individual versions of a key cannot be restored. The key is restored in its entirety
     * with the same key name as it had when it was backed up. If the key name is not available in the target Key Vault,
     * the restore operation will be rejected. While the key name is retained during restore, the final key identifier
     * will change if the key is restored to a different vault. Restore will restore all versions and preserve version
     * identifiers. The restore operation is subject to security constraints: The target Key Vault must be owned by the
     * same Microsoft Azure Subscription as the source Key Vault The user must have restore permission in the target Key
     * Vault. This operation requires the {@code keys/restore} permission.
     *
     * <p><strong>Code Samples</strong></p>
     * <p>Restores the key in the key vault from its backup. Prints out the details of the restored key returned in the
     * response.</p>
     * //Pass the Key Backup Byte array to the restore operation.
     * {@codesnippet com.azure.keyvault.keys.keyclient.restoreKey#byte}
     *
     * @param backup The backup blob associated with the key.
     * @return The {@link Key restored key}.
     * @throws ResourceModifiedException when {@code backup} blob is malformed.
     */
    public Key restoreKey(byte[] backup) {
        return restoreKeyWithResponse(backup, Context.NONE).getValue();
    }

    /**
     * Restores a backed up key to a vault. Imports a previously backed up key into Azure Key Vault, restoring the key,
     * its key identifier, attributes and access control policies. The restore operation may be used to import a
     * previously backed up key. Individual versions of a key cannot be restored. The key is restored in its entirety
     * with the same key name as it had when it was backed up. If the key name is not available in the target Key Vault,
     * the restore operation will be rejected. While the key name is retained during restore, the final key identifier
     * will change if the key is restored to a different vault. Restore will restore all versions and preserve version
     * identifiers. The restore operation is subject to security constraints: The target Key Vault must be owned by the
     * same Microsoft Azure Subscription as the source Key Vault The user must have restore permission in the target Key
     * Vault. This operation requires the {@code keys/restore} permission.
     *
     * <p><strong>Code Samples</strong></p>
     * <p>Restores the key in the key vault from its backup. Prints out the details of the restored key returned in the
     * response.</p>
     * //Pass the Key Backup Byte array to the restore operation.
     * {@codesnippet com.azure.keyvault.keys.keyclient.restoreKeyWithResponse#byte-Context}
     *
     * @param backup The backup blob associated with the key.
     * @param context Additional context that is passed through the Http pipeline during the service call.
     * @return A {@link Response} whose {@link Response#getValue() value} contains the {@link Key restored key}.
     * @throws ResourceModifiedException when {@code backup} blob is malformed.
     */
    public Response<Key> restoreKeyWithResponse(byte[] backup, Context context) {
        return client.restoreKeyWithResponse(backup, context).block();
    }

    /**
     * List keys in the key vault. Retrieves a list of the keys in the Key Vault as JSON Web Key structures that contain
     * the public part of a stored key. The List operation is applicable to all key types and the individual key
     * response in the list is represented by {@link KeyProperties} as only the base key identifier, attributes and getTags are
     * provided in the response. The key material and individual key versions are not listed in the response. This
     * operation requires the {@code keys/list} permission.
     *
     * <p>It is possible to get full keys with key material from this information. Loop over the {@link KeyProperties key}
     * and call {@link KeyClient#getKey(KeyProperties baseKey)}. This will return the {@link Key key} with key material
     * included of its latest version.</p>
     * {@codesnippet com.azure.keyvault.keys.keyclient.listKeys}
     *
     * <p><strong>Code Samples to iterate keys by page</strong></p>
     * <p>It is possible to get full keys with key material from this information. Iterate over all the {@link KeyProperties
     * key} by page and call {@link KeyClient#getKey(KeyProperties baseKey)}. This will return the {@link Key key} with key
     * material included of its latest version.</p>
     * {@codesnippet com.azure.keyvault.keys.keyclient.listKeys.iterableByPage}
     *
     * @return {@link PagedIterable} of {@link KeyProperties key} of all the keys in the vault.
     */
    public PagedIterable<KeyProperties> listKeys() {
        return listKeys(Context.NONE);
    }

    /**
     * List keys in the key vault. Retrieves a list of the keys in the Key Vault as JSON Web Key structures that contain
     * the public part of a stored key. The List operation is applicable to all key types and the individual key
     * response in the list is represented by {@link KeyProperties} as only the base key identifier, attributes and getTags are
     * provided in the response. The key material and individual key versions are not listed in the response. This
     * operation requires the {@code keys/list} permission.
     *
     * <p>It is possible to get full keys with key material from this information. Loop over the {@link KeyProperties key}
     * and call {@link KeyClient#getKey(KeyProperties baseKey)}. This will return the {@link Key key} with key material
     * included of its latest version.</p>
     * {@codesnippet com.azure.keyvault.keys.keyclient.listKeys#Context}
     *
     * <p><strong>Code Samples to iterate keys by page</strong></p>
     * <p>It is possible to get full keys with key material from this information. Iterate over all the {@link KeyProperties
     * key} by page and call {@link KeyClient#getKey(KeyProperties baseKey)}. This will return the {@link Key key} with key
     * material included of its latest version.</p>
     * {@codesnippet com.azure.keyvault.keys.keyclient.listKeys.iterableByPage}
     *
     * @param context Additional context that is passed through the Http pipeline during the service call.
     * @return {@link PagedIterable} of {@link KeyProperties key} of all the keys in the vault.
     */
    public PagedIterable<KeyProperties> listKeys(Context context) {
        return new PagedIterable<>(client.listKeys(context));
    }

    /**
     * Lists {@link DeletedKey deleted keys} of the key vault. The deleted keys are retrieved as JSON Web Key structures
     * that contain the public part of a deleted key. The Get Deleted Keys operation is applicable for vaults enabled
     * for soft-delete. This operation requires the {@code keys/list} permission.
     *
     * <p><strong>Code Samples</strong></p>
     * <p>Lists the deleted keys in the key vault and for each deleted key prints out its recovery id.</p>
     * {@codesnippet com.azure.keyvault.keys.keyclient.listDeletedKeys}
     *
     * <p><strong>Code Samples to iterate over deleted keys by page</strong></p>
     * <p>Iterate over the lists the deleted keys by each page in the key vault and for each deleted key prints out its
     * recovery id.</p>
     * {@codesnippet com.azure.keyvault.keys.keyclient.listDeletedKeys.iterableByPage}
     *
     * @return {@link PagedIterable} of all of the {@link DeletedKey deleted keys} in the vault.
     */
    public PagedIterable<DeletedKey> listDeletedKeys() {
        return listDeletedKeys(Context.NONE);
    }

    /**
     * Lists {@link DeletedKey deleted keys} of the key vault. The deleted keys are retrieved as JSON Web Key structures
     * that contain the public part of a deleted key. The Get Deleted Keys operation is applicable for vaults enabled
     * for soft-delete. This operation requires the {@code keys/list} permission.
     *
     * <p><strong>Code Samples</strong></p>
     * <p>Lists the deleted keys in the key vault and for each deleted key prints out its recovery id.</p>
     * {@codesnippet com.azure.keyvault.keys.keyclient.listDeletedKeys#Context}
     *
     * <p><strong>Code Samples to iterate over deleted keys by page</strong></p>
     * <p>Iterate over the lists the deleted keys by each page in the key vault and for each deleted key prints out its
     * recovery id.</p>
     * {@codesnippet com.azure.keyvault.keys.keyclient.listDeletedKeys.iterableByPage}
     *
     * @param context Additional context that is passed through the Http pipeline during the service call.
     * @return {@link PagedIterable} of all of the {@link DeletedKey deleted keys} in the vault.
     */
    public PagedIterable<DeletedKey> listDeletedKeys(Context context) {
        return new PagedIterable<>(client.listDeletedKeys(context));
    }

    /**
     * List all versions of the specified key. The individual key response in the flux is represented by {@link KeyProperties}
     * as only the base key identifier, attributes and getTags are provided in the response. The key material values are
     * not provided in the response. This operation requires the {@code keys/list} permission.
     *
     * <p>It is possible to get full keys with key material for each version from this information. Loop over the
     * {@link KeyProperties key} and call {@link KeyClient#getKey(KeyProperties baseKey)}. This will return the {@link Key keys}
     * with key material included of the specified versions.</p>
     * {@codesnippet com.azure.keyvault.keys.keyclient.listKeyVersions}
     *
     * <p><strong>Code Samples to iterate over key versions by page</strong></p>
     * <p>It is possible to get full keys with key material for each version from this information. Iterate over all
     * the {@link KeyProperties key} by page and call {@link KeyClient#getKey(KeyProperties baseKey)}. This will return the {@link
     * Key keys} with key material included of the specified versions.</p>
     * {@codesnippet com.azure.keyvault.keys.keyclient.listKeyVersions.iterableByPage}
     *
     * @param name The name of the key.
     * @return {@link PagedIterable} of {@link KeyProperties key} of all the versions of the specified key in the vault. List
     *     is empty if key with {@code name} does not exist in key vault.
     * @throws ResourceNotFoundException when a key with {@code name} doesn't exist in the key vault.
     * @throws HttpRequestException when a key with {@code name} is empty string.
     */
    public PagedIterable<KeyProperties> listKeyVersions(String name) {
        return listKeyVersions(name, Context.NONE);
    }

    /**
     * List all versions of the specified key. The individual key response in the flux is represented by {@link KeyProperties}
     * as only the base key identifier, attributes and getTags are provided in the response. The key material values are
     * not provided in the response. This operation requires the {@code keys/list} permission.
     *
     * <p>It is possible to get full keys with key material for each version from this information. Loop over the
     * {@link KeyProperties key} and call {@link KeyClient#getKey(KeyProperties baseKey)}. This will return the {@link Key keys}
     * with key material included of the specified versions.</p>
     * {@codesnippet com.azure.keyvault.keys.keyclient.listKeyVersions}
     *
     * <p><strong>Code Samples to iterate over key versions by page</strong></p>
     * <p>It is possible to get full keys with key material for each version from this information. Iterate over all
     * the {@link KeyProperties key} by page and call {@link KeyClient#getKey(KeyProperties baseKey)}. This will return the
     * {@link Key keys} with key material included of the specified versions.</p>
     *
     * {@codesnippet com.azure.keyvault.keys.keyclient.listKeyVersions.iterableByPage}
     *
     * @param name The name of the key.
     * @param context Additional context that is passed through the Http pipeline during the service call.
     * @return {@link PagedIterable} of {@link KeyProperties key} of all the versions of the specified key in the vault. List
     *     is empty if key with {@code name} does not exist in key vault.
     * @throws ResourceNotFoundException when a key with {@code name} doesn't exist in the key vault.
     * @throws HttpRequestException when a key with {@code name} is empty string.
     */
    public PagedIterable<KeyProperties> listKeyVersions(String name, Context context) {
        return new PagedIterable<>(client.listKeyVersions(name, context));
    }
}<|MERGE_RESOLUTION|>--- conflicted
+++ resolved
@@ -444,13 +444,8 @@
      * @throws HttpRequestException if {@link KeyProperties#getName() name} or {@link KeyProperties#getVersion() version} is empty
      *     string.
      */
-<<<<<<< HEAD
     public Key updateKeyProperties(KeyProperties key) {
         return client.updateKeyPropertiesWithResponse(key, Context.NONE).block().getValue();
-=======
-    public Key updateKey(KeyBase key) {
-        return updateKeyWithResponse(key, Context.NONE).getValue();
->>>>>>> 44750cdf
     }
 
     /**
