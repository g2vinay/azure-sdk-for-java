--- conflicted
+++ resolved
@@ -48,11 +48,7 @@
     <dependency>
       <groupId>com.azure</groupId>
       <artifactId>azure-core</artifactId>
-<<<<<<< HEAD
-      <version>1.34.0</version> <!-- {x-version-update;unreleased_com.azure:azure-core;dependency} -->
-=======
       <version>1.34.0</version> <!-- {x-version-update;com.azure:azure-core;dependency} -->
->>>>>>> 31ad3261
     </dependency>
     <dependency>
       <groupId>com.azure</groupId>
