--- conflicted
+++ resolved
@@ -1,11 +1,7 @@
 {
   "networkCallRecords" : [ {
     "Method" : "POST",
-<<<<<<< HEAD
-    "Uri" : "https://REDACTED.vault.azure.net/keys/testKey3/create?api-version=7.2",
-=======
-    "Uri" : "https://REDACTED.vault.azure.net/keys/testkey325401ea5/create?api-version=7.3-preview",
->>>>>>> a9ae08ca
+    "Uri" : "https://REDACTED.vault.azure.net/keys/testkey325401ea5/create?api-version=7.2",
     "Headers" : {
       "User-Agent" : "azsdk-java-client_name/client_version (11.0.6; Windows 10; 10.0)",
       "Content-Type" : "application/json"
@@ -31,11 +27,7 @@
     "Exception" : null
   }, {
     "Method" : "POST",
-<<<<<<< HEAD
-    "Uri" : "https://REDACTED.vault.azure.net/keys/testKey3/create?api-version=7.2",
-=======
-    "Uri" : "https://REDACTED.vault.azure.net/keys/testkey325401ea5/create?api-version=7.3-preview",
->>>>>>> a9ae08ca
+    "Uri" : "https://REDACTED.vault.azure.net/keys/testkey325401ea5/create?api-version=7.2",
     "Headers" : {
       "User-Agent" : "azsdk-java-client_name/client_version (11.0.6; Windows 10; 10.0)",
       "Content-Type" : "application/json"
@@ -61,11 +53,7 @@
     "Exception" : null
   }, {
     "Method" : "GET",
-<<<<<<< HEAD
-    "Uri" : "https://REDACTED.vault.azure.net/keys/testKey3/5460eeb08c4040c58a799c40d06dd448?api-version=7.2",
-=======
-    "Uri" : "https://REDACTED.vault.azure.net/keys/testkey325401ea5/eea5c8156a4145f9a2f16b55f530d7ac?api-version=7.3-preview",
->>>>>>> a9ae08ca
+    "Uri" : "https://REDACTED.vault.azure.net/keys/testkey325401ea5/eea5c8156a4145f9a2f16b55f530d7ac?api-version=7.2",
     "Headers" : {
       "User-Agent" : "azsdk-java-client_name/client_version (11.0.6; Windows 10; 10.0)",
       "Content-Type" : "application/json"
@@ -91,11 +79,7 @@
     "Exception" : null
   }, {
     "Method" : "GET",
-<<<<<<< HEAD
-    "Uri" : "https://REDACTED.vault.azure.net/keys/testKey3/24e50f45e8354d36a374f186f068304a?api-version=7.2",
-=======
-    "Uri" : "https://REDACTED.vault.azure.net/keys/testkey325401ea5/4f5fed1ef9a540d6b762bcd14e804e09?api-version=7.3-preview",
->>>>>>> a9ae08ca
+    "Uri" : "https://REDACTED.vault.azure.net/keys/testkey325401ea5/4f5fed1ef9a540d6b762bcd14e804e09?api-version=7.2",
     "Headers" : {
       "User-Agent" : "azsdk-java-client_name/client_version (11.0.6; Windows 10; 10.0)",
       "Content-Type" : "application/json"
