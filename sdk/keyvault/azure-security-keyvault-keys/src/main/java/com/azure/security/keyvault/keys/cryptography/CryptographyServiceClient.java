// Copyright (c) Microsoft Corporation. All rights reserved.
// Licensed under the MIT License.

package com.azure.security.keyvault.keys.cryptography;

import com.azure.core.http.rest.Response;
import com.azure.core.http.rest.SimpleResponse;
import com.azure.core.util.Context;
import com.azure.core.util.logging.ClientLogger;
import com.azure.security.keyvault.keys.cryptography.models.DecryptResult;
import com.azure.security.keyvault.keys.cryptography.models.EncryptionAlgorithm;
import com.azure.security.keyvault.keys.cryptography.models.EncryptResult;
import com.azure.security.keyvault.keys.cryptography.models.UnwrapResult;
import com.azure.security.keyvault.keys.cryptography.models.KeyWrapAlgorithm;
import com.azure.security.keyvault.keys.cryptography.models.SignatureAlgorithm;
import com.azure.security.keyvault.keys.cryptography.models.SignResult;
import com.azure.security.keyvault.keys.cryptography.models.VerifyResult;
import com.azure.security.keyvault.keys.cryptography.models.WrapResult;
import com.azure.security.keyvault.keys.models.JsonWebKey;
import com.azure.security.keyvault.keys.models.KeyOperation;
import com.azure.security.keyvault.keys.models.KeyType;
import com.azure.security.keyvault.keys.models.KeyVaultKey;
import com.fasterxml.jackson.core.JsonProcessingException;
import com.fasterxml.jackson.databind.JsonNode;
import com.fasterxml.jackson.databind.ObjectMapper;
import com.fasterxml.jackson.databind.node.ArrayNode;
import com.fasterxml.jackson.databind.node.ObjectNode;
import reactor.core.publisher.Mono;

import java.net.MalformedURLException;
import java.net.URL;
import java.security.MessageDigest;
import java.security.NoSuchAlgorithmException;
import java.util.Base64;
import java.util.Objects;

import static com.azure.core.util.tracing.Tracer.AZ_TRACING_NAMESPACE_KEY;
import static com.azure.security.keyvault.keys.cryptography.CryptographyAsyncClient.KEYVAULT_TRACING_NAMESPACE_VALUE;

class CryptographyServiceClient {
    final String apiVersion;
    static final String ACCEPT_LANGUAGE = "en-US";
    static final String CONTENT_TYPE_HEADER_VALUE = "application/json";

    private final ClientLogger logger = new ClientLogger(CryptographyServiceClient.class);
    private final CryptographyService service;
    private String vaultUrl;
    private String version;
    private String keyName;
    private final String keyId;

    CryptographyServiceClient(String keyId, CryptographyService service, CryptographyServiceVersion serviceVersion) {
        Objects.requireNonNull(keyId);
        unpackId(keyId);
        this.keyId = keyId;
        this.service = service;
        apiVersion = serviceVersion.getVersion();
    }

    Mono<Response<KeyVaultKey>> getKey(Context context) {
        if (version == null) {
            version = "";
        }
        return getKey(keyName, version, context);
    }

    private Mono<Response<KeyVaultKey>> getKey(String name, String version, Context context) {
        context = context == null ? Context.NONE : context;
        return service.getKey(vaultUrl, name, version, apiVersion, ACCEPT_LANGUAGE, CONTENT_TYPE_HEADER_VALUE,
            context.addData(AZ_TRACING_NAMESPACE_KEY, KEYVAULT_TRACING_NAMESPACE_VALUE))
            .doOnRequest(ignored -> logger.verbose("Retrieving key - {}", name))
            .doOnSuccess(response -> logger.verbose("Retrieved key - {}", response.getValue().getName()))
            .doOnError(error -> logger.warning("Failed to get key - {}", name, error));
    }

    Mono<Response<JsonWebKey>> getSecretKey(Context context) {
        return service.getSecret(vaultUrl, keyName, version, apiVersion, ACCEPT_LANGUAGE, CONTENT_TYPE_HEADER_VALUE,
            context.addData(AZ_TRACING_NAMESPACE_KEY, KEYVAULT_TRACING_NAMESPACE_VALUE))
           .doOnRequest(ignored -> logger.verbose("Retrieving key - {}", keyName))
           .doOnSuccess(response -> logger.verbose("Retrieved key - {}", response.getValue().getName()))
           .doOnError(error -> logger.warning("Failed to get key - {}", keyName, error))
           .flatMap((stringResponse -> {
               KeyVaultKey key = null;
               try {
                   return Mono.just(new SimpleResponse<>(stringResponse.getRequest(),
                       stringResponse.getStatusCode(),
                       stringResponse.getHeaders(), transformSecretKey(stringResponse.getValue())));
               } catch (JsonProcessingException e) {
                   return Mono.error(e);
               }
           }));
    }

    Mono<Response<SecretKey>> setSecretKey(SecretKey secret, Context context) {
        context = context == null ? Context.NONE : context;
        Objects.requireNonNull(secret, "The Secret input parameter cannot be null.");
        SecretRequestParameters parameters = new SecretRequestParameters()
                                                 .setValue(secret.getValue())
                                                 .setTags(secret.getProperties().getTags())
                                                 .setContentType(secret.getProperties().getContentType())
                                                 .setSecretAttributes(new SecretRequestAttributes(secret.getProperties()));

        return service.setSecret(vaultUrl, secret.getName(), apiVersion, ACCEPT_LANGUAGE, parameters,
            CONTENT_TYPE_HEADER_VALUE, context.addData(AZ_TRACING_NAMESPACE_KEY, KEYVAULT_TRACING_NAMESPACE_VALUE))
                   .doOnRequest(ignored -> logger.verbose("Setting secret - {}", secret.getName()))
                   .doOnSuccess(response -> logger.verbose("Set secret - {}", response.getValue().getName()))
                   .doOnError(error -> logger.warning("Failed to set secret - {}", secret.getName(), error));
    }

    JsonWebKey transformSecretKey(SecretKey secretKey) throws JsonProcessingException {
        ObjectMapper mapper = new ObjectMapper();
        JsonNode rootNode = mapper.createObjectNode();
        ArrayNode a = mapper.createArrayNode();
        a.add(KeyOperation.WRAP_KEY.toString());
        a.add(KeyOperation.UNWRAP_KEY.toString());
        a.add(KeyOperation.ENCRYPT.toString());
        a.add(KeyOperation.DECRYPT.toString());

        ((ObjectNode) rootNode).put("k", Base64.getUrlDecoder().decode(secretKey.getValue()));
        ((ObjectNode) rootNode).put("kid", this.keyId);
        ((ObjectNode) rootNode).put("kty", KeyType.OCT.toString());
        ((ObjectNode) rootNode).put("key_ops", a);

        String jsonString = mapper.writerWithDefaultPrettyPrinter().writeValueAsString(rootNode);
        return mapper.readValue(jsonString, JsonWebKey.class);
    }

    Mono<EncryptResult> encrypt(EncryptionAlgorithm algorithm, byte[] plaintext, Context context) {

<<<<<<< HEAD
        KeyOperationParameters parameters = new KeyOperationParameters().setAlgorithm(algorithm).setValue(plaintext);
=======
        EncryptionAlgorithm algorithm = encryptOptions.getAlgorithm();
        KeyOperationParameters parameters = new KeyOperationParameters()
            .setAlgorithm(algorithm)
            .setValue(encryptOptions.getPlainText())
            .setIv(encryptOptions.getIv())
            .setAdditionalAuthenticatedData(encryptOptions.getAdditionalAuthenticatedData());
>>>>>>> e148b9d2
        context = context == null ? Context.NONE : context;
        return service.encrypt(vaultUrl, keyName, version, apiVersion, ACCEPT_LANGUAGE, parameters,
            CONTENT_TYPE_HEADER_VALUE, context.addData(AZ_TRACING_NAMESPACE_KEY, KEYVAULT_TRACING_NAMESPACE_VALUE))
            .doOnRequest(ignored -> logger.verbose("Encrypting content with algorithm - {}", algorithm))
            .doOnSuccess(response -> logger.verbose("Retrieved encrypted content with algorithm - {}", algorithm))
            .doOnError(error -> logger.warning("Failed to encrypt content with algorithm - {}", algorithm, error))
            .map(keyOperationResultResponse -> {
                KeyOperationResult keyOperationResult = keyOperationResultResponse.getValue();

                return new EncryptResult(keyOperationResult.getResult(), algorithm, keyId,
                    keyOperationResult.getIv(), keyOperationResult.getAdditionalAuthenticatedData(),
                    keyOperationResult.getAuthenticationTag());
            });
    }

<<<<<<< HEAD
    Mono<DecryptResult> decrypt(EncryptionAlgorithm algorithm, byte[] cipherText, Context context) {
        KeyOperationParameters parameters = new KeyOperationParameters().setAlgorithm(algorithm).setValue(cipherText);
=======
    Mono<DecryptResult> decrypt(DecryptOptions decryptOptions, Context context) {
        Objects.requireNonNull(decryptOptions, "'decryptOptions' cannot be null.");

        EncryptionAlgorithm algorithm = decryptOptions.getAlgorithm();
        KeyOperationParameters parameters = new KeyOperationParameters()
            .setAlgorithm(algorithm)
            .setValue(decryptOptions.getCipherText())
            .setIv(decryptOptions.getIv())
            .setAdditionalAuthenticatedData(decryptOptions.getAdditionalAuthenticatedData())
            .setAuthenticationTag(decryptOptions.getAuthenticationTag());
>>>>>>> e148b9d2
        context = context == null ? Context.NONE : context;
        return service.decrypt(vaultUrl, keyName, version, apiVersion, ACCEPT_LANGUAGE, parameters,
            CONTENT_TYPE_HEADER_VALUE, context.addData(AZ_TRACING_NAMESPACE_KEY, KEYVAULT_TRACING_NAMESPACE_VALUE))
            .doOnRequest(ignored -> logger.verbose("Decrypting content with algorithm - {}", algorithm))
            .doOnSuccess(response -> logger.verbose("Retrieved decrypted content with algorithm - {}", algorithm))
            .doOnError(error -> logger.warning("Failed to decrypt content with algorithm - {}", algorithm, error))
            .flatMap(keyOperationResultResponse -> Mono.just(
                new DecryptResult(keyOperationResultResponse.getValue().getResult(), algorithm, keyId)));
    }

    Mono<SignResult> sign(SignatureAlgorithm algorithm, byte[] digest, Context context) {
        KeySignRequest parameters = new KeySignRequest().setAlgorithm(algorithm).setValue(digest);
        context = context == null ? Context.NONE : context;
        return service.sign(vaultUrl, keyName, version, apiVersion, ACCEPT_LANGUAGE, parameters,
            CONTENT_TYPE_HEADER_VALUE, context.addData(AZ_TRACING_NAMESPACE_KEY, KEYVAULT_TRACING_NAMESPACE_VALUE))
            .doOnRequest(ignored -> logger.verbose("Signing content with algorithm - {}", algorithm))
            .doOnSuccess(response -> logger.verbose("Retrieved signed content with algorithm - {}", algorithm))
            .doOnError(error -> logger.warning("Failed to sign content with algorithm - {}", algorithm, error))
            .flatMap(keyOperationResultResponse ->
                Mono.just(new SignResult(keyOperationResultResponse.getValue().getResult(), algorithm, keyId)));
    }

    Mono<VerifyResult> verify(SignatureAlgorithm algorithm, byte[] digest, byte[] signature, Context context) {

        KeyVerifyRequest parameters =
            new KeyVerifyRequest().setAlgorithm(algorithm).setDigest(digest).setSignature(signature);
        context = context == null ? Context.NONE : context;

        return service.verify(vaultUrl, keyName, version, apiVersion, ACCEPT_LANGUAGE, parameters,
            CONTENT_TYPE_HEADER_VALUE, context.addData(AZ_TRACING_NAMESPACE_KEY, KEYVAULT_TRACING_NAMESPACE_VALUE))
            .doOnRequest(ignored -> logger.verbose("Verifying content with algorithm - {}", algorithm))
            .doOnSuccess(response -> logger.verbose("Retrieved verified content with algorithm - {}", algorithm))
            .doOnError(error -> logger.warning("Failed to verify content with algorithm - {}", algorithm, error))
            .flatMap(response -> Mono.just(new VerifyResult(response.getValue().getValue(), algorithm, keyId)));
    }

    Mono<WrapResult> wrapKey(KeyWrapAlgorithm algorithm, byte[] key, Context context) {

        KeyWrapUnwrapRequest parameters = new KeyWrapUnwrapRequest().setAlgorithm(algorithm).setValue(key);
        context = context == null ? Context.NONE : context;
        return service.wrapKey(vaultUrl, keyName, version, apiVersion, ACCEPT_LANGUAGE, parameters,
            CONTENT_TYPE_HEADER_VALUE, context.addData(AZ_TRACING_NAMESPACE_KEY, KEYVAULT_TRACING_NAMESPACE_VALUE))
            .doOnRequest(ignored -> logger.verbose("Wrapping key content with algorithm - {}", algorithm))
            .doOnSuccess(response -> logger.verbose("Retrieved wrapped key content with algorithm - {}", algorithm))
            .doOnError(error -> logger.warning("Failed to verify content with algorithm - {}", algorithm, error))
            .flatMap(keyOperationResultResponse ->
                Mono.just(new WrapResult(keyOperationResultResponse.getValue().getResult(), algorithm, keyId)));
    }

    Mono<UnwrapResult> unwrapKey(KeyWrapAlgorithm algorithm, byte[] encryptedKey, Context context) {
<<<<<<< HEAD

        KeyWrapUnwrapRequest parameters = new KeyWrapUnwrapRequest().setAlgorithm(algorithm).setValue(encryptedKey);
=======
        KeyWrapUnwrapRequest parameters = new KeyWrapUnwrapRequest()
            .setAlgorithm(algorithm)
            .setValue(encryptedKey);
>>>>>>> e148b9d2
        context = context == null ? Context.NONE : context;
        return service.unwrapKey(vaultUrl, keyName, version, apiVersion, ACCEPT_LANGUAGE, parameters,
            CONTENT_TYPE_HEADER_VALUE, context.addData(AZ_TRACING_NAMESPACE_KEY, KEYVAULT_TRACING_NAMESPACE_VALUE))
            .doOnRequest(ignored -> logger.verbose("Unwrapping key content with algorithm - {}", algorithm))
            .doOnSuccess(response -> logger.verbose("Retrieved unwrapped key content with algorithm - {}", algorithm))
            .doOnError(error -> logger.warning("Failed to unwrap key content with algorithm - {}", algorithm, error))
            .flatMap(response -> Mono.just(new UnwrapResult(response.getValue().getResult(), algorithm, keyId)));
    }


    Mono<SignResult> signData(SignatureAlgorithm algorithm, byte[] data, Context context) {
        try {
            HashAlgorithm hashAlgorithm = SignatureHashResolver.DEFAULT.get(algorithm);
            MessageDigest md = MessageDigest.getInstance(hashAlgorithm.toString());
            md.update(data);
            byte[] digest = md.digest();
            return sign(algorithm, digest, context);
        } catch (NoSuchAlgorithmException e) {
            return Mono.error(e);
        }
    }


    Mono<VerifyResult> verifyData(SignatureAlgorithm algorithm, byte[] data, byte[] signature, Context context) {
        try {
            HashAlgorithm hashAlgorithm = SignatureHashResolver.DEFAULT.get(algorithm);
            MessageDigest md = MessageDigest.getInstance(hashAlgorithm.toString());
            md.update(data);
            byte[] digest = md.digest();
            return verify(algorithm, digest, signature, context);
        } catch (NoSuchAlgorithmException e) {
            return Mono.error(e);
        }
    }

    private void unpackId(String keyId) {
        if (keyId != null && keyId.length() > 0) {
            try {
                URL url = new URL(keyId);
                String[] tokens = url.getPath().split("/");
                this.vaultUrl = url.getProtocol() + "://" + url.getHost();
                this.keyName = (tokens.length >= 3 ? tokens[2] : null);
                this.version = (tokens.length >= 4 ? tokens[3] : null);
            } catch (MalformedURLException e) {
                e.printStackTrace();
            }
        }
    }
}<|MERGE_RESOLUTION|>--- conflicted
+++ resolved
@@ -127,46 +127,19 @@
 
     Mono<EncryptResult> encrypt(EncryptionAlgorithm algorithm, byte[] plaintext, Context context) {
 
-<<<<<<< HEAD
         KeyOperationParameters parameters = new KeyOperationParameters().setAlgorithm(algorithm).setValue(plaintext);
-=======
-        EncryptionAlgorithm algorithm = encryptOptions.getAlgorithm();
-        KeyOperationParameters parameters = new KeyOperationParameters()
-            .setAlgorithm(algorithm)
-            .setValue(encryptOptions.getPlainText())
-            .setIv(encryptOptions.getIv())
-            .setAdditionalAuthenticatedData(encryptOptions.getAdditionalAuthenticatedData());
->>>>>>> e148b9d2
         context = context == null ? Context.NONE : context;
         return service.encrypt(vaultUrl, keyName, version, apiVersion, ACCEPT_LANGUAGE, parameters,
             CONTENT_TYPE_HEADER_VALUE, context.addData(AZ_TRACING_NAMESPACE_KEY, KEYVAULT_TRACING_NAMESPACE_VALUE))
             .doOnRequest(ignored -> logger.verbose("Encrypting content with algorithm - {}", algorithm))
             .doOnSuccess(response -> logger.verbose("Retrieved encrypted content with algorithm - {}", algorithm))
             .doOnError(error -> logger.warning("Failed to encrypt content with algorithm - {}", algorithm, error))
-            .map(keyOperationResultResponse -> {
-                KeyOperationResult keyOperationResult = keyOperationResultResponse.getValue();
-
-                return new EncryptResult(keyOperationResult.getResult(), algorithm, keyId,
-                    keyOperationResult.getIv(), keyOperationResult.getAdditionalAuthenticatedData(),
-                    keyOperationResult.getAuthenticationTag());
-            });
-    }
-
-<<<<<<< HEAD
+            .flatMap(keyOperationResultResponse ->
+                Mono.just(new EncryptResult(keyOperationResultResponse.getValue().getResult(), algorithm, keyId)));
+    }
+
     Mono<DecryptResult> decrypt(EncryptionAlgorithm algorithm, byte[] cipherText, Context context) {
         KeyOperationParameters parameters = new KeyOperationParameters().setAlgorithm(algorithm).setValue(cipherText);
-=======
-    Mono<DecryptResult> decrypt(DecryptOptions decryptOptions, Context context) {
-        Objects.requireNonNull(decryptOptions, "'decryptOptions' cannot be null.");
-
-        EncryptionAlgorithm algorithm = decryptOptions.getAlgorithm();
-        KeyOperationParameters parameters = new KeyOperationParameters()
-            .setAlgorithm(algorithm)
-            .setValue(decryptOptions.getCipherText())
-            .setIv(decryptOptions.getIv())
-            .setAdditionalAuthenticatedData(decryptOptions.getAdditionalAuthenticatedData())
-            .setAuthenticationTag(decryptOptions.getAuthenticationTag());
->>>>>>> e148b9d2
         context = context == null ? Context.NONE : context;
         return service.decrypt(vaultUrl, keyName, version, apiVersion, ACCEPT_LANGUAGE, parameters,
             CONTENT_TYPE_HEADER_VALUE, context.addData(AZ_TRACING_NAMESPACE_KEY, KEYVAULT_TRACING_NAMESPACE_VALUE))
@@ -217,14 +190,8 @@
     }
 
     Mono<UnwrapResult> unwrapKey(KeyWrapAlgorithm algorithm, byte[] encryptedKey, Context context) {
-<<<<<<< HEAD
 
         KeyWrapUnwrapRequest parameters = new KeyWrapUnwrapRequest().setAlgorithm(algorithm).setValue(encryptedKey);
-=======
-        KeyWrapUnwrapRequest parameters = new KeyWrapUnwrapRequest()
-            .setAlgorithm(algorithm)
-            .setValue(encryptedKey);
->>>>>>> e148b9d2
         context = context == null ? Context.NONE : context;
         return service.unwrapKey(vaultUrl, keyName, version, apiVersion, ACCEPT_LANGUAGE, parameters,
             CONTENT_TYPE_HEADER_VALUE, context.addData(AZ_TRACING_NAMESPACE_KEY, KEYVAULT_TRACING_NAMESPACE_VALUE))
