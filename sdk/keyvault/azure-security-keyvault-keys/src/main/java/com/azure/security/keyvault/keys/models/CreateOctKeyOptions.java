--- conflicted
+++ resolved
@@ -147,35 +147,4 @@
 
         return this;
     }
-<<<<<<< HEAD
-=======
-
-    /**
-     * Set a flag that indicates if the private key can be exported.
-     *
-     * @param exportable A flag that indicates if the private key can be exported.
-     *
-     * @return The updated {@link CreateOctKeyOptions} object.
-     */
-    @Override
-    public CreateOctKeyOptions setExportable(Boolean exportable) {
-        super.setExportable(exportable);
-
-        return this;
-    }
-
-    /**
-     * Set the policy rules under which the key can be exported.
-     *
-     * @param releasePolicy The policy rules to set.
-     *
-     * @return The updated {@link CreateOctKeyOptions} object.
-     */
-    @Override
-    public CreateOctKeyOptions setReleasePolicy(KeyReleasePolicy releasePolicy) {
-        super.setReleasePolicy(releasePolicy);
-
-        return this;
-    }
->>>>>>> 54e03386
 }