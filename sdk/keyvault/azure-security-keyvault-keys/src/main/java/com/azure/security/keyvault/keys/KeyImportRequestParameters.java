--- conflicted
+++ resolved
@@ -36,11 +36,7 @@
     private Map<String, String> tags;
 
     /**
-<<<<<<< HEAD
-     * Get the keyAttributes value.
-=======
      * Get the key attributes.
->>>>>>> 078fd233
      *
      * @return The key attributes.
      */
@@ -123,10 +119,7 @@
      */
     public KeyImportRequestParameters setKey(JsonWebKey key) {
         this.key = key;
-<<<<<<< HEAD
-=======
 
->>>>>>> 078fd233
         return this;
     }
 }