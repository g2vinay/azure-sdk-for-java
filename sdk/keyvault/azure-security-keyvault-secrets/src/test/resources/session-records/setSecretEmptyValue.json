--- conflicted
+++ resolved
@@ -1,60 +1,6 @@
 {
   "networkCallRecords" : [ {
     "Method" : "PUT",
-<<<<<<< HEAD
-    "Uri" : "https://azure-sdk-java-key-vault.vault.azure.net/secrets/javaSecretTemp?api-version=7.0",
-    "Headers" : {
-      "User-Agent" : "azsdk-java-Azure-Keyvault/1.0.0-SNAPSHOT 1.8.0_191; Mac OS X 10.12",
-      "Content-Type" : "application/json"
-    },
-    "Response" : {
-      "date" : "Mon, 24 Jun 2019 08:36:31 GMT",
-      "server" : "Microsoft-IIS/10.0",
-      "content-length" : "236",
-      "expires" : "-1",
-      "x-aspnet-version" : "4.0.30319",
-      "retry-after" : "0",
-      "StatusCode" : "200",
-      "pragma" : "no-cache",
-      "strict-transport-security" : "max-age=31536000;includeSubDomains",
-      "x-content-type-options" : "nosniff",
-      "x-powered-by" : "ASP.NET",
-      "content-type" : "application/json; charset=utf-8",
-      "x-ms-keyvault-region" : "eastus2",
-      "x-ms-keyvault-network-info" : "addr=172.103.233.167;act_addr_fam=InterNetwork;",
-      "cache-control" : "no-cache",
-      "x-ms-request-id" : "b7432b7e-9552-48d0-9c3d-be411d4afc18",
-      "x-ms-keyvault-service-version" : "1.1.0.866",
-      "Body" : "{\"value\":\"\",\"id\":\"https://azure-sdk-java-key-vault.vault.azure.net/secrets/javaSecretTemp/391cd6c6d24040fb8014ac6e2194055c\",\"attributes\":{\"enabled\":true,\"created\":1561365392,\"updated\":1561365392,\"recoveryLevel\":\"Recoverable+Purgeable\"}}"
-    }
-  }, {
-    "Method" : "GET",
-    "Uri" : "https://azure-sdk-java-key-vault.vault.azure.net/secrets/javaSecretTemp/?api-version=7.0",
-    "Headers" : {
-      "User-Agent" : "azsdk-java-Azure-Keyvault/1.0.0-SNAPSHOT 1.8.0_191; Mac OS X 10.12",
-      "Content-Type" : "application/json"
-    },
-    "Response" : {
-      "date" : "Mon, 24 Jun 2019 08:36:40 GMT",
-      "server" : "Microsoft-IIS/10.0",
-      "content-length" : "236",
-      "expires" : "-1",
-      "x-aspnet-version" : "4.0.30319",
-      "retry-after" : "0",
-      "StatusCode" : "200",
-      "pragma" : "no-cache",
-      "strict-transport-security" : "max-age=31536000;includeSubDomains",
-      "x-content-type-options" : "nosniff",
-      "x-powered-by" : "ASP.NET",
-      "content-type" : "application/json; charset=utf-8",
-      "x-ms-keyvault-region" : "eastus2",
-      "x-ms-keyvault-network-info" : "addr=172.103.233.167;act_addr_fam=InterNetwork;",
-      "cache-control" : "no-cache",
-      "x-ms-request-id" : "573dfa3b-f7e2-4be1-a290-23d4567e4d7b",
-      "x-ms-keyvault-service-version" : "1.1.0.866",
-      "Body" : "{\"value\":\"\",\"id\":\"https://azure-sdk-java-key-vault.vault.azure.net/secrets/javaSecretTemp/391cd6c6d24040fb8014ac6e2194055c\",\"attributes\":{\"enabled\":true,\"created\":1561365392,\"updated\":1561365392,\"recoveryLevel\":\"Recoverable+Purgeable\"}}"
-    }
-=======
     "Uri" : "https://REDACTED.vault.azure.net/secrets/javaSecretTemp?api-version=7.1",
     "Headers" : {
       "User-Agent" : "azsdk-java-client_name/client_version (11.0.6; Windows 10; 10.0)",
@@ -107,7 +53,6 @@
       "Content-Type" : "application/json; charset=utf-8"
     },
     "Exception" : null
->>>>>>> d795fdaf
   } ],
   "variables" : [ ]
 }