{
  "networkCallRecords" : [ {
    "Method" : "PUT",
<<<<<<< HEAD
    "Uri" : "https://azure-sdk-java-key-vault.vault.azure.net/secrets/testSecretGetVersion?api-version=7.0",
    "Headers" : {
      "User-Agent" : "azsdk-java-Azure-Keyvault/1.0.0-SNAPSHOT 1.8.0_191; Mac OS X 10.12",
      "Content-Type" : "application/json"
    },
    "Response" : {
      "date" : "Mon, 24 Jun 2019 08:35:42 GMT",
      "server" : "Microsoft-IIS/10.0",
      "content-length" : "282",
      "expires" : "-1",
      "x-aspnet-version" : "4.0.30319",
      "retry-after" : "0",
      "StatusCode" : "200",
      "pragma" : "no-cache",
      "strict-transport-security" : "max-age=31536000;includeSubDomains",
      "x-content-type-options" : "nosniff",
      "x-powered-by" : "ASP.NET",
      "content-type" : "application/json; charset=utf-8",
      "x-ms-keyvault-region" : "eastus2",
      "x-ms-keyvault-network-info" : "addr=172.103.233.167;act_addr_fam=InterNetwork;",
      "cache-control" : "no-cache",
      "x-ms-request-id" : "4892011e-c0c3-4dbb-8972-3b842377f3f4",
      "x-ms-keyvault-service-version" : "1.1.0.866",
      "Body" : "{\"value\":\"testSecretGetVersionVal\",\"id\":\"https://azure-sdk-java-key-vault.vault.azure.net/secrets/testSecretGetVersion/f22f54b8ae6648c59140574e75b17ceb\",\"attributes\":{\"enabled\":true,\"exp\":2537049600,\"created\":1561365343,\"updated\":1561365343,\"recoveryLevel\":\"Recoverable+Purgeable\"}}"
    }
  }, {
    "Method" : "PUT",
    "Uri" : "https://azure-sdk-java-key-vault.vault.azure.net/secrets/testSecretGetVersion?api-version=7.0",
    "Headers" : {
      "User-Agent" : "azsdk-java-Azure-Keyvault/1.0.0-SNAPSHOT 1.8.0_191; Mac OS X 10.12",
      "Content-Type" : "application/json"
    },
    "Response" : {
      "date" : "Mon, 24 Jun 2019 08:35:50 GMT",
      "server" : "Microsoft-IIS/10.0",
      "content-length" : "265",
      "expires" : "-1",
      "x-aspnet-version" : "4.0.30319",
      "retry-after" : "0",
      "StatusCode" : "200",
      "pragma" : "no-cache",
      "strict-transport-security" : "max-age=31536000;includeSubDomains",
      "x-content-type-options" : "nosniff",
      "x-powered-by" : "ASP.NET",
      "content-type" : "application/json; charset=utf-8",
      "x-ms-keyvault-region" : "eastus2",
      "x-ms-keyvault-network-info" : "addr=172.103.233.167;act_addr_fam=InterNetwork;",
      "cache-control" : "no-cache",
      "x-ms-request-id" : "1cd7cc36-1635-4da5-96ec-7376d5f3cc8e",
      "x-ms-keyvault-service-version" : "1.1.0.866",
      "Body" : "{\"value\":\"newVal\",\"id\":\"https://azure-sdk-java-key-vault.vault.azure.net/secrets/testSecretGetVersion/842ae5fe55f54e5ca9a358c2a7c283c2\",\"attributes\":{\"enabled\":true,\"exp\":2537049600,\"created\":1561365350,\"updated\":1561365350,\"recoveryLevel\":\"Recoverable+Purgeable\"}}"
    }
  }, {
    "Method" : "GET",
    "Uri" : "https://azure-sdk-java-key-vault.vault.azure.net/secrets/testSecretGetVersion/f22f54b8ae6648c59140574e75b17ceb?api-version=7.0",
    "Headers" : {
      "User-Agent" : "azsdk-java-Azure-Keyvault/1.0.0-SNAPSHOT 1.8.0_191; Mac OS X 10.12",
      "Content-Type" : "application/json"
    },
    "Response" : {
      "date" : "Mon, 24 Jun 2019 08:35:50 GMT",
      "server" : "Microsoft-IIS/10.0",
      "content-length" : "282",
      "expires" : "-1",
      "x-aspnet-version" : "4.0.30319",
      "retry-after" : "0",
      "StatusCode" : "200",
      "pragma" : "no-cache",
      "strict-transport-security" : "max-age=31536000;includeSubDomains",
      "x-content-type-options" : "nosniff",
      "x-powered-by" : "ASP.NET",
      "content-type" : "application/json; charset=utf-8",
      "x-ms-keyvault-region" : "eastus2",
      "x-ms-keyvault-network-info" : "addr=172.103.233.167;act_addr_fam=InterNetwork;",
      "cache-control" : "no-cache",
      "x-ms-request-id" : "2cd6c624-cb58-40fe-83f5-4d01beab8803",
      "x-ms-keyvault-service-version" : "1.1.0.866",
      "Body" : "{\"value\":\"testSecretGetVersionVal\",\"id\":\"https://azure-sdk-java-key-vault.vault.azure.net/secrets/testSecretGetVersion/f22f54b8ae6648c59140574e75b17ceb\",\"attributes\":{\"enabled\":true,\"exp\":2537049600,\"created\":1561365343,\"updated\":1561365343,\"recoveryLevel\":\"Recoverable+Purgeable\"}}"
    }
  }, {
    "Method" : "GET",
    "Uri" : "https://azure-sdk-java-key-vault.vault.azure.net/secrets/testSecretGetVersion/842ae5fe55f54e5ca9a358c2a7c283c2?api-version=7.0",
    "Headers" : {
      "User-Agent" : "azsdk-java-Azure-Keyvault/1.0.0-SNAPSHOT 1.8.0_191; Mac OS X 10.12",
      "Content-Type" : "application/json"
    },
    "Response" : {
      "date" : "Mon, 24 Jun 2019 08:35:50 GMT",
      "server" : "Microsoft-IIS/10.0",
      "content-length" : "265",
      "expires" : "-1",
      "x-aspnet-version" : "4.0.30319",
      "retry-after" : "0",
      "StatusCode" : "200",
      "pragma" : "no-cache",
      "strict-transport-security" : "max-age=31536000;includeSubDomains",
      "x-content-type-options" : "nosniff",
      "x-powered-by" : "ASP.NET",
      "content-type" : "application/json; charset=utf-8",
      "x-ms-keyvault-region" : "eastus2",
      "x-ms-keyvault-network-info" : "addr=172.103.233.167;act_addr_fam=InterNetwork;",
      "cache-control" : "no-cache",
      "x-ms-request-id" : "3f9b8525-54b3-419f-9c0f-8871e91fcb71",
      "x-ms-keyvault-service-version" : "1.1.0.866",
      "Body" : "{\"value\":\"newVal\",\"id\":\"https://azure-sdk-java-key-vault.vault.azure.net/secrets/testSecretGetVersion/842ae5fe55f54e5ca9a358c2a7c283c2\",\"attributes\":{\"enabled\":true,\"exp\":2537049600,\"created\":1561365350,\"updated\":1561365350,\"recoveryLevel\":\"Recoverable+Purgeable\"}}"
    }
=======
    "Uri" : "https://REDACTED.vault.azure.net/secrets/testSecretGetVersion?api-version=7.1",
    "Headers" : {
      "User-Agent" : "azsdk-java-client_name/client_version (11.0.6; Windows 10; 10.0)",
      "Content-Type" : "application/json"
    },
    "Response" : {
      "X-Content-Type-Options" : "nosniff",
      "Pragma" : "no-cache",
      "retry-after" : "0",
      "StatusCode" : "200",
      "Date" : "Tue, 04 Aug 2020 02:12:26 GMT",
      "Strict-Transport-Security" : "max-age=31536000;includeSubDomains",
      "Cache-Control" : "no-cache",
      "X-AspNet-Version" : "4.0.30319",
      "x-ms-keyvault-region" : "westus",
      "x-ms-keyvault-network-info" : "conn_type=Ipv4;addr=174.127.169.154;act_addr_fam=InterNetwork;",
      "Expires" : "-1",
      "Content-Length" : "294",
      "x-ms-request-id" : "8c3149bd-4a72-486a-87b6-e05c0c82b20e",
      "x-ms-keyvault-service-version" : "1.1.10.0",
      "Body" : "{\"value\":\"testSecretGetVersionVal\",\"id\":\"https://azure-kv-tests2.vault.azure.net/secrets/testSecretGetVersion/937f3195449d41d68d4656e76fcfbb0d\",\"attributes\":{\"enabled\":true,\"exp\":2537049600,\"created\":1596507146,\"updated\":1596507146,\"recoveryLevel\":\"Recoverable+Purgeable\",\"recoverableDays\":90}}",
      "X-Powered-By" : "ASP.NET",
      "Content-Type" : "application/json; charset=utf-8"
    },
    "Exception" : null
  }, {
    "Method" : "PUT",
    "Uri" : "https://REDACTED.vault.azure.net/secrets/testSecretGetVersion?api-version=7.1",
    "Headers" : {
      "User-Agent" : "azsdk-java-client_name/client_version (11.0.6; Windows 10; 10.0)",
      "Content-Type" : "application/json"
    },
    "Response" : {
      "X-Content-Type-Options" : "nosniff",
      "Pragma" : "no-cache",
      "retry-after" : "0",
      "StatusCode" : "200",
      "Date" : "Tue, 04 Aug 2020 02:12:27 GMT",
      "Strict-Transport-Security" : "max-age=31536000;includeSubDomains",
      "Cache-Control" : "no-cache",
      "X-AspNet-Version" : "4.0.30319",
      "x-ms-keyvault-region" : "westus",
      "x-ms-keyvault-network-info" : "conn_type=Ipv4;addr=174.127.169.154;act_addr_fam=InterNetwork;",
      "Expires" : "-1",
      "Content-Length" : "277",
      "x-ms-request-id" : "407ce946-9e8e-434c-96cf-e703b678f343",
      "x-ms-keyvault-service-version" : "1.1.10.0",
      "Body" : "{\"value\":\"newVal\",\"id\":\"https://azure-kv-tests2.vault.azure.net/secrets/testSecretGetVersion/a98d15d23deb44758b92f4d082ee57b0\",\"attributes\":{\"enabled\":true,\"exp\":2537049600,\"created\":1596507147,\"updated\":1596507147,\"recoveryLevel\":\"Recoverable+Purgeable\",\"recoverableDays\":90}}",
      "X-Powered-By" : "ASP.NET",
      "Content-Type" : "application/json; charset=utf-8"
    },
    "Exception" : null
  }, {
    "Method" : "GET",
    "Uri" : "https://REDACTED.vault.azure.net/secrets/testSecretGetVersion/937f3195449d41d68d4656e76fcfbb0d?api-version=7.1",
    "Headers" : {
      "User-Agent" : "azsdk-java-client_name/client_version (11.0.6; Windows 10; 10.0)",
      "Content-Type" : "application/json"
    },
    "Response" : {
      "X-Content-Type-Options" : "nosniff",
      "Pragma" : "no-cache",
      "retry-after" : "0",
      "StatusCode" : "200",
      "Date" : "Tue, 04 Aug 2020 02:12:26 GMT",
      "Strict-Transport-Security" : "max-age=31536000;includeSubDomains",
      "Cache-Control" : "no-cache",
      "X-AspNet-Version" : "4.0.30319",
      "x-ms-keyvault-region" : "westus",
      "x-ms-keyvault-network-info" : "conn_type=Ipv4;addr=174.127.169.154;act_addr_fam=InterNetwork;",
      "Expires" : "-1",
      "Content-Length" : "294",
      "x-ms-request-id" : "f1f6b13a-37b0-4269-89b4-bdab2fb2ca4c",
      "x-ms-keyvault-service-version" : "1.1.10.0",
      "Body" : "{\"value\":\"testSecretGetVersionVal\",\"id\":\"https://azure-kv-tests2.vault.azure.net/secrets/testSecretGetVersion/937f3195449d41d68d4656e76fcfbb0d\",\"attributes\":{\"enabled\":true,\"exp\":2537049600,\"created\":1596507146,\"updated\":1596507146,\"recoveryLevel\":\"Recoverable+Purgeable\",\"recoverableDays\":90}}",
      "X-Powered-By" : "ASP.NET",
      "Content-Type" : "application/json; charset=utf-8"
    },
    "Exception" : null
  }, {
    "Method" : "GET",
    "Uri" : "https://REDACTED.vault.azure.net/secrets/testSecretGetVersion/a98d15d23deb44758b92f4d082ee57b0?api-version=7.1",
    "Headers" : {
      "User-Agent" : "azsdk-java-client_name/client_version (11.0.6; Windows 10; 10.0)",
      "Content-Type" : "application/json"
    },
    "Response" : {
      "X-Content-Type-Options" : "nosniff",
      "Pragma" : "no-cache",
      "retry-after" : "0",
      "StatusCode" : "200",
      "Date" : "Tue, 04 Aug 2020 02:12:27 GMT",
      "Strict-Transport-Security" : "max-age=31536000;includeSubDomains",
      "Cache-Control" : "no-cache",
      "X-AspNet-Version" : "4.0.30319",
      "x-ms-keyvault-region" : "westus",
      "x-ms-keyvault-network-info" : "conn_type=Ipv4;addr=174.127.169.154;act_addr_fam=InterNetwork;",
      "Expires" : "-1",
      "Content-Length" : "277",
      "x-ms-request-id" : "be876053-6c2a-45a8-95ae-e204c6b22d79",
      "x-ms-keyvault-service-version" : "1.1.10.0",
      "Body" : "{\"value\":\"newVal\",\"id\":\"https://azure-kv-tests2.vault.azure.net/secrets/testSecretGetVersion/a98d15d23deb44758b92f4d082ee57b0\",\"attributes\":{\"enabled\":true,\"exp\":2537049600,\"created\":1596507147,\"updated\":1596507147,\"recoveryLevel\":\"Recoverable+Purgeable\",\"recoverableDays\":90}}",
      "X-Powered-By" : "ASP.NET",
      "Content-Type" : "application/json; charset=utf-8"
    },
    "Exception" : null
>>>>>>> d795fdaf
  } ],
  "variables" : [ ]
}<|MERGE_RESOLUTION|>--- conflicted
+++ resolved
@@ -1,114 +1,6 @@
 {
   "networkCallRecords" : [ {
     "Method" : "PUT",
-<<<<<<< HEAD
-    "Uri" : "https://azure-sdk-java-key-vault.vault.azure.net/secrets/testSecretGetVersion?api-version=7.0",
-    "Headers" : {
-      "User-Agent" : "azsdk-java-Azure-Keyvault/1.0.0-SNAPSHOT 1.8.0_191; Mac OS X 10.12",
-      "Content-Type" : "application/json"
-    },
-    "Response" : {
-      "date" : "Mon, 24 Jun 2019 08:35:42 GMT",
-      "server" : "Microsoft-IIS/10.0",
-      "content-length" : "282",
-      "expires" : "-1",
-      "x-aspnet-version" : "4.0.30319",
-      "retry-after" : "0",
-      "StatusCode" : "200",
-      "pragma" : "no-cache",
-      "strict-transport-security" : "max-age=31536000;includeSubDomains",
-      "x-content-type-options" : "nosniff",
-      "x-powered-by" : "ASP.NET",
-      "content-type" : "application/json; charset=utf-8",
-      "x-ms-keyvault-region" : "eastus2",
-      "x-ms-keyvault-network-info" : "addr=172.103.233.167;act_addr_fam=InterNetwork;",
-      "cache-control" : "no-cache",
-      "x-ms-request-id" : "4892011e-c0c3-4dbb-8972-3b842377f3f4",
-      "x-ms-keyvault-service-version" : "1.1.0.866",
-      "Body" : "{\"value\":\"testSecretGetVersionVal\",\"id\":\"https://azure-sdk-java-key-vault.vault.azure.net/secrets/testSecretGetVersion/f22f54b8ae6648c59140574e75b17ceb\",\"attributes\":{\"enabled\":true,\"exp\":2537049600,\"created\":1561365343,\"updated\":1561365343,\"recoveryLevel\":\"Recoverable+Purgeable\"}}"
-    }
-  }, {
-    "Method" : "PUT",
-    "Uri" : "https://azure-sdk-java-key-vault.vault.azure.net/secrets/testSecretGetVersion?api-version=7.0",
-    "Headers" : {
-      "User-Agent" : "azsdk-java-Azure-Keyvault/1.0.0-SNAPSHOT 1.8.0_191; Mac OS X 10.12",
-      "Content-Type" : "application/json"
-    },
-    "Response" : {
-      "date" : "Mon, 24 Jun 2019 08:35:50 GMT",
-      "server" : "Microsoft-IIS/10.0",
-      "content-length" : "265",
-      "expires" : "-1",
-      "x-aspnet-version" : "4.0.30319",
-      "retry-after" : "0",
-      "StatusCode" : "200",
-      "pragma" : "no-cache",
-      "strict-transport-security" : "max-age=31536000;includeSubDomains",
-      "x-content-type-options" : "nosniff",
-      "x-powered-by" : "ASP.NET",
-      "content-type" : "application/json; charset=utf-8",
-      "x-ms-keyvault-region" : "eastus2",
-      "x-ms-keyvault-network-info" : "addr=172.103.233.167;act_addr_fam=InterNetwork;",
-      "cache-control" : "no-cache",
-      "x-ms-request-id" : "1cd7cc36-1635-4da5-96ec-7376d5f3cc8e",
-      "x-ms-keyvault-service-version" : "1.1.0.866",
-      "Body" : "{\"value\":\"newVal\",\"id\":\"https://azure-sdk-java-key-vault.vault.azure.net/secrets/testSecretGetVersion/842ae5fe55f54e5ca9a358c2a7c283c2\",\"attributes\":{\"enabled\":true,\"exp\":2537049600,\"created\":1561365350,\"updated\":1561365350,\"recoveryLevel\":\"Recoverable+Purgeable\"}}"
-    }
-  }, {
-    "Method" : "GET",
-    "Uri" : "https://azure-sdk-java-key-vault.vault.azure.net/secrets/testSecretGetVersion/f22f54b8ae6648c59140574e75b17ceb?api-version=7.0",
-    "Headers" : {
-      "User-Agent" : "azsdk-java-Azure-Keyvault/1.0.0-SNAPSHOT 1.8.0_191; Mac OS X 10.12",
-      "Content-Type" : "application/json"
-    },
-    "Response" : {
-      "date" : "Mon, 24 Jun 2019 08:35:50 GMT",
-      "server" : "Microsoft-IIS/10.0",
-      "content-length" : "282",
-      "expires" : "-1",
-      "x-aspnet-version" : "4.0.30319",
-      "retry-after" : "0",
-      "StatusCode" : "200",
-      "pragma" : "no-cache",
-      "strict-transport-security" : "max-age=31536000;includeSubDomains",
-      "x-content-type-options" : "nosniff",
-      "x-powered-by" : "ASP.NET",
-      "content-type" : "application/json; charset=utf-8",
-      "x-ms-keyvault-region" : "eastus2",
-      "x-ms-keyvault-network-info" : "addr=172.103.233.167;act_addr_fam=InterNetwork;",
-      "cache-control" : "no-cache",
-      "x-ms-request-id" : "2cd6c624-cb58-40fe-83f5-4d01beab8803",
-      "x-ms-keyvault-service-version" : "1.1.0.866",
-      "Body" : "{\"value\":\"testSecretGetVersionVal\",\"id\":\"https://azure-sdk-java-key-vault.vault.azure.net/secrets/testSecretGetVersion/f22f54b8ae6648c59140574e75b17ceb\",\"attributes\":{\"enabled\":true,\"exp\":2537049600,\"created\":1561365343,\"updated\":1561365343,\"recoveryLevel\":\"Recoverable+Purgeable\"}}"
-    }
-  }, {
-    "Method" : "GET",
-    "Uri" : "https://azure-sdk-java-key-vault.vault.azure.net/secrets/testSecretGetVersion/842ae5fe55f54e5ca9a358c2a7c283c2?api-version=7.0",
-    "Headers" : {
-      "User-Agent" : "azsdk-java-Azure-Keyvault/1.0.0-SNAPSHOT 1.8.0_191; Mac OS X 10.12",
-      "Content-Type" : "application/json"
-    },
-    "Response" : {
-      "date" : "Mon, 24 Jun 2019 08:35:50 GMT",
-      "server" : "Microsoft-IIS/10.0",
-      "content-length" : "265",
-      "expires" : "-1",
-      "x-aspnet-version" : "4.0.30319",
-      "retry-after" : "0",
-      "StatusCode" : "200",
-      "pragma" : "no-cache",
-      "strict-transport-security" : "max-age=31536000;includeSubDomains",
-      "x-content-type-options" : "nosniff",
-      "x-powered-by" : "ASP.NET",
-      "content-type" : "application/json; charset=utf-8",
-      "x-ms-keyvault-region" : "eastus2",
-      "x-ms-keyvault-network-info" : "addr=172.103.233.167;act_addr_fam=InterNetwork;",
-      "cache-control" : "no-cache",
-      "x-ms-request-id" : "3f9b8525-54b3-419f-9c0f-8871e91fcb71",
-      "x-ms-keyvault-service-version" : "1.1.0.866",
-      "Body" : "{\"value\":\"newVal\",\"id\":\"https://azure-sdk-java-key-vault.vault.azure.net/secrets/testSecretGetVersion/842ae5fe55f54e5ca9a358c2a7c283c2\",\"attributes\":{\"enabled\":true,\"exp\":2537049600,\"created\":1561365350,\"updated\":1561365350,\"recoveryLevel\":\"Recoverable+Purgeable\"}}"
-    }
-=======
     "Uri" : "https://REDACTED.vault.azure.net/secrets/testSecretGetVersion?api-version=7.1",
     "Headers" : {
       "User-Agent" : "azsdk-java-client_name/client_version (11.0.6; Windows 10; 10.0)",
@@ -215,7 +107,6 @@
       "Content-Type" : "application/json; charset=utf-8"
     },
     "Exception" : null
->>>>>>> d795fdaf
   } ],
   "variables" : [ ]
 }