// Copyright (c) Microsoft Corporation. All rights reserved.
// Licensed under the MIT License.

package com.azure.security.keyvault.certificates;

import com.azure.core.annotation.ReturnType;
import com.azure.core.annotation.ServiceClient;
import com.azure.core.annotation.ServiceMethod;
import com.azure.core.exception.HttpRequestException;
import com.azure.core.exception.ResourceModifiedException;
import com.azure.core.exception.ResourceNotFoundException;
import com.azure.core.http.rest.PagedIterable;
import com.azure.core.http.rest.Response;
import com.azure.core.util.Context;
import com.azure.core.util.polling.SyncPoller;
import com.azure.security.keyvault.certificates.models.CertificateOperation;
import com.azure.security.keyvault.certificates.models.CertificatePolicy;
import com.azure.security.keyvault.certificates.models.DeletedCertificate;
import com.azure.security.keyvault.certificates.models.CertificateContact;
import com.azure.security.keyvault.certificates.models.CertificateIssuer;
import com.azure.security.keyvault.certificates.models.IssuerProperties;
import com.azure.security.keyvault.certificates.models.MergeCertificateOptions;
import com.azure.security.keyvault.certificates.models.CertificateProperties;
import com.azure.security.keyvault.certificates.models.KeyVaultCertificate;
import com.azure.security.keyvault.certificates.models.KeyVaultCertificateWithPolicy;
import com.azure.security.keyvault.certificates.models.CertificatePolicyAction;
import com.azure.security.keyvault.certificates.models.LifeTimeAction;
import com.azure.security.keyvault.certificates.models.ImportCertificateOptions;

import java.util.List;
import java.util.Map;
import java.util.Objects;


/**
 * The CertificateClient provides synchronous methods to manage {@link KeyVaultCertificate certifcates} in the Azure Key Vault. The client
 * supports creating, retrieving, updating, merging, deleting, purging, backing up, restoring and listing the
 * {@link KeyVaultCertificate certificates}. The client also supports listing {@link DeletedCertificate deleted certificates} for
 * a soft-delete enabled Azure Key Vault.
 *
 * <p>The client further allows creating, retrieving, updating, deleting and listing the {@link CertificateIssuer certificate issuers}. The client also supports
 * creating, listing and deleting {@link CertificateContact certificate contacts}</p>
 *
 * <p><strong>Samples to construct the sync client</strong></p>
 *
 * {@codesnippet com.azure.security.keyvault.certificates.CertificateClient.instantiation}
 *
 * @see CertificateClientBuilder
 * @see PagedIterable
 */
@ServiceClient(builder = CertificateClientBuilder.class, serviceInterfaces = CertificateService.class)
public class CertificateClient {
    private final CertificateAsyncClient client;

    /**
     * Creates a CertificateClient that uses {@code pipeline} to service requests
     *
     * @param client The {@link CertificateAsyncClient} that the client routes its request through.
     */
    CertificateClient(CertificateAsyncClient client) {
        this.client = client;
    }

    /**
     * Get the vault endpoint url to which service requests are sent to.
     * @return the vault endpoint url
     */
    public String getVaultUrl() {
        return client.getVaultUrl();
    }

    /**
     * Creates a new certificate. If this is the first version, the certificate resource is created. This operation requires
     * the certificates/create permission.
     *
     * <p>Create certificate is a long running operation. It indefinitely waits for the create certificate operation to complete on service side.</p>
     *
     * <p><strong>Code Samples</strong></p>
     * <p>Create certificate is a long running operation. The createCertificate indefinitely waits for the operation to complete and
     * returns its last status. The details of the last certificate operation status are printed when a response is received</p>
     *
     * {@codesnippet com.azure.security.keyvault.certificates.CertificateClient.beginCreateCertificate#String-CertificatePolicy-Boolean-Map}
     *
     * @param certificateName The name of the certificate to be created.
     * @param policy The policy of the certificate to be created.
     * @param isEnabled The enabled status of the certificate.
     * @param tags The application specific metadata to set.
     * @throws ResourceModifiedException when invalid certificate policy configuration is provided.
     * @return A {@link SyncPoller} to poll on the create certificate operation status.
     */
    @ServiceMethod(returns = ReturnType.SINGLE)
<<<<<<< HEAD
    public SyncPoller<CertificateOperation, KeyVaultCertificate> beginCreateCertificate(String certificateName, CertificatePolicy policy, Map<String, String> tags) {
        return  client.beginCreateCertificate(certificateName, policy, true, tags).getSyncPoller();
=======
    public SyncPoller<CertificateOperation, KeyVaultCertificate> beginCreateCertificate(String name, CertificatePolicy policy, Boolean isEnabled, Map<String, String> tags) {
        return  client.beginCreateCertificate(name, policy, isEnabled, tags).getSyncPoller();
>>>>>>> 2b17a836
    }

    /**
     * Creates a new certificate. If this is the first version, the certificate resource is created. This operation requires
     * the certificates/create permission.
     *
     * <p><strong>Code Samples</strong></p>
     * <p>Create certificate is a long running operation. The createCertificate indefinitely waits for the operation to complete and
     * returns its last status. The details of the last certificate operation status are printed when a response is received</p>
     *
     * {@codesnippet com.azure.security.keyvault.certificates.CertificateClient.beginCreateCertificate#String-CertificatePolicy}
     *
     * @param certificateName The name of the certificate to be created.
     * @param policy The policy of the certificate to be created.
     * @throws ResourceModifiedException when invalid certificate policy configuration is provided.
     * @return A {@link SyncPoller} to poll on the create certificate operation status.
     */
    @ServiceMethod(returns = ReturnType.SINGLE)
    public SyncPoller<CertificateOperation, KeyVaultCertificate> beginCreateCertificate(String certificateName, CertificatePolicy policy) {
        return client.beginCreateCertificate(certificateName, policy).getSyncPoller();
    }

    /**
     * Gets a pending {@link CertificateOperation} from the key vault. This operation requires the certificates/get permission.
     *
     * <p><strong>Code Samples</strong></p>
     * <p>Geta a pending certificate operation. The {@link SyncPoller poller} allows users to automatically poll on the certificate
     * operation status.</p>
     *
<<<<<<< HEAD
     * @param certificateName The name of the certificate.
     * @throws ResourceNotFoundException when a certificate operation for a certificate with {@code certificateName} doesn't exist.
=======
     * {@codesnippet com.azure.security.keyvault.certificates.CertificateClient.getCertificateOperation#String}
     *
     * @param name The name of the certificate.
     * @throws ResourceNotFoundException when a certificate operation for a certificate with {@code name} doesn't exist.
>>>>>>> 2b17a836
     * @return A {@link SyncPoller} to poll on the certificate operation status.
     */
    @ServiceMethod(returns = ReturnType.SINGLE)
    public SyncPoller<CertificateOperation, KeyVaultCertificate> getCertificateOperation(String certificateName) {
        return  client.getCertificateOperation(certificateName).getSyncPoller();
    }

    /**
     * Gets information about the latest version of the specified certificate. This operation requires the certificates/get permission.
     *
     * <p><strong>Code Samples</strong></p>
     * <p>Gets a specific version of the certificate in the key vault. Prints out the returned certificate details when a response has been received.</p>
     *
     * {@codesnippet com.azure.security.keyvault.certificates.CertificateClient.getCertificate#String}
     *
     * @param certificateName The name of the certificate to retrieve, cannot be null
     * @throws ResourceNotFoundException when a certificate with {@code certificateName} doesn't exist in the key vault.
     * @throws HttpRequestException if {@code certificateName} is empty string.
     * @return The requested {@link KeyVaultCertificateWithPolicy certificate}.
     */
    @ServiceMethod(returns = ReturnType.SINGLE)
    public KeyVaultCertificateWithPolicy getCertificate(String certificateName) {
        return client.getCertificate(certificateName).block();
    }

    /**
     * Gets information about the latest version of the specified certificate. This operation requires the certificates/get permission.
     *
     * <p><strong>Code Samples</strong></p>
     * <p>Gets a specific version of the certificate in the key vault. Prints out the returned certificate details when a response has been received.</p>
     *
     * {@codesnippet com.azure.security.keyvault.certificates.CertificateClient.getCertificateWithResponse#String}
     *
     * @param certificateName The name of the certificate to retrieve, cannot be null
     * @throws ResourceNotFoundException when a certificate with {@code certificateName} doesn't exist in the key vault.
     * @throws HttpRequestException if {@code certificateName} is empty string.
     * @return A {@link Response} whose {@link Response#getValue() value} contains the requested {@link KeyVaultCertificateWithPolicy certificate}.
     */
    @ServiceMethod(returns = ReturnType.SINGLE)
    public Response<KeyVaultCertificateWithPolicy> getCertificateWithResponse(String certificateName) {
        return client.getCertificateWithResponse(certificateName).block();
    }

    /**
     * Gets information about the latest version of the specified certificate. This operation requires the certificates/get permission.
     *
     * <p><strong>Code Samples</strong></p>
     * <p>Gets a specific version of the certificate in the key vault. Prints out the returned certificate details when a response has been received.</p>
     *
     * {@codesnippet com.azure.security.keyvault.certificates.CertificateClient.getCertificateVersionWithResponse#String-String-Context}
     *
     * @param certificateName The name of the certificate to retrieve, cannot be null
     * @param version The version of the certificate to retrieve. If this is an empty String or null then latest version of the certificate is retrieved.
     * @param context Additional context that is passed through the Http pipeline during the service call.
     * @throws ResourceNotFoundException when a certificate with {@code certificateName} doesn't exist in the key vault.
     * @throws HttpRequestException if {@code certificateName} is empty string.
     * @return A {@link Response} whose {@link Response#getValue() value} contains the requested {@link KeyVaultCertificate certificate}.
     */
    @ServiceMethod(returns = ReturnType.SINGLE)
    public Response<KeyVaultCertificate> getCertificateVersionWithResponse(String certificateName, String version, Context context) {
        return client.getCertificateVersionWithResponse(certificateName, version, context).block();
    }

    /**
     * Gets information about the specified version of the specified certificate. This operation requires the certificates/get permission.
     *
     * <p><strong>Code Samples</strong></p>
     * <p>Gets a specific version of the certificate in the key vault. Prints out the returned certificate details when a response has been received.</p>
     *
     * {@codesnippet com.azure.security.keyvault.certificates.CertificateClient.getCertificateVersion#String-String}
     *
     * @param certificateName The name of the certificate to retrieve, cannot be null
     * @param version The version of the certificate to retrieve. If this is an empty String or null then latest version of the certificate is retrieved.
     * @throws ResourceNotFoundException when a certificate with {@code certificateName} doesn't exist in the key vault.
     * @throws HttpRequestException if {@code certificateName} is empty string.
     * @return The requested {@link KeyVaultCertificate certificate}.
     */
    @ServiceMethod(returns = ReturnType.SINGLE)
    public KeyVaultCertificate getCertificateVersion(String certificateName, String version) {
        return getCertificateVersionWithResponse(certificateName, version, Context.NONE).getValue();
    }

    /**
     * Updates the specified attributes associated with the specified certificate. The update operation changes specified attributes of an existing
     * stored certificate and attributes that are not specified in the request are left unchanged. This operation requires the certificates/update permission.
     *
     * <p><strong>Code Samples</strong></p>
     * <p>Gets latest version of the certificate, changes its tags and enabled status and then updates it in the Azure Key Vault. Prints out the
     * returned certificate details when a response has been received.</p>
     *
     * {@codesnippet com.azure.security.keyvault.certificates.CertificateClient.updateCertificateProperties#CertificateProperties}
     *
     * @param certificateProperties The {@link CertificateProperties} object with updated properties.
     * @throws NullPointerException if {@code certificate} is {@code null}.
     * @throws ResourceNotFoundException when a certificate with {@link CertificateProperties#getName() certificateName} and {@link CertificateProperties#getVersion() version} doesn't exist in the key vault.
     * @throws HttpRequestException if {@link CertificateProperties#getName() certificateName} or {@link CertificateProperties#getVersion() version} is empty string.
     * @return The {@link CertificateProperties updated certificate}.
     */
    @ServiceMethod(returns = ReturnType.SINGLE)
    public KeyVaultCertificate updateCertificateProperties(CertificateProperties certificateProperties) {
        return updateCertificatePropertiesWithResponse(certificateProperties, Context.NONE).getValue();
    }

    /**
     * Updates the specified attributes associated with the specified certificate. The update operation changes specified attributes of an existing
     * stored certificate and attributes that are not specified in the request are left unchanged. This operation requires the certificates/update permission.
     *
     * <p><strong>Code Samples</strong></p>
     * <p>Gets latest version of the certificate, changes its tags and enabled status and then updates it in the Azure Key Vault. Prints out the
     * returned certificate details when a response has been received.</p>
     *
     * {@codesnippet com.azure.security.keyvault.certificates.CertificateClient.updateCertificatePropertiesWithResponse#CertificateProperties-Context}
     *
     * @param certificateProperties The {@link CertificateProperties} object with updated properties.
     * @param context Additional context that is passed through the Http pipeline during the service call.
     * @throws NullPointerException if {@code certificate} is {@code null}.
     * @throws ResourceNotFoundException when a certificate with {@link CertificateProperties#getName() certificateName} and {@link CertificateProperties#getVersion() version} doesn't exist in the key vault.
     * @throws HttpRequestException if {@link CertificateProperties#getName() certificateName} or {@link CertificateProperties#getVersion() version} is empty string.
     * @return A {@link Response} whose {@link Response#getValue() value} contains the {@link CertificateProperties updated certificate}.
     */
    @ServiceMethod(returns = ReturnType.SINGLE)
    public Response<KeyVaultCertificate> updateCertificatePropertiesWithResponse(CertificateProperties certificateProperties, Context context) {
        return client.updateCertificatePropertiesWithResponse(certificateProperties, context).block();
    }


    /**
     * Deletes a certificate from a specified key vault. All the versions of the certificate along with its associated policy
     * get deleted. If soft-delete is enabled on the key vault then the certificate is placed in the deleted state and requires to be
     * purged for permanent deletion else the certificate is permanently deleted. The delete operation applies to any certificate stored in
     * Azure Key Vault but it cannot be applied to an individual version of a certificate. This operation requires the certificates/delete permission.
     *
     * <p><strong>Code Samples</strong></p>
     * <p>Deletes the certificate in the Azure Key Vault. Prints out the
     * deleted certificate details when a response has been received.</p>
     *
     * {@codesnippet com.azure.security.keyvault.certificates.CertificateClient.beginDeleteCertificate#string}
     *
     * @param certificateName The name of the certificate to be deleted.
     * @throws ResourceNotFoundException when a certificate with {@code certificateName} doesn't exist in the key vault.
     * @throws HttpRequestException when a certificate with {@code certificateName} is empty string.
     * @return A {@link SyncPoller} to poll on and retrieve {@link DeletedCertificate deleted certificate}.
     */
    @ServiceMethod(returns = ReturnType.SINGLE)
    public SyncPoller<DeletedCertificate, Void> beginDeleteCertificate(String certificateName) {
        return client.beginDeleteCertificate(certificateName).getSyncPoller();
    }

    /**
     * Retrieves information about the specified deleted certificate. The GetDeletedCertificate operation  is applicable for soft-delete
     * enabled vaults and additionally retrieves deleted certificate's attributes, such as retention interval, scheduled permanent deletion and the current deletion recovery level. This operation
     * requires the certificates/get permission.
     *
     * <p><strong>Code Samples</strong></p>
     * <p> Gets the deleted certificate from the key vault enabled for soft-delete. Prints out the
     * deleted certificate details when a response has been received.</p>
     *
     * {@codesnippet com.azure.security.keyvault.certificates.CertificateClient.getDeletedCertificate#string}
     *
     * @param certificateName The name of the deleted certificate.
     * @throws ResourceNotFoundException when a certificate with {@code certificateName} doesn't exist in the key vault.
     * @throws HttpRequestException when a certificate with {@code certificateName} is empty string.
     * @return The {@link DeletedCertificate deleted certificate}.
     */
    @ServiceMethod(returns = ReturnType.SINGLE)
    public DeletedCertificate getDeletedCertificate(String certificateName) {
        return getDeletedCertificateWithResponse(certificateName, Context.NONE).getValue();
    }

    /**
     * Retrieves information about the specified deleted certificate. The GetDeletedCertificate operation  is applicable for soft-delete
     * enabled vaults and additionally retrieves deleted certificate's attributes, such as retention interval, scheduled permanent deletion and the current deletion recovery level. This operation
     * requires the certificates/get permission.
     *
     * <p><strong>Code Samples</strong></p>
     * <p> Gets the deleted certificate from the key vault enabled for soft-delete. Prints out the
     * deleted certificate details when a response has been received.</p>
     *
     * {@codesnippet com.azure.security.keyvault.certificates.CertificateClient.getDeletedCertificateWithResponse#String-Context}
     *
     * @param certificateName The name of the deleted certificate.
     * @param context Additional context that is passed through the Http pipeline during the service call.
     * @throws ResourceNotFoundException when a certificate with {@code certificateName} doesn't exist in the key vault.
     * @throws HttpRequestException when a certificate with {@code certificateName} is empty string.
     * @return A {@link Response} whose {@link Response#getValue() value} contains the {@link DeletedCertificate deleted certificate}.
     */
    @ServiceMethod(returns = ReturnType.SINGLE)
    public Response<DeletedCertificate> getDeletedCertificateWithResponse(String certificateName, Context context) {
        return client.getDeletedCertificateWithResponse(certificateName, context).block();
    }

    /**
     * Permanently deletes the specified deleted certificate without possibility for recovery. The Purge Deleted Certificate operation is applicable for
     * soft-delete enabled vaults and is not available if the recovery level does not specify 'Purgeable'. This operation requires the certificate/purge permission.
     *
     * <p><strong>Code Samples</strong></p>
     * <p>Purges the deleted certificate from the key vault enabled for soft-delete. Prints out the
     * status code from the server response when a response has been received.</p>

     * {@codesnippet com.azure.security.keyvault.certificates.CertificateClient.purgeDeletedCertificate#string}
     *
     * @param certificateName The name of the deleted certificate.
     * @throws ResourceNotFoundException when a certificate with {@code certificateName} doesn't exist in the key vault.
     * @throws HttpRequestException when a certificate with {@code certificateName} is empty string.
     */
    @ServiceMethod(returns = ReturnType.SINGLE)
    public void purgeDeletedCertificate(String certificateName) {
        purgeDeletedCertificateWithResponse(certificateName, Context.NONE);
    }

    /**
     * Permanently deletes the specified deleted certificate without possibility for recovery. The Purge Deleted Certificate operation is applicable for
     * soft-delete enabled vaults and is not available if the recovery level does not specify 'Purgeable'. This operation requires the certificate/purge permission.
     *
     * <p><strong>Code Samples</strong></p>
     * <p>Purges the deleted certificate from the key vault enabled for soft-delete. Prints out the
     * status code from the server response when a response has been received.</p>

     * {@codesnippet com.azure.security.keyvault.certificates.CertificateClient.purgeDeletedCertificateWithResponse#string-Context}
     *
     * @param certificateName The name of the deleted certificate.
     * @param context Additional context that is passed through the Http pipeline during the service call.
     * @throws ResourceNotFoundException when a certificate with {@code certificateName} doesn't exist in the key vault.
     * @throws HttpRequestException when a certificate with {@code certificateName} is empty string.
     * @return A response containing status code and HTTP headers.
     */
    @ServiceMethod(returns = ReturnType.SINGLE)
    public Response<Void> purgeDeletedCertificateWithResponse(String certificateName, Context context) {
        return client.purgeDeletedCertificateWithResponse(certificateName, context).block();
    }

    /**
     * Recovers the deleted certificate back to its current version under /certificates and can only be performed on a soft-delete enabled vault.
     * The RecoverDeletedCertificate operation performs the reversal of the Delete operation and must be issued during the retention interval
     * (available in the deleted certificate's attributes). This operation requires the certificates/recover permission.
     *
     * <p><strong>Code Samples</strong></p>
     * <p>Recovers the deleted certificate from the key vault enabled for soft-delete. Prints out the
     * recovered certificate details when a response has been received.</p>

     * {@codesnippet com.azure.security.certificatevault.certificates.CertificateClient.beginRecoverDeletedCertificate#string}
     *
     * @param certificateName The name of the deleted certificate to be recovered.
     * @throws ResourceNotFoundException when a certificate with {@code certificateName} doesn't exist in the certificate vault.
     * @throws HttpRequestException when a certificate with {@code certificateName} is empty string.
     * @return A {@link SyncPoller} to poll on and retrieve {@link KeyVaultCertificate recovered certificate}.
     */
    @ServiceMethod(returns = ReturnType.SINGLE)
    public SyncPoller<KeyVaultCertificate, Void> beginRecoverDeletedCertificate(String certificateName) {
        return client.beginRecoverDeletedCertificate(certificateName).getSyncPoller();
    }

    /**
     * Requests that a backup of the specified certificate be downloaded to the client. All versions of the certificate will
     * be downloaded. This operation requires the certificates/backup permission.
     *
     * <p><strong>Code Samples</strong></p>
     * <p>Backs up the certificate from the key vault. Prints out the
     * length of the certificate's backup byte array returned in the response.</p>
     *
     * {@codesnippet com.azure.security.keyvault.certificates.CertificateClient.backupCertificate#string}
     *
     * @param certificateName The name of the certificate.
     * @throws ResourceNotFoundException when a certificate with {@code certificateName} doesn't exist in the key vault.
     * @throws HttpRequestException when a certificate with {@code certificateName} is empty string.
     * @return The backed up certificate blob.
     */
    @ServiceMethod(returns = ReturnType.SINGLE)
    public byte[] backupCertificate(String certificateName) {
        return backupCertificateWithResponse(certificateName, Context.NONE).getValue();
    }

    /**
     * Requests that a backup of the specified certificate be downloaded to the client. All versions of the certificate will
     * be downloaded. This operation requires the certificates/backup permission.
     *
     * <p><strong>Code Samples</strong></p>
     * <p>Backs up the certificate from the key vault. Prints out the
     * length of the certificate's backup byte array returned in the response.</p>
     *
     * {@codesnippet com.azure.security.keyvault.certificates.CertificateClient.backupCertificateWithResponse#String-Context}
     *
     * @param certificateName The certificateName of the certificate.
     * @param context Additional context that is passed through the Http pipeline during the service call.
     * @throws ResourceNotFoundException when a certificate with {@code certificateName} doesn't exist in the key vault.
     * @throws HttpRequestException when a certificate with {@code certificateName} is empty string.
     * @return A {@link Response} whose {@link Response#getValue() value} contains the backed up certificate blob.
     */
    @ServiceMethod(returns = ReturnType.SINGLE)
    public Response<byte[]> backupCertificateWithResponse(String certificateName, Context context) {
        return client.backupCertificateWithResponse(certificateName, context).block();
    }

    /**
     * Restores a backed up certificate to the vault. All the versions of the certificate are restored to the vault. This operation
     * requires the certificates/restore permission.
     *
     * <p><strong>Code Samples</strong></p>
     * <p>Restores the certificate in the key vault from its backup. Prints out the restored certificate
     * details when a response has been received.</p>
     *
     * {@codesnippet com.azure.security.keyvault.certificates.CertificateClient.restoreCertificate#byte}
     *
     * @param backup The backup blob associated with the certificate.
     * @throws ResourceModifiedException when {@code backup} blob is malformed.
     * @return The {@link KeyVaultCertificate restored certificate}.
     */
    @ServiceMethod(returns = ReturnType.SINGLE)
    public KeyVaultCertificateWithPolicy restoreCertificateBackup(byte[] backup) {
        return restoreCertificateBackupWithResponse(backup, Context.NONE).getValue();
    }

    /**
     * Restores a backed up certificate to the vault. All the versions of the certificate are restored to the vault. This operation
     * requires the certificates/restore permission.
     *
     * <p><strong>Code Samples</strong></p>
     * <p>Restores the certificate in the key vault from its backup. Prints out the restored certificate
     * details when a response has been received.</p>
     *
     * {@codesnippet com.azure.security.keyvault.certificates.CertificateClient.restoreCertificateWithResponse#byte-Context}
     *
     * @param backup The backup blob associated with the certificate.
     * @param context Additional context that is passed through the Http pipeline during the service call.
     * @throws ResourceModifiedException when {@code backup} blob is malformed.
     * @return A {@link Response} whose {@link Response#getValue() value} contains the {@link KeyVaultCertificate restored certificate}.
     */
    @ServiceMethod(returns = ReturnType.SINGLE)
    public Response<KeyVaultCertificateWithPolicy> restoreCertificateBackupWithResponse(byte[] backup, Context context) {
        return client.restoreCertificateBackupWithResponse(backup, context).block();
    }

    /**
     * List certificates in a the key vault. Retrieves the set of certificates resources in the key vault and the individual
     * certificate response in the iterable is represented by {@link CertificateProperties} as only the certificate identifier, thumbprint,
     * attributes and tags are provided in the response. The policy and individual certificate versions are not listed in
     * the response. This operation requires the certificates/list permission.
     *
     * <p>It is possible to get certificates with all the properties excluding the policy from this information. Loop over the {@link CertificateProperties} and
     * call {@link CertificateClient#getCertificateVersion(String, String)} . This will return the {@link KeyVaultCertificate certificate}
     * with all its properties excluding the policy.</p>
     *
     * {@codesnippet com.azure.security.keyvault.certificates.CertificateClient.listCertificates}
     *
     * @return A {@link PagedIterable} containing {@link CertificateProperties certificate} for all the certificates in the vault.
     */
    @ServiceMethod(returns = ReturnType.COLLECTION)
    public PagedIterable<CertificateProperties> listPropertiesOfCertificates() {
        return new PagedIterable<>(client.listPropertiesOfCertificates(false, Context.NONE));
    }

    /**
     * List certificates in a the key vault. Retrieves the set of certificates resources in the key vault and the individual
     * certificate response in the iterable is represented by {@link CertificateProperties} as only the certificate identifier, thumbprint,
     * attributes and tags are provided in the response. The policy and individual certificate versions are not listed in
     * the response. This operation requires the certificates/list permission.
     *
     * <p>It is possible to get certificates with all the properties excluding the policy from this information. Loop over the {@link CertificateProperties} and
     * call {@link CertificateClient#getCertificateVersion(String, String)} . This will return the {@link KeyVaultCertificate certificate}
     * with all its properties excluding the policy.</p>
     *
     * {@codesnippet com.azure.security.keyvault.certificates.CertificateClient.listCertificates#context}
     *
     * @param includePending indicate if pending certificates should be included in the results.
     * @param context Additional context that is passed through the Http pipeline during the service call.
     * @return A {@link PagedIterable} containing {@link CertificateProperties certificate} for all the certificates in the vault.
     */
    @ServiceMethod(returns = ReturnType.COLLECTION)
    public PagedIterable<CertificateProperties> listPropertiesOfCertificates(boolean includePending, Context context) {
        return new PagedIterable<>(client.listPropertiesOfCertificates(includePending, context));
    }

    /**
     * Lists the {@link DeletedCertificate deleted certificates} in the key vault currently available for recovery. This operation includes
     * deletion-specific information and is applicable for vaults enabled for soft-delete. This operation requires the
     * {@code certificates/get/list} permission.
     *
     * <p><strong>Code Samples</strong></p>
     * <p>Lists the deleted certificates in the key vault. Prints out the
     * recovery id of each deleted certificate when a response has been received.</p>
     *
     * {@codesnippet com.azure.security.keyvault.certificates.CertificateClient.listDeletedCertificates}
     *
     * @return A {@link PagedIterable} containing all of the {@link DeletedCertificate deleted certificates} in the vault.
     */
    @ServiceMethod(returns = ReturnType.COLLECTION)
    public PagedIterable<DeletedCertificate> listDeletedCertificates() {
        return listDeletedCertificates(false, Context.NONE);
    }


    /**
     * Lists the {@link DeletedCertificate deleted certificates} in the key vault currently available for recovery. This operation includes
     * deletion-specific information and is applicable for vaults enabled for soft-delete. This operation requires the
     * {@code certificates/get/list} permission.
     *
     * <p><strong>Code Samples</strong></p>
     * <p>Lists the deleted certificates in the key vault. Prints out the
     * recovery id of each deleted certificate when a response has been received.</p>
     *
     * {@codesnippet com.azure.security.keyvault.certificates.CertificateClient.listDeletedCertificates#context}
     *
     * @param includePending indicate if pending deleted certificates should be included in the results.
     * @param context Additional context that is passed through the Http pipeline during the service call.
     * @return A {@link PagedIterable} containing all of the {@link DeletedCertificate deleted certificates} in the vault.
     */
    @ServiceMethod(returns = ReturnType.COLLECTION)
    public PagedIterable<DeletedCertificate> listDeletedCertificates(Boolean includePending, Context context) {
        return new PagedIterable<>(client.listDeletedCertificates(includePending, context));
    }

    /**
     * List all versions of the specified certificate. The individual certificate response in the iterable is represented by {@link CertificateProperties}
     * as only the certificate identifier, thumbprint, attributes and tags are provided in the response. The policy is not listed in
     * the response. This operation requires the certificates/list permission.
     *
     * <p>It is possible to get the certificates with properties excluding the policy for all the versions from this information. Loop over the {@link CertificateProperties} and
     * call {@link CertificateClient#getCertificateVersion(String, String)}. This will return the {@link KeyVaultCertificate certificate}
     * with all its properties excluding the policy.</p>
     *
     * {@codesnippet com.azure.security.keyvault.certificates.CertificateClient.listCertificateVersions}
     *
     * @param certificateName The name of the certificate.
     * @throws ResourceNotFoundException when a certificate with {@code certificateName} doesn't exist in the key vault.
     * @throws HttpRequestException when a certificate with {@code certificateName} is empty string.
     * @return A {@link PagedIterable} containing {@link CertificateProperties certificate} of all the versions of the specified certificate in the vault. Paged Iterable is empty if certificate with {@code certificateName} does not exist in key vault.
     */
    @ServiceMethod(returns = ReturnType.COLLECTION)
    public PagedIterable<CertificateProperties> listPropertiesOfCertificateVersions(String certificateName) {
        return listPropertiesOfCertificateVersions(certificateName, Context.NONE);
    }

    /**
     * List all versions of the specified certificate. The individual certificate response in the iterable is represented by {@link CertificateProperties}
     * as only the certificate identifier, thumbprint, attributes and tags are provided in the response. The policy is not listed in
     * the response. This operation requires the certificates/list permission.
     *
     * <p>It is possible to get the certificates with properties excluding the policy for all the versions from this information. Loop over the {@link CertificateProperties} and
     * call {@link CertificateClient#getCertificateVersion(String, String)}. This will return the {@link KeyVaultCertificate certificate}
     * with all its properties excluding the policy.</p>
     *
     * {@codesnippet com.azure.security.keyvault.certificates.CertificateClient.listCertificateVersions#context}
     *
     * @param certificateName The name of the certificate.
     * @param context Additional context that is passed through the Http pipeline during the service call.
     * @throws ResourceNotFoundException when a certificate with {@code certificateName} doesn't exist in the key vault.
     * @throws HttpRequestException when a certificate with {@code certificateName} is empty string.
     * @return A {@link PagedIterable} containing {@link CertificateProperties certificate} of all the versions of the specified certificate in the vault. Iterable is empty if certificate with {@code certificateName} does not exist in key vault.
     */
    @ServiceMethod(returns = ReturnType.COLLECTION)
    public PagedIterable<CertificateProperties> listPropertiesOfCertificateVersions(String certificateName, Context context) {
        return new PagedIterable<>(client.listPropertiesOfCertificateVersions(certificateName, context));
    }

    /**
     * Retrieves the policy of the specified certificate in the key vault. This operation requires the {@code certificates/get} permission.
     *
     * <p><strong>Code Samples</strong></p>
     * <p>Gets the policy of a certirifcate in the key vault. Prints out the
     * returned certificate policy details when a response has been received.</p>
     *
     * {@codesnippet com.azure.security.keyvault.certificates.CertificateClient.getCertificatePolicy#string}
     *
     * @param certificateName The name of the certificate whose policy is to be retrieved, cannot be null
     * @throws ResourceNotFoundException when a certificate with {@code certificateName} doesn't exist in the key vault.
     * @throws HttpRequestException if {@code certificateName} is empty string.
     * @return The requested {@link CertificatePolicy certificate policy}.
     */
    @ServiceMethod(returns = ReturnType.SINGLE)
    public CertificatePolicy getCertificatePolicy(String certificateName) {
        return getCertificatePolicyWithResponse(certificateName, Context.NONE).getValue();
    }

    /**
     * Retrieves the policy of the specified certificate in the key vault. This operation requires the {@code certificates/get} permission.
     *
     * <p><strong>Code Samples</strong></p>
     * <p>Gets the policy of a certirifcate in the key vault. Prints out the
     * returned certificate policy details when a response has been received.</p>
     *
     * {@codesnippet com.azure.security.keyvault.certificates.CertificateClient.getCertificatePolicyWithResponse#string}
     *
     * @param certificateName The name of the certificate whose policy is to be retrieved, cannot be null
     * @param context Additional context that is passed through the Http pipeline during the service call.
     * @throws ResourceNotFoundException when a certificate with {@code certificateName} doesn't exist in the key vault.
     * @throws HttpRequestException if {@code certificateName} is empty string.
     * @return A {@link Response} whose {@link Response#getValue() value} contains the requested {@link CertificatePolicy certificate policy}.
     */
    public Response<CertificatePolicy> getCertificatePolicyWithResponse(String certificateName, Context context) {
        return client.getCertificatePolicyWithResponse(certificateName, context).block();
    }

    /**
     * Updates the policy for a certificate. The update operation changes specified attributes of the certificate policy and attributes
     * that are not specified in the request are left unchanged. This operation requires the {@code certificates/update} permission.
     *
     * <p><strong>Code Samples</strong></p>
     * <p>Gets the certificate policy, changes its properties and then updates it in the Azure Key Vault. Prints out the
     * returned policy details when a response has been received.</p>
     *
     * {@codesnippet com.azure.security.keyvault.certificates.CertificateClient.updateCertificatePolicy#string}
     *
     * @param certificateName The name of the certificate whose policy is to be updated.
     * @param policy The certificate policy to be updated.
     * @throws NullPointerException if {@code policy} is {@code null}.
     * @throws ResourceNotFoundException when a certificate with {@code certificateName} doesn't exist in the key vault.
     * @throws HttpRequestException if {@code certificateName} is empty string or if {@code policy} is invalid.
     * @return The updated {@link CertificatePolicy certificate policy}.
     */
    @ServiceMethod(returns = ReturnType.SINGLE)
    public CertificatePolicy updateCertificatePolicy(String certificateName, CertificatePolicy policy) {
        return updateCertificatePolicyWithResponse(certificateName, policy, Context.NONE).getValue();
    }

    /**
     * Updates the policy for a certificate. The update operation changes specified attributes of the certificate policy and attributes
     * that are not specified in the request are left unchanged. This operation requires the {@code certificates/update} permission.
     *
     * <p><strong>Code Samples</strong></p>
     * <p>Gets the certificate policy, changes its properties and then updates it in the Azure Key Vault. Prints out the
     * returned policy details when a response has been received.</p>
     *
     * {@codesnippet com.azure.security.keyvault.certificates.CertificateClient.updateCertificatePolicyWithResponse#string}
     *
     * @param certificateName The certificateName of the certificate whose policy is to be updated.
     * @param policy The certificate policy to be updated.
     * @param context Additional context that is passed through the Http pipeline during the service call.
     * @throws NullPointerException if {@code policy} is {@code null}.
     * @throws ResourceNotFoundException when a certificate with {@code certificateName} doesn't exist in the key vault.
     * @throws HttpRequestException if {@code certificateName} is empty string or if {@code policy} is invalid.
     * @return A {@link Response} whose {@link Response#getValue() value} contains the updated {@link CertificatePolicy certificate policy}.
     */
    @ServiceMethod(returns = ReturnType.SINGLE)
    public Response<CertificatePolicy> updateCertificatePolicyWithResponse(String certificateName, CertificatePolicy policy, Context context) {
        return client.updateCertificatePolicyWithResponse(certificateName, policy, context).block();
    }

    /**
     * Creates the specified certificate issuer. The SetCertificateIssuer operation updates the specified certificate issuer if it
     * already exists or adds it if doesn't exist. This operation requires the certificates/setissuers permission.
     *
     * <p><strong>Code Samples</strong></p>
     * <p>Creates a new certificate issuer in the key vault. Prints out the created certificate
     * issuer details when a response has been received.</p>
     *
     * {@codesnippet com.azure.security.keyvault.certificates.CertificateClient.createIssuer#String-String}
     *
     * @param issuerName The name of the certificate issuer to be created.
     * @param provider The provider of the certificate issuer to be created.
     * @throws ResourceModifiedException when invalid certificate issuer {@code issuerName} or {@code provider} configuration is provided.
     * @throws HttpRequestException when a certificate issuer with {@code issuerName} is empty string.
     * @return The created {@link CertificateIssuer certificate issuer}.
     */
    @ServiceMethod(returns = ReturnType.SINGLE)
    public CertificateIssuer createIssuer(String issuerName, String provider) {
        return createIssuerWithResponse(new CertificateIssuer(issuerName, provider), Context.NONE).getValue();
    }

    /**
     * Creates the specified certificate issuer. The SetCertificateIssuer operation updates the specified certificate issuer if it
     * already exists or adds it if doesn't exist. This operation requires the certificates/setissuers permission.
     *
     * <p><strong>Code Samples</strong></p>
     * <p>Creates a new certificate issuer in the key vault. Prints out the created certificate issuer details when a
     * response has been received.</p>
     *
     * {@codesnippet com.azure.security.keyvault.certificates.CertificateClient.createIssuer#CertificateIssuer}
     *
     * @param issuer The configuration of the certificate issuer to be created.
     * @throws ResourceModifiedException when invalid certificate issuer {@code issuer} configuration is provided.
     * @throws HttpRequestException when a certificate issuer with {@link CertificateIssuer#getName() name} is empty string.
     * @return The created {@link CertificateIssuer certificate issuer}.
     */
    @ServiceMethod(returns = ReturnType.SINGLE)
    public CertificateIssuer createIssuer(CertificateIssuer issuer) {
        return createIssuerWithResponse(issuer, Context.NONE).getValue();
    }

    /**
     * Creates the specified certificate issuer. The SetCertificateIssuer operation updates the specified certificate issuer if it
     * already exists or adds it if doesn't exist. This operation requires the certificates/setissuers permission.

     * <p><strong>Code Samples</strong></p>
     * <p>Creates a new certificate issuer in the key vault. Prints out the created certificate
     * issuer details when a response has been received.</p>
     *
     * {@codesnippet com.azure.security.keyvault.certificates.CertificateClient.createIssuerWithResponse#CertificateIssuer-Context}
     *
     * @param issuer The configuration of the certificate issuer to be created.
     * @param context Additional context that is passed through the Http pipeline during the service call.
     * @throws ResourceModifiedException when invalid certificate issuer {@code issuer} configuration is provided.
     * @throws HttpRequestException when a certificate issuer with {@link CertificateIssuer#getName() name} is empty string.
     * @return A {@link Response} whose {@link Response#getValue() value} contains the created {@link CertificateIssuer certificate issuer}.
     */
    @ServiceMethod(returns = ReturnType.SINGLE)
    public Response<CertificateIssuer> createIssuerWithResponse(CertificateIssuer issuer, Context context) {
        return client.createIssuerWithResponse(issuer, context).block();
    }

    /**
     * Retrieves the specified certificate issuer from the key vault. This operation requires the certificates/manageissuers/getissuers permission.
     *
     * <p><strong>Code Samples</strong></p>
     * <p>Gets the specificed certifcate issuer in the key vault. Prints out the returned certificate issuer details when
     * a response has been received.</p>
     *
     * {@codesnippet com.azure.security.keyvault.certificates.CertificateClient.getIssuerWithResponse#string-context}
     *
     * @param issuerName The name of the certificate issuer to retrieve, cannot be null
     * @param context Additional context that is passed through the Http pipeline during the service call.
     * @throws ResourceNotFoundException when a certificate issuer with {@code issuerName} doesn't exist in the key vault.
     * @throws HttpRequestException if {@code issuerName} is empty string.
     * @return A {@link Response} whose {@link Response#getValue() value} contains the requested {@link CertificateIssuer certificate issuer}.
     */
    @ServiceMethod(returns = ReturnType.SINGLE)
    public Response<CertificateIssuer> getIssuerWithResponse(String issuerName, Context context) {
        return client.getIssuerWithResponse(issuerName, context).block();
    }

    /**
     * Retrieves the specified certificate issuer from the key vault. This operation requires the certificates/manageissuers/getissuers permission.
     *
     * <p><strong>Code Samples</strong></p>
     * <p>Gets the specified certificate issuer in the key vault. Prints out the returned certificate issuer details
     * when a response has been received.</p>
     *
     * {@codesnippet com.azure.security.keyvault.certificates.CertificateClient.getIssuer#string}
     *
     * @param issuerName The name of the certificate issuer to retrieve, cannot be null
     * @throws ResourceNotFoundException when a certificate issuer with {@code issuerName} doesn't exist in the key vault.
     * @throws HttpRequestException if {@code issuerName} is empty string.
     * @return The requested {@link CertificateIssuer certificate issuer}.
     */
    @ServiceMethod(returns = ReturnType.SINGLE)
    public CertificateIssuer getIssuer(String issuerName) {
        return getIssuerWithResponse(issuerName, Context.NONE).getValue();
    }

    /**
     * Deletes the specified certificate issuer. The DeleteCertificateIssuer operation permanently removes the specified certificate
     * issuer from the key vault. This operation requires the {@code certificates/manageissuers/deleteissuers permission}.
     *
     * <p><strong>Code Samples</strong></p>
     * <p>Deletes the certificate issuer in the Azure Key Vault. Prints out the
     * deleted certificate details when a response has been received.</p>
     *
     * {@codesnippet com.azure.security.keyvault.certificates.CertificateClient.deleteIssuerWithResponse#string-context}
     *
     * @param issuerName The name of the certificate issuer to be deleted.
     * @param context Additional context that is passed through the Http pipeline during the service call.
     * @throws ResourceNotFoundException when a certificate issuer with {@code issuerName} doesn't exist in the key vault.
     * @throws HttpRequestException when a certificate issuer with {@code issuerName} is empty string.
     * @return A {@link Response} whose {@link Response#getValue() value} contains the {@link CertificateIssuer deleted issuer}.
     */
    @ServiceMethod(returns = ReturnType.SINGLE)
    public Response<CertificateIssuer> deleteIssuerWithResponse(String issuerName, Context context) {
        return client.deleteIssuerWithResponse(issuerName, context).block();
    }

    /**
     * Deletes the specified certificate issuer. The DeleteCertificateIssuer operation permanently removes the specified certificate
     * issuer from the key vault. This operation requires the {@code certificates/manageissuers/deleteissuers permission}.
     *
     * <p><strong>Code Samples</strong></p>
     * <p>Deletes the certificate issuer in the Azure Key Vault. Prints out the deleted certificate details when a
     * response has been received.</p>
     *
     * {@codesnippet com.azure.security.keyvault.certificates.CertificateClient.deleteIssuer#string}
     *
     * @param issuerName The name of the certificate issuer to be deleted.
     * @throws ResourceNotFoundException when a certificate issuer with {@code issuerName} doesn't exist in the key vault.
     * @throws HttpRequestException when a certificate issuer with {@code issuerName} is empty string.
     * @return The {@link CertificateIssuer deleted issuer}.
     */
    @ServiceMethod(returns = ReturnType.SINGLE)
    public CertificateIssuer deleteIssuer(String issuerName) {
        return deleteIssuerWithResponse(issuerName, Context.NONE).getValue();
    }

    /**
     * List all the certificate issuers resources in the key vault. The individual certificate issuer response in the iterable is represented by {@link IssuerProperties}
     * as only the certificate issuer identifier and provider are provided in the response. This operation requires the
     * {@code certificates/manageissuers/getissuers} permission.
     *
     * <p>It is possible to get the certificate issuer with all of its properties from this information. Loop over the {@link IssuerProperties issuerProperties} and
     * call {@link CertificateClient#getIssuer(String)} . This will return the {@link CertificateIssuer issuer}
     * with all its properties.</p>.
     *
     * {@codesnippet com.azure.security.keyvault.certificates.CertificateClient.listPropertiesOfIssuers}
     *
     * @return A {@link PagedIterable} containing all of the {@link IssuerProperties certificate issuers} in the vault.
     */
    @ServiceMethod(returns = ReturnType.COLLECTION)
    public PagedIterable<IssuerProperties> listPropertiesOfIssuers() {
        return listPropertiesOfIssuers(Context.NONE);
    }

    /**
     * List all the certificate issuers resources in the key vault. The individual certificate issuer response in the iterable is represented by {@link IssuerProperties}
     * as only the certificate issuer identifier and provider are provided in the response. This operation requires the
     * {@code certificates/manageissuers/getissuers} permission.
     *
     * <p>It is possible to get the certificate issuer with all of its properties from this information. Loop over the {@link IssuerProperties issuerProperties} and
     * call {@link CertificateClient#getIssuer(String)}. This will return the {@link CertificateIssuer issuer}
     * with all its properties.</p>.
     *
     * {@codesnippet com.azure.security.keyvault.certificates.CertificateClient.listPropertiesOfIssuers#context}
     *
     * @param context Additional context that is passed through the Http pipeline during the service call.
     * @return A {@link PagedIterable} containing all of the {@link IssuerProperties certificate issuers} in the vault.
     */
    @ServiceMethod(returns = ReturnType.COLLECTION)
    public PagedIterable<IssuerProperties> listPropertiesOfIssuers(Context context) {
        return new PagedIterable<>(client.listPropertiesOfIssuers(context));
    }

    /**
     * Updates the specified certificate issuer. The UpdateCertificateIssuer operation updates the specified attributes of
     * the certificate issuer entity. This operation requires the certificates/setissuers permission.
     *
     * <p><strong>Code Samples</strong></p>
     * <p>Gets the certificate issuer, changes its attributes/properties then updates it in the Azure Key Vault. Prints out the
     * returned certificate issuer details when a response has been received.</p>
     *
     * {@codesnippet com.azure.security.keyvault.certificates.CertificateClient.updateIssuer#CertificateIssuer}
     *
     * @param issuer The {@link CertificateIssuer issuer} with updated properties.
     * @throws NullPointerException if {@code issuer} is {@code null}.
     * @throws ResourceNotFoundException when a certificate issuer with {@link CertificateIssuer#getName() name} doesn't exist in the key vault.
     * @throws HttpRequestException if {@link CertificateIssuer#getName() name} is empty string.
     * @return The {@link CertificateIssuer updated issuer}.
     */
    @ServiceMethod(returns = ReturnType.SINGLE)
    public CertificateIssuer updateIssuer(CertificateIssuer issuer) {
        return updateIssuerWithResponse(issuer, Context.NONE).getValue();
    }

    /**
     * Updates the specified certificate issuer. The UpdateCertificateIssuer operation updates the specified attributes of
     * the certificate issuer entity. This operation requires the certificates/setissuers permission.
     *
     * <p><strong>Code Samples</strong></p>
     * <p>Gets the certificate issuer, changes its attributes/properties then updates it in the Azure Key Vault. Prints out the
     * returned certificate issuer details when a response has been received.</p>
     *
     * {@codesnippet com.azure.security.keyvault.certificates.CertificateClient.updateIssuerWithResponse#CertificateIssuer-Context}
     *
     * @param issuer The {@link CertificateIssuer issuer} with updated properties.
     * @param context Additional context that is passed through the Http pipeline during the service call.
     * @throws NullPointerException if {@code issuer} is {@code null}.
     * @throws ResourceNotFoundException when a certificate issuer with {@link CertificateIssuer#getName() name} doesn't exist in the key vault.
     * @throws HttpRequestException if {@link CertificateIssuer#getName() name} is empty string.
     * @return A {@link Response} whose {@link Response#getValue() value} contains the {@link CertificateIssuer updated issuer}.
     */
    @ServiceMethod(returns = ReturnType.SINGLE)
    public Response<CertificateIssuer> updateIssuerWithResponse(CertificateIssuer issuer, Context context) {
        return client.updateIssuerWithResponse(issuer, context).block();
    }


    /**
     * Sets the certificate contacts on the key vault. This operation requires the {@code certificates/managecontacts} permission.
     *
     *<p>The {@link LifeTimeAction} of type {@link CertificatePolicyAction#EMAIL_CONTACTS} set on a {@link CertificatePolicy} emails the contacts set on the vault when triggered.</p>
     *
     * <p><strong>Code Samples</strong></p>
     * <p>Sets the certificate contacts in the Azure Key Vault. Prints out the returned contacts details.</p>
     *
     * {@codesnippet com.azure.security.keyvault.certificates.CertificateClient.setContacts#contacts}
     *
     * @param contacts The list of contacts to set on the vault.
     * @throws HttpRequestException when a contact information provided is invalid/incomplete.
     * @return A {@link PagedIterable} containing all of the {@link CertificateContact certificate contacts} in the vault.
     */
    @ServiceMethod(returns = ReturnType.COLLECTION)
    public PagedIterable<CertificateContact> setContacts(List<CertificateContact> contacts) {
        return setContacts(contacts, Context.NONE);
    }

    /**
     * Sets the certificate contacts on the key vault. This operation requires the {@code certificates/managecontacts} permission.
     *
     *<p>The {@link LifeTimeAction} of type {@link CertificatePolicyAction#EMAIL_CONTACTS} set on a {@link CertificatePolicy} emails the contacts set on the vault when triggered.</p>
     *
     * <p><strong>Code Samples</strong></p>
     * <p>Sets the certificate contacts in the Azure Key Vault. Prints out the returned contacts details.</p>
     *
     * {@codesnippet com.azure.security.keyvault.certificates.CertificateClient.setContacts#contacts-context}
     *
     * @param contacts The list of contacts to set on the vault.
     * @param context Additional context that is passed through the Http pipeline during the service call.
     * @throws HttpRequestException when a contact information provided is invalid/incomplete.
     * @return A {@link PagedIterable} containing all of the {@link CertificateContact certificate contacts} in the vault.
     */
    @ServiceMethod(returns = ReturnType.COLLECTION)
    public PagedIterable<CertificateContact> setContacts(List<CertificateContact> contacts, Context context) {
        return new PagedIterable<>(client.setContacts(contacts, context));
    }

    /**
     * Lists the certificate contacts in the key vault. This operation requires the certificates/managecontacts permission.
     *
     * <p><strong>Code Samples</strong></p>
     * <p>Lists the certificate contacts in the Azure Key Vault. Prints out the returned contacts details in the response.</p>
     *
     * {@codesnippet com.azure.security.keyvault.certificates.CertificateClient.listContacts}
     *
     * @return A {@link PagedIterable} containing all of the {@link CertificateContact certificate contacts} in the vault.
     */
    @ServiceMethod(returns = ReturnType.COLLECTION)
    public PagedIterable<CertificateContact> listContacts() {
        return listContacts(Context.NONE);
    }


    /**
     * Lists the certificate contacts in the key vault. This operation requires the certificates/managecontacts permission.
     *
     * <p><strong>Code Samples</strong></p>
     * <p>Lists the certificate contacts in the Azure Key Vault. Prints out the returned contacts details in the response.</p>
     *
     * {@codesnippet com.azure.security.keyvault.certificates.CertificateClient.listContacts#context}
     *
     * @param context Additional context that is passed through the Http pipeline during the service call.
     * @return A {@link PagedIterable} containing all of the {@link CertificateContact certificate contacts} in the vault.
     */
    @ServiceMethod(returns = ReturnType.COLLECTION)
    public PagedIterable<CertificateContact> listContacts(Context context) {
        return new PagedIterable<>(client.listContacts(context));
    }

    /**
     * Deletes the certificate contacts in the key vault. This operation requires the {@code certificates/managecontacts} permission.
     *
     * <p><strong>Code Samples</strong></p>
     * <p>Deletes the certificate contacts in the Azure Key Vault. Subscribes to the call and prints out the
     * deleted contacts details.</p>
     *
     * {@codesnippet com.azure.security.keyvault.certificates.CertificateClient.deleteContacts}
     *
     * @return A {@link PagedIterable} containing all of the deleted {@link CertificateContact certificate contacts} in the vault.
     */
    @ServiceMethod(returns = ReturnType.COLLECTION)
    public PagedIterable<CertificateContact> deleteContacts() {
        return deleteContacts(Context.NONE);
    }

    /**
     * Deletes the certificate contacts in the key vault. This operation requires the {@code certificates/managecontacts} permission.
     *
     * <p><strong>Code Samples</strong></p>
     * <p>Deletes the certificate contacts in the Azure Key Vault. Prints out the deleted contacts details in the response.</p>
     *
     * {@codesnippet com.azure.security.keyvault.certificates.CertificateClient.deleteContacts#context}
     *
     * @param context Additional context that is passed through the Http pipeline during the service call.
     * @return A {@link PagedIterable} containing all of the deleted {@link CertificateContact certificate contacts} in the vault.
     */
    @ServiceMethod(returns = ReturnType.COLLECTION)
    public PagedIterable<CertificateContact> deleteContacts(Context context) {
        return new PagedIterable<>(client.deleteContacts(context));
    }

    /**
     * Deletes the creation operation for the specified certificate that is in the process of being created. The certificate is
     * no longer created. This operation requires the {@code certificates/update permission}.
     *
     * <p><strong>Code Samples</strong></p>
     * <p>Triggers certificate creation and then deletes the certificate creation operation in the Azure Key Vault. Subscribes to the call and prints out the
     * deleted certificate operation details when a response has been received.</p>
     *
     * {@codesnippet com.azure.security.keyvault.certificates.CertificateClient.deleteCertificateOperation#string}
     *
     * @param certificateName The name of the certificate.
     * @throws ResourceNotFoundException when a certificate operation for a certificate with {@code certificateName} doesn't exist in the key vault.
     * @throws HttpRequestException when the {@code certificateName} is empty string.
     * @return The deleted {@link CertificateOperation certificate operation}.
     */
    @ServiceMethod(returns = ReturnType.SINGLE)
    public CertificateOperation deleteCertificateOperation(String certificateName) {
        return deleteCertificateOperationWithResponse(certificateName, Context.NONE).getValue();
    }

    /**
     * Deletes the creation operation for the specified certificate that is in the process of being created. The certificate is
     * no longer created. This operation requires the {@code certificates/update permission}.
     *
     * <p><strong>Code Samples</strong></p>
     * <p>Triggers certificate creation and then deletes the certificate creation operation in the Azure Key Vault. Subscribes to the call and prints out the
     * deleted certificate operation details when a response has been received.</p>
     *
     * {@codesnippet com.azure.security.keyvault.certificates.CertificateClient.deleteCertificateOperationWithResponse#string}
     *
     * @param certificateName The name of the certificate.
     * @param context Additional context that is passed through the Http pipeline during the service call.
     * @throws ResourceNotFoundException when a certificate operation for a certificate with {@code certificateName} doesn't exist in the key vault.
     * @throws HttpRequestException when the {@code certificateName} is empty string.
     * @return A {@link Response} whose {@link Response#getValue() value} contains the {@link CertificateOperation deleted certificate operation}.
     */
    @ServiceMethod(returns = ReturnType.SINGLE)
    public Response<CertificateOperation> deleteCertificateOperationWithResponse(String certificateName, Context context) {
        return client.deleteCertificateOperationWithResponse(certificateName, context).block();
    }

    /**
     * Merges a certificate or a certificate chain with a key pair currently available in the service. This operation requires
     * the {@code certificates/create} permission.
     *
     * <p><strong>Code Samples</strong></p>
     * <p> Merges a certificate with a kay pair available in the service.</p>
     *
     * {@codesnippet com.azure.security.keyvault.certificates.CertificateClient.mergeCertificate#config}
     *
     * @param mergeCertificateOptions the merge certificate configuration holding the x509 certificates.
     * @throws NullPointerException when {@code mergeCertificateOptions} is null.
     * @throws HttpRequestException if {@code mergeCertificateOptions} is invalid/corrupt.
     * @return The merged certificate.
     */
    @ServiceMethod(returns = ReturnType.SINGLE)
    public KeyVaultCertificate mergeCertificate(MergeCertificateOptions mergeCertificateOptions) {
        return mergeCertificateWithResponse(mergeCertificateOptions, Context.NONE).getValue();
    }

    /**
     * Merges a certificate or a certificate chain with a key pair currently available in the service. This operation requires
     * the {@code certificates/create} permission.
     *
     * <p><strong>Code Samples</strong></p>
     * <p> Merges a certificate with a kay pair available in the service.</p>
     *
     * {@codesnippet com.azure.security.keyvault.certificates.CertificateClient.mergeCertificateWithResponse#config}
     *
     * @param mergeCertificateOptions the merge certificate configuration holding the x509 certificates.
     * @param context Additional context that is passed through the Http pipeline during the service call.
     * @throws NullPointerException when {@code mergeCertificateOptions} is null.
     * @throws HttpRequestException if {@code mergeCertificateOptions} is invalid/corrupt.
     * @return A {@link Response} whose {@link Response#getValue() value} contains the merged certificate.
     */
    @ServiceMethod(returns = ReturnType.SINGLE)
    public Response<KeyVaultCertificate> mergeCertificateWithResponse(MergeCertificateOptions mergeCertificateOptions, Context context) {
        Objects.requireNonNull(mergeCertificateOptions, "'mergeCertificateOptions' cannot be null.");
        return client.mergeCertificateWithResponse(mergeCertificateOptions, context).block();
    }

    /**
     * Imports a pre-existing certificate to the key vault. The specified certificate must be in PFX or PEM format,
     * and must contain the private key as well as the x509 certificates. This operation requires the {@code certificates/import} permission.
     *
     * @param importCertificateOptions The details of the certificate to import to the key vault
     * @throws HttpRequestException when the {@code importCertificateOptions} are invalid.
     * @return the {@link KeyVaultCertificate imported certificate}.
     */
    public KeyVaultCertificate importCertificate(ImportCertificateOptions importCertificateOptions) {
        return importCertificateWithResponse(importCertificateOptions, Context.NONE).getValue();
    }

    /**
     * Imports a pre-existing certificate to the key vault. The specified certificate must be in PFX or PEM format,
     * and must contain the private key as well as the x509 certificates. This operation requires the {@code certificates/import} permission.
     *
     * @param importCertificateOptions The details of the certificate to import to the key vault
     * @param context Additional context that is passed through the Http pipeline during the service call.
     * @throws HttpRequestException when the {@code importCertificateOptions} are invalid.
     * @return A {@link Response} whose {@link Response#getValue() value} contains the {@link KeyVaultCertificate imported certificate}.
     */
    public Response<KeyVaultCertificate> importCertificateWithResponse(ImportCertificateOptions importCertificateOptions, Context context) {
        return client.importCertificateWithResponse(importCertificateOptions, context).block();
    }
}<|MERGE_RESOLUTION|>--- conflicted
+++ resolved
@@ -89,13 +89,9 @@
      * @return A {@link SyncPoller} to poll on the create certificate operation status.
      */
     @ServiceMethod(returns = ReturnType.SINGLE)
-<<<<<<< HEAD
-    public SyncPoller<CertificateOperation, KeyVaultCertificate> beginCreateCertificate(String certificateName, CertificatePolicy policy, Map<String, String> tags) {
-        return  client.beginCreateCertificate(certificateName, policy, true, tags).getSyncPoller();
-=======
+
     public SyncPoller<CertificateOperation, KeyVaultCertificate> beginCreateCertificate(String name, CertificatePolicy policy, Boolean isEnabled, Map<String, String> tags) {
         return  client.beginCreateCertificate(name, policy, isEnabled, tags).getSyncPoller();
->>>>>>> 2b17a836
     }
 
     /**
@@ -125,15 +121,10 @@
      * <p>Geta a pending certificate operation. The {@link SyncPoller poller} allows users to automatically poll on the certificate
      * operation status.</p>
      *
-<<<<<<< HEAD
+     * {@codesnippet com.azure.security.keyvault.certificates.CertificateClient.getCertificateOperation#String}
+     *
      * @param certificateName The name of the certificate.
      * @throws ResourceNotFoundException when a certificate operation for a certificate with {@code certificateName} doesn't exist.
-=======
-     * {@codesnippet com.azure.security.keyvault.certificates.CertificateClient.getCertificateOperation#String}
-     *
-     * @param name The name of the certificate.
-     * @throws ResourceNotFoundException when a certificate operation for a certificate with {@code name} doesn't exist.
->>>>>>> 2b17a836
      * @return A {@link SyncPoller} to poll on the certificate operation status.
      */
     @ServiceMethod(returns = ReturnType.SINGLE)
