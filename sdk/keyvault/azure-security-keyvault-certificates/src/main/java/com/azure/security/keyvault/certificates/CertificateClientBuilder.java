// Copyright (c) Microsoft Corporation. All rights reserved.
// Licensed under the MIT License.

package com.azure.security.keyvault.certificates;

import com.azure.core.annotation.ServiceClientBuilder;
import com.azure.core.client.traits.ConfigurationTrait;
import com.azure.core.client.traits.HttpTrait;
import com.azure.core.client.traits.TokenCredentialTrait;
import com.azure.core.credential.TokenCredential;
import com.azure.core.http.HttpClient;
import com.azure.core.http.HttpHeader;
import com.azure.core.http.HttpHeaders;
import com.azure.core.http.HttpPipeline;
import com.azure.core.http.HttpPipelineBuilder;
import com.azure.core.http.HttpPipelinePosition;
import com.azure.core.http.policy.AddHeadersPolicy;
import com.azure.core.http.policy.HttpLogDetailLevel;
import com.azure.core.http.policy.HttpLogOptions;
import com.azure.core.http.policy.HttpLoggingPolicy;
import com.azure.core.http.policy.HttpPipelinePolicy;
import com.azure.core.http.policy.HttpPolicyProviders;
import com.azure.core.http.policy.RetryOptions;
import com.azure.core.http.policy.RetryPolicy;
import com.azure.core.http.policy.UserAgentPolicy;
import com.azure.core.util.ClientOptions;
import com.azure.core.util.Configuration;
import com.azure.core.util.CoreUtils;
import com.azure.core.util.HttpClientOptions;
import com.azure.core.util.builder.ClientBuilderUtil;
import com.azure.core.util.logging.ClientLogger;
import com.azure.security.keyvault.certificates.implementation.CertificateClientImpl;
import com.azure.security.keyvault.certificates.implementation.KeyVaultCredentialPolicy;
import com.azure.security.keyvault.certificates.implementation.KeyVaultErrorCodeStrings;
import com.azure.security.keyvault.certificates.models.KeyVaultCertificateIdentifier;

import java.net.MalformedURLException;
import java.net.URL;
import java.util.ArrayList;
import java.util.List;
import java.util.Map;

/**
 * This class provides a fluent builder API to help aid the configuration and instantiation of the {@link
 * CertificateAsyncClient certificate async client} and {@link CertificateClient certificate sync client},
 * by calling {@link CertificateClientBuilder#buildAsyncClient() buildAsyncClient} and {@link
 * CertificateClientBuilder#buildClient() buildClient} respectively
 * It constructs an instance of the desired client.
 *
 * <p> The minimal configuration options required by {@link CertificateClientBuilder} to build {@link
 * CertificateAsyncClient}
 * are {@link String vaultUrl} and {@link TokenCredential credential}. </p>
 *
 * <!-- src_embed com.azure.security.keyvault.certificates.CertificateAsyncClient.instantiation -->
 * <pre>
 * CertificateAsyncClient certificateAsyncClient = new CertificateClientBuilder&#40;&#41;
 *     .credential&#40;new DefaultAzureCredentialBuilder&#40;&#41;.build&#40;&#41;&#41;
 *     .vaultUrl&#40;&quot;&lt;your-key-vault-url&gt;&quot;&#41;
 *     .httpLogOptions&#40;new HttpLogOptions&#40;&#41;.setLogLevel&#40;HttpLogDetailLevel.BODY_AND_HEADERS&#41;&#41;
 *     .buildAsyncClient&#40;&#41;;
 * </pre>
 * <!-- end com.azure.security.keyvault.certificates.CertificateAsyncClient.instantiation -->
 *
 * <p>The {@link HttpLogDetailLevel log detail level}, multiple custom {@link HttpLoggingPolicy policies} and custom
 * {@link HttpClient http client} can be optionally configured in the {@link CertificateClientBuilder}.</p>
 *
 * <!-- src_embed com.azure.security.keyvault.certificates.CertificateAsyncClient.instantiation.withHttpClient -->
 * <pre>
 * CertificateAsyncClient certificateAsyncClient = new CertificateClientBuilder&#40;&#41;
 *     .httpLogOptions&#40;new HttpLogOptions&#40;&#41;.setLogLevel&#40;HttpLogDetailLevel.BODY_AND_HEADERS&#41;&#41;
 *     .vaultUrl&#40;&quot;&lt;your-key-vault-url&gt;&quot;&#41;
 *     .credential&#40;new DefaultAzureCredentialBuilder&#40;&#41;.build&#40;&#41;&#41;
 *     .httpClient&#40;HttpClient.createDefault&#40;&#41;&#41;
 *     .buildAsyncClient&#40;&#41;;
 * </pre>
 * <!-- end com.azure.security.keyvault.certificates.CertificateAsyncClient.instantiation.withHttpClient -->
 *
 * <p>Alternatively, custom {@link HttpPipeline http pipeline} with custom {@link HttpPipelinePolicy} policies and
 * {@link String vaultUrl}
 * can be specified. It provides finer control over the construction of {@link CertificateAsyncClient} and {@link
 * CertificateClient}</p>
 *
 * <p> The minimal configuration options required by {@link CertificateClientBuilder certificateClientBuilder} to build
 * {@link CertificateClient}
 * are {@link String vaultUrl} and {@link TokenCredential credential}. </p>
 *
 * <!-- src_embed com.azure.security.keyvault.certificates.CertificateClient.instantiation -->
 * <pre>
 * CertificateClient certificateClient = new CertificateClientBuilder&#40;&#41;
 *     .credential&#40;new DefaultAzureCredentialBuilder&#40;&#41;.build&#40;&#41;&#41;
 *     .vaultUrl&#40;&quot;&lt;your-key-vault-url&gt;&quot;&#41;
 *     .httpLogOptions&#40;new HttpLogOptions&#40;&#41;.setLogLevel&#40;HttpLogDetailLevel.BODY_AND_HEADERS&#41;&#41;
 *     .buildClient&#40;&#41;;
 * </pre>
 * <!-- end com.azure.security.keyvault.certificates.CertificateClient.instantiation -->
 *
 * @see CertificateAsyncClient
 * @see CertificateClient
 */
@ServiceClientBuilder(serviceClients = {CertificateClient.class, CertificateAsyncClient.class})
public final class CertificateClientBuilder implements
    TokenCredentialTrait<CertificateClientBuilder>,
    HttpTrait<CertificateClientBuilder>,
    ConfigurationTrait<CertificateClientBuilder> {
    private final ClientLogger logger = new ClientLogger(CertificateClientBuilder.class);
    // This is properties file's name.
    private static final String AZURE_KEY_VAULT_CERTIFICATES_PROPERTIES = "azure-key-vault-certificates.properties";
    private static final String SDK_NAME = "name";
    private static final String SDK_VERSION = "version";

    private final List<HttpPipelinePolicy> perCallPolicies;
    private final List<HttpPipelinePolicy> perRetryPolicies;
    private final Map<String, String> properties;

    private TokenCredential credential;
    private HttpPipeline pipeline;
    private String vaultUrl;
    private HttpClient httpClient;
    private HttpLogOptions httpLogOptions;
    private RetryPolicy retryPolicy;
    private RetryOptions retryOptions;
    private Configuration configuration;
    private CertificateServiceVersion version;
    private ClientOptions clientOptions;
    private boolean disableChallengeResourceVerification = false;

    /**
     * The constructor with defaults.
     */
    public CertificateClientBuilder() {
        httpLogOptions = new HttpLogOptions();
        perCallPolicies = new ArrayList<>();
        perRetryPolicies = new ArrayList<>();
        properties = CoreUtils.getProperties(AZURE_KEY_VAULT_CERTIFICATES_PROPERTIES);
    }

    /**
     * Creates a {@link CertificateClient} based on options set in the builder.
     * Every time {@code buildClient()} is called, a new instance of {@link CertificateClient} is created.
     *
     * <p>If {@link CertificateClientBuilder#pipeline(HttpPipeline) pipeline} is set, then the {@code pipeline} and
     * {@link CertificateClientBuilder#vaultUrl(String) serviceEndpoint} are used to create the
     * {@link CertificateClientBuilder client}. All other builder settings are ignored. If {@code pipeline} is not set,
     * then {@link CertificateClientBuilder#credential(TokenCredential) key vault credential}  and
     * {@link CertificateClientBuilder#vaultUrl(String) key vault url} are required to build the {@link
     * CertificateClient client}.</p>
     *
     * @return A {@link CertificateClient} with the options set from the builder.
     *
     * @throws IllegalStateException If {@link CertificateClientBuilder#credential(TokenCredential)} or
     * {@link CertificateClientBuilder#vaultUrl(String)} have not been set.
     * @throws IllegalStateException If both {@link #retryOptions(RetryOptions)}
     * and {@link #retryPolicy(RetryPolicy)} have been set.
     */
    public CertificateClient buildClient() {
        return new CertificateClient(buildInnerClient());
    }

    /**
     * Creates a {@link CertificateAsyncClient} based on options set in the builder. Every time
     * {@code buildAsyncClient()} is called, a new instance of {@link CertificateAsyncClient} is created.
     *
     * <p>If {@link CertificateClientBuilder#pipeline(HttpPipeline) pipeline} is set, then the {@code pipeline} and
     * {@link CertificateClientBuilder#vaultUrl(String) serviceEndpoint} are used to create the {@link
     * CertificateClientBuilder client}. All other builder settings are ignored. If {@code pipeline} is not set, then
     * {@link CertificateClientBuilder#credential(TokenCredential) key vault credential} and {@link
     * CertificateClientBuilder#vaultUrl(String)} key vault url are required to build the {@link CertificateAsyncClient
     * client}.</p>
     *
     * @return A {@link CertificateAsyncClient} with the options set from the builder.
     *
     * @throws IllegalStateException If {@link CertificateClientBuilder#credential(TokenCredential)} or {@link
     * CertificateClientBuilder#vaultUrl(String)} have not been set.
     * @throws IllegalStateException If both {@link #retryOptions(RetryOptions)}
     * and {@link #retryPolicy(RetryPolicy)} have been set.
     */
    public CertificateAsyncClient buildAsyncClient() {
        return new CertificateAsyncClient(buildInnerClient());
    }

    private CertificateClientImpl buildInnerClient() {
        Configuration buildConfiguration = (configuration != null) ? configuration
            : Configuration.getGlobalConfiguration().clone();

        String buildEndpoint = getBuildEndpoint(buildConfiguration);

        if (buildEndpoint == null) {
            throw logger.logExceptionAsError(new IllegalStateException(
                KeyVaultErrorCodeStrings.getErrorString(KeyVaultErrorCodeStrings.VAULT_END_POINT_REQUIRED)));
        }

        CertificateServiceVersion serviceVersion = version != null ? version : CertificateServiceVersion.getLatest();

        if (pipeline != null) {
            return new CertificateClientImpl(vaultUrl, pipeline, serviceVersion);
        }

        if (credential == null) {
            throw logger.logExceptionAsError(new IllegalStateException(
                KeyVaultErrorCodeStrings.getErrorString(KeyVaultErrorCodeStrings.CREDENTIALS_REQUIRED)));
        }

        // Closest to API goes first, closest to wire goes last.
        final List<HttpPipelinePolicy> policies = new ArrayList<>();

        String clientName = properties.getOrDefault(SDK_NAME, "UnknownName");
        String clientVersion = properties.getOrDefault(SDK_VERSION, "UnknownVersion");

        httpLogOptions = (httpLogOptions == null) ? new HttpLogOptions() : httpLogOptions;

        policies.add(new UserAgentPolicy(CoreUtils.getApplicationId(clientOptions, httpLogOptions), clientName,
            clientVersion, buildConfiguration));

        if (clientOptions != null) {
            List<HttpHeader> httpHeaderList = new ArrayList<>();
            clientOptions.getHeaders().forEach(header ->
                httpHeaderList.add(new HttpHeader(header.getName(), header.getValue())));
            policies.add(new AddHeadersPolicy(new HttpHeaders(httpHeaderList)));
        }

        // Add per call additional policies.
        policies.addAll(perCallPolicies);
        HttpPolicyProviders.addBeforeRetryPolicies(policies);

        // Add retry policy.
        policies.add(ClientBuilderUtil.validateAndGetRetryPolicy(retryPolicy, retryOptions));

        policies.add(new KeyVaultCredentialPolicy(credential, disableChallengeResourceVerification));

        // Add per retry additional policies.
        policies.addAll(perRetryPolicies);

        HttpPolicyProviders.addAfterRetryPolicies(policies);
        policies.add(new HttpLoggingPolicy(httpLogOptions));

        HttpPipeline pipeline = new HttpPipelineBuilder()
            .policies(policies.toArray(new HttpPipelinePolicy[0]))
            .httpClient(httpClient)
            .build();

        return new CertificateClientImpl(vaultUrl, pipeline, serviceVersion);
    }

    /**
     * Sets the vault endpoint URL to send HTTP requests to. You should validate that this URL references a valid Key
     * Vault resource. Refer to the following <a href=https://aka.ms/azsdk/blog/vault-uri>documentation</a> for details.
     *
     * @param vaultUrl The vault endpoint url is used as destination on Azure to send requests to. If you have a
     * certificate identifier, create a new {@link KeyVaultCertificateIdentifier} to parse it and obtain the
     * {@code vaultUrl} and other information.
     *
     * @return The updated {@link CertificateClientBuilder} object.
     *
     * @throws IllegalArgumentException if {@code vaultUrl} is null or it cannot be parsed into a valid URL.
     */
    public CertificateClientBuilder vaultUrl(String vaultUrl) {
        if (vaultUrl == null) {
            throw logger.logExceptionAsError(new NullPointerException("'vaultUrl' cannot be null."));
        }

        try {
            URL url = new URL(vaultUrl);
            this.vaultUrl = url.toString();
        } catch (MalformedURLException e) {
            throw logger.logExceptionAsError(new IllegalArgumentException("The Azure Key Vault endpoint url is malformed.", e));
        }

        return this;
    }

    /**
     * Sets the {@link TokenCredential} used to authorize requests sent to the service. Refer to the Azure SDK for Java
     * <a href="https://aka.ms/azsdk/java/docs/identity">identity and authentication</a>
     * documentation for more details on proper usage of the {@link TokenCredential} type.
     *
     * @param credential {@link TokenCredential} used to authorize requests sent to the service.
     *
     * @return The updated {@link CertificateClientBuilder} object.
     *
     * @throws NullPointerException If {@code credential} is {@code null}.
     *
     */
    @Override
    public CertificateClientBuilder credential(TokenCredential credential) {
        if (credential == null) {
            throw logger.logExceptionAsError(new NullPointerException("'credential' cannot be null."));
        }

        this.credential = credential;

        return this;
    }

    /**
     * Sets the {@link HttpLogOptions logging configuration} to use when sending and receiving requests to and from
     * the service. If a {@code logLevel} is not provided, default value of {@link HttpLogDetailLevel#NONE} is set.
     *
     * <p><strong>Note:</strong> It is important to understand the precedence order of the HttpTrait APIs. In
     * particular, if a {@link HttpPipeline} is specified, this takes precedence over all other APIs in the trait, and
     * they will be ignored. If no {@link HttpPipeline} is specified, a HTTP pipeline will be constructed internally
     * based on the settings provided to this trait. Additionally, there may be other APIs in types that implement this
     * trait that are also ignored if an {@link HttpPipeline} is specified, so please be sure to refer to the
     * documentation of types that implement this trait to understand the full set of implications.</p>
     *
     * @param logOptions The {@link HttpLogOptions logging configuration} to use when sending and receiving requests to
     * and from the service.
     * @return The updated {@link CertificateClientBuilder} object.
     */
    @Override
    public CertificateClientBuilder httpLogOptions(HttpLogOptions logOptions) {
        httpLogOptions = logOptions;

        return this;
    }

    /**
     * Adds a {@link HttpPipelinePolicy pipeline policy} to apply on each request sent.
     *
     * <p><strong>Note:</strong> It is important to understand the precedence order of the HttpTrait APIs. In
     * particular, if a {@link HttpPipeline} is specified, this takes precedence over all other APIs in the trait, and
     * they will be ignored. If no {@link HttpPipeline} is specified, a HTTP pipeline will be constructed internally
     * based on the settings provided to this trait. Additionally, there may be other APIs in types that implement this
     * trait that are also ignored if an {@link HttpPipeline} is specified, so please be sure to refer to the
     * documentation of types that implement this trait to understand the full set of implications.</p>
     *
     * @param policy A {@link HttpPipelinePolicy pipeline policy}.
     * @return The updated {@link CertificateClientBuilder} object.
     *
     * @throws NullPointerException If {@code policy} is {@code null}.
     */
    @Override
    public CertificateClientBuilder addPolicy(HttpPipelinePolicy policy) {
        if (policy == null) {
            throw logger.logExceptionAsError(new NullPointerException("'policy' cannot be null."));
        }

        if (policy.getPipelinePosition() == HttpPipelinePosition.PER_CALL) {
            perCallPolicies.add(policy);
        } else {
            perRetryPolicies.add(policy);
        }

        return this;
    }

    /**
     * Sets the {@link HttpClient} to use for sending and receiving requests to and from the service.
     *
     * <p><strong>Note:</strong> It is important to understand the precedence order of the HttpTrait APIs. In
     * particular, if a {@link HttpPipeline} is specified, this takes precedence over all other APIs in the trait, and
     * they will be ignored. If no {@link HttpPipeline} is specified, a HTTP pipeline will be constructed internally
     * based on the settings provided to this trait. Additionally, there may be other APIs in types that implement this
     * trait that are also ignored if an {@link HttpPipeline} is specified, so please be sure to refer to the
     * documentation of types that implement this trait to understand the full set of implications.</p>
     *
     * @param client The {@link HttpClient} to use for requests.
     * @return The updated {@link CertificateClientBuilder} object.
     */
    @Override
    public CertificateClientBuilder httpClient(HttpClient client) {
        this.httpClient = client;

        return this;
    }

    /**
     * Sets the {@link HttpPipeline} to use for the service client.
     *
     * <p><strong>Note:</strong> It is important to understand the precedence order of the HttpTrait APIs. In
     * particular, if a {@link HttpPipeline} is specified, this takes precedence over all other APIs in the trait, and
     * they will be ignored. If no {@link HttpPipeline} is specified, a HTTP pipeline will be constructed internally
     * based on the settings provided to this trait. Additionally, there may be other APIs in types that implement this
     * trait that are also ignored if an {@link HttpPipeline} is specified, so please be sure to refer to the
     * documentation of types that implement this trait to understand the full set of implications.</p>
     * <p>
     * The {@link #vaultUrl(String) vaultUrl} is not ignored when
     * {@code pipeline} is set.
     *
     * @param pipeline {@link HttpPipeline} to use for sending service requests and receiving responses.
     * @return The updated {@link CertificateClientBuilder} object.
     */
    @Override
    public CertificateClientBuilder pipeline(HttpPipeline pipeline) {
        this.pipeline = pipeline;

        return this;
    }

    /**
     * Sets the configuration store that is used during construction of the service client.
     *
     * The default configuration store is a clone of the {@link Configuration#getGlobalConfiguration() global
     * configuration store}, use {@link Configuration#NONE} to bypass using configuration settings during construction.
     *
     * @param configuration The configuration store used to get configuration details.
     *
     * @return The updated {@link CertificateClientBuilder} object.
     */
    @Override
    public CertificateClientBuilder configuration(Configuration configuration) {
        this.configuration = configuration;

        return this;
    }

    /**
     * Sets the {@link CertificateServiceVersion} that is used when making API requests.
     * <p>
     * If a service version is not provided, the service version that will be used will be the latest known service
     * version based on the version of the client library being used. If no service version is specified, updating to a
     * newer version the client library will have the result of potentially moving to a newer service version.
     *
     * @param version {@link CertificateServiceVersion} of the service to be used when making requests.
     *
     * @return The updated {@link CertificateClientBuilder} object.
     */
    public CertificateClientBuilder serviceVersion(CertificateServiceVersion version) {
        this.version = version;

        return this;
    }

    /**
     * Sets the {@link RetryPolicy} that is used when each request is sent.
     *
     * The default retry policy will be used in the pipeline, if not provided.
     *
     * Setting this is mutually exclusive with using {@link #retryOptions(RetryOptions)}.
     *
     * @param retryPolicy user's retry policy applied to each request.
     *
     * @return The updated {@link CertificateClientBuilder} object.
     */
    public CertificateClientBuilder retryPolicy(RetryPolicy retryPolicy) {
        this.retryPolicy = retryPolicy;

        return this;
    }

    /**
     * Sets the {@link RetryOptions} for all the requests made through the client.
     *
     * <p><strong>Note:</strong> It is important to understand the precedence order of the HttpTrait APIs. In
     * particular, if a {@link HttpPipeline} is specified, this takes precedence over all other APIs in the trait, and
     * they will be ignored. If no {@link HttpPipeline} is specified, a HTTP pipeline will be constructed internally
     * based on the settings provided to this trait. Additionally, there may be other APIs in types that implement this
     * trait that are also ignored if an {@link HttpPipeline} is specified, so please be sure to refer to the
     * documentation of types that implement this trait to understand the full set of implications.</p>
     * <p>
     * Setting this is mutually exclusive with using {@link #retryPolicy(RetryPolicy)}.
     *
     * @param retryOptions The {@link RetryOptions} to use for all the requests made through the client.
     * @return The updated {@link CertificateClientBuilder} object.
     */
    @Override
    public CertificateClientBuilder retryOptions(RetryOptions retryOptions) {
        this.retryOptions = retryOptions;
        return this;
    }

    /**
     * Allows for setting common properties such as application ID, headers, proxy configuration, etc. Note that it is
     * recommended that this method be called with an instance of the {@link HttpClientOptions}
     * class (a subclass of the {@link ClientOptions} base class). The HttpClientOptions subclass provides more
     * configuration options suitable for HTTP clients, which is applicable for any class that implements this HttpTrait
     * interface.
     *
     * <p><strong>Note:</strong> It is important to understand the precedence order of the HttpTrait APIs. In
     * particular, if a {@link HttpPipeline} is specified, this takes precedence over all other APIs in the trait, and
     * they will be ignored. If no {@link HttpPipeline} is specified, a HTTP pipeline will be constructed internally
     * based on the settings provided to this trait. Additionally, there may be other APIs in types that implement this
     * trait that are also ignored if an {@link HttpPipeline} is specified, so please be sure to refer to the
     * documentation of types that implement this trait to understand the full set of implications.</p>
     *
     * @param clientOptions A configured instance of {@link HttpClientOptions}.
     * @see HttpClientOptions
     * @return The updated {@link CertificateClientBuilder} object.
     */
    @Override
    public CertificateClientBuilder clientOptions(ClientOptions clientOptions) {
        this.clientOptions = clientOptions;

        return this;
    }

<<<<<<< HEAD
    private String getBuildEndpoint(Configuration configuration) {
=======
    /**
     * Disables verifying if the authentication challenge resource matches the Key Vault domain. This verification is
     * performed by default.
     *
     * @return The updated {@link CertificateClientBuilder} object.
     */
    public CertificateClientBuilder disableChallengeResourceVerification() {
        this.disableChallengeResourceVerification = true;

        return this;
    }

    private URL getBuildEndpoint(Configuration configuration) {
>>>>>>> 7153ef2d
        if (vaultUrl != null) {
            return vaultUrl;
        }

        String configEndpoint = configuration.get("AZURE_KEYVAULT_ENDPOINT");
        if (CoreUtils.isNullOrEmpty(configEndpoint)) {
            return null;
        }

        try {
            URL url = new URL(configEndpoint);
            return url.toString();
        } catch (MalformedURLException ex) {
            return null;
        }
    }
}<|MERGE_RESOLUTION|>--- conflicted
+++ resolved
@@ -483,9 +483,6 @@
         return this;
     }
 
-<<<<<<< HEAD
-    private String getBuildEndpoint(Configuration configuration) {
-=======
     /**
      * Disables verifying if the authentication challenge resource matches the Key Vault domain. This verification is
      * performed by default.
@@ -499,7 +496,6 @@
     }
 
     private URL getBuildEndpoint(Configuration configuration) {
->>>>>>> 7153ef2d
         if (vaultUrl != null) {
             return vaultUrl;
         }
