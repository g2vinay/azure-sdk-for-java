{
  "networkCallRecords" : [ {
    "Method" : "POST",
<<<<<<< HEAD
    "Uri" : "https://azure-sdk-java-key-vault.vault.azure.net/certificates/da3ca45d-bf00-49cb-bbc8-18b68c207954-testCertificate3/create?api-version=7.1-preview",
=======
    "Uri" : "https://azure-java-live-test.vault.azure.net/certificates/testCertificate3/create?api-version=7.0",
>>>>>>> 62a0dd42
    "Headers" : {
      "User-Agent" : "azsdk-java-client_name/client_version (12.0.1; Mac OS X 10.14.6)",
      "Content-Type" : "application/json"
    },
    "Response" : {
      "Server" : "Microsoft-IIS/10.0",
      "X-Content-Type-Options" : "nosniff",
      "Pragma" : "no-cache",
      "StatusCode" : "202",
<<<<<<< HEAD
      "Date" : "Mon, 09 Mar 2020 15:05:09 GMT",
=======
      "Date" : "Tue, 10 Mar 2020 15:51:07 GMT",
>>>>>>> 62a0dd42
      "Strict-Transport-Security" : "max-age=31536000;includeSubDomains",
      "Retry-After" : "0",
      "Cache-Control" : "no-cache",
      "X-AspNet-Version" : "4.0.30319",
<<<<<<< HEAD
      "x-ms-keyvault-region" : "eastus2",
      "x-ms-keyvault-network-info" : "addr=43.241.70.141;act_addr_fam=InterNetwork;",
      "Expires" : "-1",
      "Content-Length" : "1343",
      "x-ms-request-id" : "25ba61ed-e590-42e6-8b19-d8b02eabb401",
      "x-ms-keyvault-service-version" : "1.1.0.897",
      "Body" : "{\"id\":\"https://azure-sdk-java-key-vault.vault.azure.net/certificates/da3ca45d-bf00-49cb-bbc8-18b68c207954-testCertificate3/pending\",\"issuer\":{\"name\":\"Self\"},\"csr\":\"MIICqDCCAZACAQAwGDEWMBQGA1UEAxMNRGVmYXVsdFBvbGljeTCCASIwDQYJKoZIhvcNAQEBBQADggEPADCCAQoCggEBALE8d9c63kS1m9kpjISif5GbVyythEtgVORWpneiPdlZEXovxYOT6ORWbXTptEM3UW6PjoqYy4TdvtYjM+BHfiAUQ3maN4OuVA0tliENN3VZjKw82E8T1kHdX7A/L7ATzCLrvt0RkWLhOVBLaCBm2zbCOnHaKv9G5iq/nh4bUkllP+oMFjK+XIjQB83oZIlXTXUpxm7KgUtshw6My9ZGzOZl1G/5tjIar62M26VqxbVVwz3h6AyPRj5ZZ2BlCAsbFus2Ds2uqRIy/LzN1hK91BDN1L0gzH4uw8/NBTjbAFtbZYN93jv9gh4UbahC+FzgRa7BCFPUrKuZsG/i197Y9r8CAwEAAaBLMEkGCSqGSIb3DQEJDjE8MDowDgYDVR0PAQH/BAQDAgWgMB0GA1UdJQQWMBQGCCsGAQUFBwMBBggrBgEFBQcDAjAJBgNVHRMEAjAAMA0GCSqGSIb3DQEBCwUAA4IBAQAWo7YU2S/kxBgzJF8WbinvyeQgLeqRZT8TsLbO2ziHiDGfY3i2pV6+fSqMyrIymhnv/PZ4NKVwcbMWDYtcEivWFMnONM/WqS/dJsI4YUZgdkwuSs8dVqa29lo/rVKRGhmPIwaMeuJwTooapTH0OH4EXJbOq0a1Shl+CPwKbH5EgclA4c1z7r7FKFBM0FFzZcTdyYI6IYr0sgchr8WOLQaMEtLb1IySj19XoYN3f0n6vb51Rr2Vsg3kaRMiWCUI4V7/VFLJ/QG0cg9bwn6djhnjfkiUonIH2zFRf9JdUKtD2EoOT5I4ffa8mWKensoUrWXEH9uUBMgFov2ZinTKq4DQ\",\"cancellation_requested\":false,\"status\":\"inProgress\",\"status_details\":\"Pending certificate created. Certificate request is in progress. This may take some time based on the issuer provider. Please check again later.\",\"request_id\":\"1603646ce4094a009f1659ff67741deb\"}",
      "X-Powered-By" : "ASP.NET",
      "Content-Type" : "application/json; charset=utf-8",
      "Location" : "https://azure-sdk-java-key-vault.vault.azure.net/certificates/da3ca45d-bf00-49cb-bbc8-18b68c207954-testCertificate3/pending?api-version=7.1-preview&request_id=1603646ce4094a009f1659ff67741deb"
=======
      "x-ms-keyvault-region" : "westus2",
      "x-ms-keyvault-network-info" : "addr=172.103.233.178;act_addr_fam=InterNetwork;",
      "Expires" : "-1",
      "Content-Length" : "1302",
      "x-ms-request-id" : "86869b00-d0cc-4e64-8bd9-40f9ed9341a8",
      "x-ms-keyvault-service-version" : "1.1.0.897",
      "Body" : "{\"id\":\"https://azure-java-live-test.vault.azure.net/certificates/testCertificate3/pending\",\"issuer\":{\"name\":\"Self\"},\"csr\":\"MIICqDCCAZACAQAwGDEWMBQGA1UEAxMNRGVmYXVsdFBvbGljeTCCASIwDQYJKoZIhvcNAQEBBQADggEPADCCAQoCggEBANf1wcEJxvV7am2YGA/TdyYNQ/Hqf9c6DjkcFxyiMJD2NWOERW2i99bdR8KamuAqQF2niAzRVaJoPBUJ7AhAaIca8laFmAjz5AxQ3m+cYt0Udn9Jlq0vJ2ClLalIETJkGe9RcYRBjseml8R+NinUqrDX+bky60BB/jeYfqYFT6jv50v2VblBaenTr7VXi37Lvx/puFL4+1QosfJfSkLXf6ay5fQ9Rd9qMbbnSkXXE2bkHc+IXBYk6jdzXKPvc8th5STW3n3VXqyJrbRlAs+1VpQmnI5YJF6v4z7WfkaqQF7mR+mauc6e4xDeQ8/3/uEjbpdEcOw0EDlE3aH2lMjjG+cCAwEAAaBLMEkGCSqGSIb3DQEJDjE8MDowDgYDVR0PAQH/BAQDAgWgMB0GA1UdJQQWMBQGCCsGAQUFBwMBBggrBgEFBQcDAjAJBgNVHRMEAjAAMA0GCSqGSIb3DQEBCwUAA4IBAQCqtki5grY/wNZN9sl4b7DCNVHwlSGitWJ+27k/vShhatbi3jlH/r7Ipc1IWU8XGkRSIltCvPkxbZ14G9elf71OMnZOLIUHDSxflB8J1ZVBk8aEdAeGZZmdW+a8KNwbNXggi4qCrSWc1rF/XXUfyjSYOZCggIWMN3/3eq6IxPMgAYqW3prL3lPq+0rHgqwMIkM5zvsTx+HzWHCWfNcVc75VuKuiOBuKgkxdZ/z6prXV4nbLe/qtOVZgwqGmbFzVy+7xiHKIThHtHRMAm1XdGjYdbHSfvIKnPJlkIvvR9KJTrdDRRvBiu9cnG9XyuaMUgom4cBeIgzLyGzITT9LuL4+2\",\"cancellation_requested\":false,\"status\":\"inProgress\",\"status_details\":\"Pending certificate created. Certificate request is in progress. This may take some time based on the issuer provider. Please check again later.\",\"request_id\":\"f6b4f71f44044486bf687e5ab3f95cc2\"}",
      "X-Powered-By" : "ASP.NET",
      "Content-Type" : "application/json; charset=utf-8",
      "Location" : "https://azure-java-live-test.vault.azure.net/certificates/testCertificate3/pending?api-version=7.0&request_id=f6b4f71f44044486bf687e5ab3f95cc2"
>>>>>>> 62a0dd42
    },
    "Exception" : null
  }, {
    "Method" : "GET",
<<<<<<< HEAD
    "Uri" : "https://azure-sdk-java-key-vault.vault.azure.net/certificates/da3ca45d-bf00-49cb-bbc8-18b68c207954-testCertificate3/pending?api-version=7.1-preview",
=======
    "Uri" : "https://azure-java-live-test.vault.azure.net/certificates/testCertificate3/pending?api-version=7.0",
>>>>>>> 62a0dd42
    "Headers" : {
      "User-Agent" : "azsdk-java-client_name/client_version (12.0.1; Mac OS X 10.14.6)",
      "Content-Type" : "application/json"
    },
    "Response" : {
      "Server" : "Microsoft-IIS/10.0",
      "X-Content-Type-Options" : "nosniff",
      "Pragma" : "no-cache",
      "StatusCode" : "200",
<<<<<<< HEAD
      "Date" : "Mon, 09 Mar 2020 15:05:10 GMT",
=======
      "Date" : "Tue, 10 Mar 2020 15:51:08 GMT",
>>>>>>> 62a0dd42
      "Strict-Transport-Security" : "max-age=31536000;includeSubDomains",
      "Retry-After" : "0",
      "Cache-Control" : "no-cache",
      "X-AspNet-Version" : "4.0.30319",
<<<<<<< HEAD
      "x-ms-keyvault-region" : "eastus2",
      "x-ms-keyvault-network-info" : "addr=43.241.70.141;act_addr_fam=InterNetwork;",
      "Expires" : "-1",
      "Content-Length" : "1343",
      "x-ms-request-id" : "29ed54e2-0921-42d5-8453-d711fb31c08f",
      "x-ms-keyvault-service-version" : "1.1.0.897",
      "Body" : "{\"id\":\"https://azure-sdk-java-key-vault.vault.azure.net/certificates/da3ca45d-bf00-49cb-bbc8-18b68c207954-testCertificate3/pending\",\"issuer\":{\"name\":\"Self\"},\"csr\":\"MIICqDCCAZACAQAwGDEWMBQGA1UEAxMNRGVmYXVsdFBvbGljeTCCASIwDQYJKoZIhvcNAQEBBQADggEPADCCAQoCggEBALE8d9c63kS1m9kpjISif5GbVyythEtgVORWpneiPdlZEXovxYOT6ORWbXTptEM3UW6PjoqYy4TdvtYjM+BHfiAUQ3maN4OuVA0tliENN3VZjKw82E8T1kHdX7A/L7ATzCLrvt0RkWLhOVBLaCBm2zbCOnHaKv9G5iq/nh4bUkllP+oMFjK+XIjQB83oZIlXTXUpxm7KgUtshw6My9ZGzOZl1G/5tjIar62M26VqxbVVwz3h6AyPRj5ZZ2BlCAsbFus2Ds2uqRIy/LzN1hK91BDN1L0gzH4uw8/NBTjbAFtbZYN93jv9gh4UbahC+FzgRa7BCFPUrKuZsG/i197Y9r8CAwEAAaBLMEkGCSqGSIb3DQEJDjE8MDowDgYDVR0PAQH/BAQDAgWgMB0GA1UdJQQWMBQGCCsGAQUFBwMBBggrBgEFBQcDAjAJBgNVHRMEAjAAMA0GCSqGSIb3DQEBCwUAA4IBAQAWo7YU2S/kxBgzJF8WbinvyeQgLeqRZT8TsLbO2ziHiDGfY3i2pV6+fSqMyrIymhnv/PZ4NKVwcbMWDYtcEivWFMnONM/WqS/dJsI4YUZgdkwuSs8dVqa29lo/rVKRGhmPIwaMeuJwTooapTH0OH4EXJbOq0a1Shl+CPwKbH5EgclA4c1z7r7FKFBM0FFzZcTdyYI6IYr0sgchr8WOLQaMEtLb1IySj19XoYN3f0n6vb51Rr2Vsg3kaRMiWCUI4V7/VFLJ/QG0cg9bwn6djhnjfkiUonIH2zFRf9JdUKtD2EoOT5I4ffa8mWKensoUrWXEH9uUBMgFov2ZinTKq4DQ\",\"cancellation_requested\":false,\"status\":\"inProgress\",\"status_details\":\"Pending certificate created. Certificate request is in progress. This may take some time based on the issuer provider. Please check again later.\",\"request_id\":\"1603646ce4094a009f1659ff67741deb\"}",
=======
      "x-ms-keyvault-region" : "westus2",
      "x-ms-keyvault-network-info" : "addr=172.103.233.178;act_addr_fam=InterNetwork;",
      "Expires" : "-1",
      "Content-Length" : "1302",
      "x-ms-request-id" : "683887af-34a2-46e3-b6e4-6afbb4045f31",
      "x-ms-keyvault-service-version" : "1.1.0.897",
      "Body" : "{\"id\":\"https://azure-java-live-test.vault.azure.net/certificates/testCertificate3/pending\",\"issuer\":{\"name\":\"Self\"},\"csr\":\"MIICqDCCAZACAQAwGDEWMBQGA1UEAxMNRGVmYXVsdFBvbGljeTCCASIwDQYJKoZIhvcNAQEBBQADggEPADCCAQoCggEBANf1wcEJxvV7am2YGA/TdyYNQ/Hqf9c6DjkcFxyiMJD2NWOERW2i99bdR8KamuAqQF2niAzRVaJoPBUJ7AhAaIca8laFmAjz5AxQ3m+cYt0Udn9Jlq0vJ2ClLalIETJkGe9RcYRBjseml8R+NinUqrDX+bky60BB/jeYfqYFT6jv50v2VblBaenTr7VXi37Lvx/puFL4+1QosfJfSkLXf6ay5fQ9Rd9qMbbnSkXXE2bkHc+IXBYk6jdzXKPvc8th5STW3n3VXqyJrbRlAs+1VpQmnI5YJF6v4z7WfkaqQF7mR+mauc6e4xDeQ8/3/uEjbpdEcOw0EDlE3aH2lMjjG+cCAwEAAaBLMEkGCSqGSIb3DQEJDjE8MDowDgYDVR0PAQH/BAQDAgWgMB0GA1UdJQQWMBQGCCsGAQUFBwMBBggrBgEFBQcDAjAJBgNVHRMEAjAAMA0GCSqGSIb3DQEBCwUAA4IBAQCqtki5grY/wNZN9sl4b7DCNVHwlSGitWJ+27k/vShhatbi3jlH/r7Ipc1IWU8XGkRSIltCvPkxbZ14G9elf71OMnZOLIUHDSxflB8J1ZVBk8aEdAeGZZmdW+a8KNwbNXggi4qCrSWc1rF/XXUfyjSYOZCggIWMN3/3eq6IxPMgAYqW3prL3lPq+0rHgqwMIkM5zvsTx+HzWHCWfNcVc75VuKuiOBuKgkxdZ/z6prXV4nbLe/qtOVZgwqGmbFzVy+7xiHKIThHtHRMAm1XdGjYdbHSfvIKnPJlkIvvR9KJTrdDRRvBiu9cnG9XyuaMUgom4cBeIgzLyGzITT9LuL4+2\",\"cancellation_requested\":false,\"status\":\"inProgress\",\"status_details\":\"Pending certificate created. Certificate request is in progress. This may take some time based on the issuer provider. Please check again later.\",\"request_id\":\"f6b4f71f44044486bf687e5ab3f95cc2\"}",
>>>>>>> 62a0dd42
      "X-Powered-By" : "ASP.NET",
      "Content-Type" : "application/json; charset=utf-8"
    },
    "Exception" : null
  }, {
    "Method" : "GET",
<<<<<<< HEAD
    "Uri" : "https://azure-sdk-java-key-vault.vault.azure.net/certificates/da3ca45d-bf00-49cb-bbc8-18b68c207954-testCertificate3/pending?api-version=7.1-preview",
=======
    "Uri" : "https://azure-java-live-test.vault.azure.net/certificates/testCertificate3/pending?api-version=7.0",
>>>>>>> 62a0dd42
    "Headers" : {
      "User-Agent" : "azsdk-java-client_name/client_version (12.0.1; Mac OS X 10.14.6)",
      "Content-Type" : "application/json"
    },
    "Response" : {
      "Server" : "Microsoft-IIS/10.0",
      "X-Content-Type-Options" : "nosniff",
      "Pragma" : "no-cache",
      "StatusCode" : "200",
<<<<<<< HEAD
      "Date" : "Mon, 09 Mar 2020 15:05:12 GMT",
=======
      "Date" : "Tue, 10 Mar 2020 15:51:10 GMT",
>>>>>>> 62a0dd42
      "Strict-Transport-Security" : "max-age=31536000;includeSubDomains",
      "Retry-After" : "0",
      "Cache-Control" : "no-cache",
      "X-AspNet-Version" : "4.0.30319",
<<<<<<< HEAD
      "x-ms-keyvault-region" : "eastus2",
      "x-ms-keyvault-network-info" : "addr=43.241.70.141;act_addr_fam=InterNetwork;",
      "Expires" : "-1",
      "Content-Length" : "1343",
      "x-ms-request-id" : "488eb152-16c2-4710-b2aa-a9ae02ea1679",
      "x-ms-keyvault-service-version" : "1.1.0.897",
      "Body" : "{\"id\":\"https://azure-sdk-java-key-vault.vault.azure.net/certificates/da3ca45d-bf00-49cb-bbc8-18b68c207954-testCertificate3/pending\",\"issuer\":{\"name\":\"Self\"},\"csr\":\"MIICqDCCAZACAQAwGDEWMBQGA1UEAxMNRGVmYXVsdFBvbGljeTCCASIwDQYJKoZIhvcNAQEBBQADggEPADCCAQoCggEBALE8d9c63kS1m9kpjISif5GbVyythEtgVORWpneiPdlZEXovxYOT6ORWbXTptEM3UW6PjoqYy4TdvtYjM+BHfiAUQ3maN4OuVA0tliENN3VZjKw82E8T1kHdX7A/L7ATzCLrvt0RkWLhOVBLaCBm2zbCOnHaKv9G5iq/nh4bUkllP+oMFjK+XIjQB83oZIlXTXUpxm7KgUtshw6My9ZGzOZl1G/5tjIar62M26VqxbVVwz3h6AyPRj5ZZ2BlCAsbFus2Ds2uqRIy/LzN1hK91BDN1L0gzH4uw8/NBTjbAFtbZYN93jv9gh4UbahC+FzgRa7BCFPUrKuZsG/i197Y9r8CAwEAAaBLMEkGCSqGSIb3DQEJDjE8MDowDgYDVR0PAQH/BAQDAgWgMB0GA1UdJQQWMBQGCCsGAQUFBwMBBggrBgEFBQcDAjAJBgNVHRMEAjAAMA0GCSqGSIb3DQEBCwUAA4IBAQAWo7YU2S/kxBgzJF8WbinvyeQgLeqRZT8TsLbO2ziHiDGfY3i2pV6+fSqMyrIymhnv/PZ4NKVwcbMWDYtcEivWFMnONM/WqS/dJsI4YUZgdkwuSs8dVqa29lo/rVKRGhmPIwaMeuJwTooapTH0OH4EXJbOq0a1Shl+CPwKbH5EgclA4c1z7r7FKFBM0FFzZcTdyYI6IYr0sgchr8WOLQaMEtLb1IySj19XoYN3f0n6vb51Rr2Vsg3kaRMiWCUI4V7/VFLJ/QG0cg9bwn6djhnjfkiUonIH2zFRf9JdUKtD2EoOT5I4ffa8mWKensoUrWXEH9uUBMgFov2ZinTKq4DQ\",\"cancellation_requested\":false,\"status\":\"inProgress\",\"status_details\":\"Pending certificate created. Certificate request is in progress. This may take some time based on the issuer provider. Please check again later.\",\"request_id\":\"1603646ce4094a009f1659ff67741deb\"}",
=======
      "x-ms-keyvault-region" : "westus2",
      "x-ms-keyvault-network-info" : "addr=172.103.233.178;act_addr_fam=InterNetwork;",
      "Expires" : "-1",
      "Content-Length" : "1302",
      "x-ms-request-id" : "46e1eb06-23ff-409c-a55b-e292889e8f8e",
      "x-ms-keyvault-service-version" : "1.1.0.897",
      "Body" : "{\"id\":\"https://azure-java-live-test.vault.azure.net/certificates/testCertificate3/pending\",\"issuer\":{\"name\":\"Self\"},\"csr\":\"MIICqDCCAZACAQAwGDEWMBQGA1UEAxMNRGVmYXVsdFBvbGljeTCCASIwDQYJKoZIhvcNAQEBBQADggEPADCCAQoCggEBANf1wcEJxvV7am2YGA/TdyYNQ/Hqf9c6DjkcFxyiMJD2NWOERW2i99bdR8KamuAqQF2niAzRVaJoPBUJ7AhAaIca8laFmAjz5AxQ3m+cYt0Udn9Jlq0vJ2ClLalIETJkGe9RcYRBjseml8R+NinUqrDX+bky60BB/jeYfqYFT6jv50v2VblBaenTr7VXi37Lvx/puFL4+1QosfJfSkLXf6ay5fQ9Rd9qMbbnSkXXE2bkHc+IXBYk6jdzXKPvc8th5STW3n3VXqyJrbRlAs+1VpQmnI5YJF6v4z7WfkaqQF7mR+mauc6e4xDeQ8/3/uEjbpdEcOw0EDlE3aH2lMjjG+cCAwEAAaBLMEkGCSqGSIb3DQEJDjE8MDowDgYDVR0PAQH/BAQDAgWgMB0GA1UdJQQWMBQGCCsGAQUFBwMBBggrBgEFBQcDAjAJBgNVHRMEAjAAMA0GCSqGSIb3DQEBCwUAA4IBAQCqtki5grY/wNZN9sl4b7DCNVHwlSGitWJ+27k/vShhatbi3jlH/r7Ipc1IWU8XGkRSIltCvPkxbZ14G9elf71OMnZOLIUHDSxflB8J1ZVBk8aEdAeGZZmdW+a8KNwbNXggi4qCrSWc1rF/XXUfyjSYOZCggIWMN3/3eq6IxPMgAYqW3prL3lPq+0rHgqwMIkM5zvsTx+HzWHCWfNcVc75VuKuiOBuKgkxdZ/z6prXV4nbLe/qtOVZgwqGmbFzVy+7xiHKIThHtHRMAm1XdGjYdbHSfvIKnPJlkIvvR9KJTrdDRRvBiu9cnG9XyuaMUgom4cBeIgzLyGzITT9LuL4+2\",\"cancellation_requested\":false,\"status\":\"inProgress\",\"status_details\":\"Pending certificate created. Certificate request is in progress. This may take some time based on the issuer provider. Please check again later.\",\"request_id\":\"f6b4f71f44044486bf687e5ab3f95cc2\"}",
>>>>>>> 62a0dd42
      "X-Powered-By" : "ASP.NET",
      "Content-Type" : "application/json; charset=utf-8"
    },
    "Exception" : null
  }, {
    "Method" : "GET",
<<<<<<< HEAD
    "Uri" : "https://azure-sdk-java-key-vault.vault.azure.net/certificates/da3ca45d-bf00-49cb-bbc8-18b68c207954-testCertificate3/pending?api-version=7.1-preview",
=======
    "Uri" : "https://azure-java-live-test.vault.azure.net/certificates/testCertificate3/pending?api-version=7.0",
>>>>>>> 62a0dd42
    "Headers" : {
      "User-Agent" : "azsdk-java-client_name/client_version (12.0.1; Mac OS X 10.14.6)",
      "Content-Type" : "application/json"
    },
    "Response" : {
      "Server" : "Microsoft-IIS/10.0",
      "X-Content-Type-Options" : "nosniff",
      "Pragma" : "no-cache",
      "StatusCode" : "200",
<<<<<<< HEAD
      "Date" : "Mon, 09 Mar 2020 15:05:13 GMT",
=======
      "Date" : "Tue, 10 Mar 2020 15:51:11 GMT",
>>>>>>> 62a0dd42
      "Strict-Transport-Security" : "max-age=31536000;includeSubDomains",
      "Retry-After" : "0",
      "Cache-Control" : "no-cache",
      "X-AspNet-Version" : "4.0.30319",
<<<<<<< HEAD
      "x-ms-keyvault-region" : "eastus2",
      "x-ms-keyvault-network-info" : "addr=43.241.70.141;act_addr_fam=InterNetwork;",
      "Expires" : "-1",
      "Content-Length" : "1343",
      "x-ms-request-id" : "6ae11170-38e5-4fca-9d81-17d22a850cca",
      "x-ms-keyvault-service-version" : "1.1.0.897",
      "Body" : "{\"id\":\"https://azure-sdk-java-key-vault.vault.azure.net/certificates/da3ca45d-bf00-49cb-bbc8-18b68c207954-testCertificate3/pending\",\"issuer\":{\"name\":\"Self\"},\"csr\":\"MIICqDCCAZACAQAwGDEWMBQGA1UEAxMNRGVmYXVsdFBvbGljeTCCASIwDQYJKoZIhvcNAQEBBQADggEPADCCAQoCggEBALE8d9c63kS1m9kpjISif5GbVyythEtgVORWpneiPdlZEXovxYOT6ORWbXTptEM3UW6PjoqYy4TdvtYjM+BHfiAUQ3maN4OuVA0tliENN3VZjKw82E8T1kHdX7A/L7ATzCLrvt0RkWLhOVBLaCBm2zbCOnHaKv9G5iq/nh4bUkllP+oMFjK+XIjQB83oZIlXTXUpxm7KgUtshw6My9ZGzOZl1G/5tjIar62M26VqxbVVwz3h6AyPRj5ZZ2BlCAsbFus2Ds2uqRIy/LzN1hK91BDN1L0gzH4uw8/NBTjbAFtbZYN93jv9gh4UbahC+FzgRa7BCFPUrKuZsG/i197Y9r8CAwEAAaBLMEkGCSqGSIb3DQEJDjE8MDowDgYDVR0PAQH/BAQDAgWgMB0GA1UdJQQWMBQGCCsGAQUFBwMBBggrBgEFBQcDAjAJBgNVHRMEAjAAMA0GCSqGSIb3DQEBCwUAA4IBAQAWo7YU2S/kxBgzJF8WbinvyeQgLeqRZT8TsLbO2ziHiDGfY3i2pV6+fSqMyrIymhnv/PZ4NKVwcbMWDYtcEivWFMnONM/WqS/dJsI4YUZgdkwuSs8dVqa29lo/rVKRGhmPIwaMeuJwTooapTH0OH4EXJbOq0a1Shl+CPwKbH5EgclA4c1z7r7FKFBM0FFzZcTdyYI6IYr0sgchr8WOLQaMEtLb1IySj19XoYN3f0n6vb51Rr2Vsg3kaRMiWCUI4V7/VFLJ/QG0cg9bwn6djhnjfkiUonIH2zFRf9JdUKtD2EoOT5I4ffa8mWKensoUrWXEH9uUBMgFov2ZinTKq4DQ\",\"cancellation_requested\":false,\"status\":\"inProgress\",\"status_details\":\"Pending certificate created. Certificate request is in progress. This may take some time based on the issuer provider. Please check again later.\",\"request_id\":\"1603646ce4094a009f1659ff67741deb\"}",
=======
      "x-ms-keyvault-region" : "westus2",
      "x-ms-keyvault-network-info" : "addr=172.103.233.178;act_addr_fam=InterNetwork;",
      "Expires" : "-1",
      "Content-Length" : "1302",
      "x-ms-request-id" : "c2e2405e-c05f-45ea-a0e5-ff4cf918d762",
      "x-ms-keyvault-service-version" : "1.1.0.897",
      "Body" : "{\"id\":\"https://azure-java-live-test.vault.azure.net/certificates/testCertificate3/pending\",\"issuer\":{\"name\":\"Self\"},\"csr\":\"MIICqDCCAZACAQAwGDEWMBQGA1UEAxMNRGVmYXVsdFBvbGljeTCCASIwDQYJKoZIhvcNAQEBBQADggEPADCCAQoCggEBANf1wcEJxvV7am2YGA/TdyYNQ/Hqf9c6DjkcFxyiMJD2NWOERW2i99bdR8KamuAqQF2niAzRVaJoPBUJ7AhAaIca8laFmAjz5AxQ3m+cYt0Udn9Jlq0vJ2ClLalIETJkGe9RcYRBjseml8R+NinUqrDX+bky60BB/jeYfqYFT6jv50v2VblBaenTr7VXi37Lvx/puFL4+1QosfJfSkLXf6ay5fQ9Rd9qMbbnSkXXE2bkHc+IXBYk6jdzXKPvc8th5STW3n3VXqyJrbRlAs+1VpQmnI5YJF6v4z7WfkaqQF7mR+mauc6e4xDeQ8/3/uEjbpdEcOw0EDlE3aH2lMjjG+cCAwEAAaBLMEkGCSqGSIb3DQEJDjE8MDowDgYDVR0PAQH/BAQDAgWgMB0GA1UdJQQWMBQGCCsGAQUFBwMBBggrBgEFBQcDAjAJBgNVHRMEAjAAMA0GCSqGSIb3DQEBCwUAA4IBAQCqtki5grY/wNZN9sl4b7DCNVHwlSGitWJ+27k/vShhatbi3jlH/r7Ipc1IWU8XGkRSIltCvPkxbZ14G9elf71OMnZOLIUHDSxflB8J1ZVBk8aEdAeGZZmdW+a8KNwbNXggi4qCrSWc1rF/XXUfyjSYOZCggIWMN3/3eq6IxPMgAYqW3prL3lPq+0rHgqwMIkM5zvsTx+HzWHCWfNcVc75VuKuiOBuKgkxdZ/z6prXV4nbLe/qtOVZgwqGmbFzVy+7xiHKIThHtHRMAm1XdGjYdbHSfvIKnPJlkIvvR9KJTrdDRRvBiu9cnG9XyuaMUgom4cBeIgzLyGzITT9LuL4+2\",\"cancellation_requested\":false,\"status\":\"inProgress\",\"status_details\":\"Pending certificate created. Certificate request is in progress. This may take some time based on the issuer provider. Please check again later.\",\"request_id\":\"f6b4f71f44044486bf687e5ab3f95cc2\"}",
>>>>>>> 62a0dd42
      "X-Powered-By" : "ASP.NET",
      "Content-Type" : "application/json; charset=utf-8"
    },
    "Exception" : null
  }, {
    "Method" : "GET",
<<<<<<< HEAD
    "Uri" : "https://azure-sdk-java-key-vault.vault.azure.net/certificates/da3ca45d-bf00-49cb-bbc8-18b68c207954-testCertificate3/pending?api-version=7.1-preview",
=======
    "Uri" : "https://azure-java-live-test.vault.azure.net/certificates/testCertificate3/pending?api-version=7.0",
>>>>>>> 62a0dd42
    "Headers" : {
      "User-Agent" : "azsdk-java-client_name/client_version (12.0.1; Mac OS X 10.14.6)",
      "Content-Type" : "application/json"
    },
    "Response" : {
      "Server" : "Microsoft-IIS/10.0",
      "X-Content-Type-Options" : "nosniff",
      "Pragma" : "no-cache",
      "StatusCode" : "200",
<<<<<<< HEAD
      "Date" : "Mon, 09 Mar 2020 15:05:15 GMT",
=======
      "Date" : "Tue, 10 Mar 2020 15:51:12 GMT",
>>>>>>> 62a0dd42
      "Strict-Transport-Security" : "max-age=31536000;includeSubDomains",
      "Retry-After" : "0",
      "Cache-Control" : "no-cache",
      "X-AspNet-Version" : "4.0.30319",
<<<<<<< HEAD
      "x-ms-keyvault-region" : "eastus2",
      "x-ms-keyvault-network-info" : "addr=43.241.70.141;act_addr_fam=InterNetwork;",
      "Expires" : "-1",
      "Content-Length" : "1343",
      "x-ms-request-id" : "a09c9acf-6335-4d94-a57b-00508840d645",
      "x-ms-keyvault-service-version" : "1.1.0.897",
      "Body" : "{\"id\":\"https://azure-sdk-java-key-vault.vault.azure.net/certificates/da3ca45d-bf00-49cb-bbc8-18b68c207954-testCertificate3/pending\",\"issuer\":{\"name\":\"Self\"},\"csr\":\"MIICqDCCAZACAQAwGDEWMBQGA1UEAxMNRGVmYXVsdFBvbGljeTCCASIwDQYJKoZIhvcNAQEBBQADggEPADCCAQoCggEBALE8d9c63kS1m9kpjISif5GbVyythEtgVORWpneiPdlZEXovxYOT6ORWbXTptEM3UW6PjoqYy4TdvtYjM+BHfiAUQ3maN4OuVA0tliENN3VZjKw82E8T1kHdX7A/L7ATzCLrvt0RkWLhOVBLaCBm2zbCOnHaKv9G5iq/nh4bUkllP+oMFjK+XIjQB83oZIlXTXUpxm7KgUtshw6My9ZGzOZl1G/5tjIar62M26VqxbVVwz3h6AyPRj5ZZ2BlCAsbFus2Ds2uqRIy/LzN1hK91BDN1L0gzH4uw8/NBTjbAFtbZYN93jv9gh4UbahC+FzgRa7BCFPUrKuZsG/i197Y9r8CAwEAAaBLMEkGCSqGSIb3DQEJDjE8MDowDgYDVR0PAQH/BAQDAgWgMB0GA1UdJQQWMBQGCCsGAQUFBwMBBggrBgEFBQcDAjAJBgNVHRMEAjAAMA0GCSqGSIb3DQEBCwUAA4IBAQAWo7YU2S/kxBgzJF8WbinvyeQgLeqRZT8TsLbO2ziHiDGfY3i2pV6+fSqMyrIymhnv/PZ4NKVwcbMWDYtcEivWFMnONM/WqS/dJsI4YUZgdkwuSs8dVqa29lo/rVKRGhmPIwaMeuJwTooapTH0OH4EXJbOq0a1Shl+CPwKbH5EgclA4c1z7r7FKFBM0FFzZcTdyYI6IYr0sgchr8WOLQaMEtLb1IySj19XoYN3f0n6vb51Rr2Vsg3kaRMiWCUI4V7/VFLJ/QG0cg9bwn6djhnjfkiUonIH2zFRf9JdUKtD2EoOT5I4ffa8mWKensoUrWXEH9uUBMgFov2ZinTKq4DQ\",\"cancellation_requested\":false,\"status\":\"inProgress\",\"status_details\":\"Pending certificate created. Certificate request is in progress. This may take some time based on the issuer provider. Please check again later.\",\"request_id\":\"1603646ce4094a009f1659ff67741deb\"}",
=======
      "x-ms-keyvault-region" : "westus2",
      "x-ms-keyvault-network-info" : "addr=172.103.233.178;act_addr_fam=InterNetwork;",
      "Expires" : "-1",
      "Content-Length" : "1302",
      "x-ms-request-id" : "15118e2b-8650-4fbf-98bd-4f8f0941c0c1",
      "x-ms-keyvault-service-version" : "1.1.0.897",
      "Body" : "{\"id\":\"https://azure-java-live-test.vault.azure.net/certificates/testCertificate3/pending\",\"issuer\":{\"name\":\"Self\"},\"csr\":\"MIICqDCCAZACAQAwGDEWMBQGA1UEAxMNRGVmYXVsdFBvbGljeTCCASIwDQYJKoZIhvcNAQEBBQADggEPADCCAQoCggEBANf1wcEJxvV7am2YGA/TdyYNQ/Hqf9c6DjkcFxyiMJD2NWOERW2i99bdR8KamuAqQF2niAzRVaJoPBUJ7AhAaIca8laFmAjz5AxQ3m+cYt0Udn9Jlq0vJ2ClLalIETJkGe9RcYRBjseml8R+NinUqrDX+bky60BB/jeYfqYFT6jv50v2VblBaenTr7VXi37Lvx/puFL4+1QosfJfSkLXf6ay5fQ9Rd9qMbbnSkXXE2bkHc+IXBYk6jdzXKPvc8th5STW3n3VXqyJrbRlAs+1VpQmnI5YJF6v4z7WfkaqQF7mR+mauc6e4xDeQ8/3/uEjbpdEcOw0EDlE3aH2lMjjG+cCAwEAAaBLMEkGCSqGSIb3DQEJDjE8MDowDgYDVR0PAQH/BAQDAgWgMB0GA1UdJQQWMBQGCCsGAQUFBwMBBggrBgEFBQcDAjAJBgNVHRMEAjAAMA0GCSqGSIb3DQEBCwUAA4IBAQCqtki5grY/wNZN9sl4b7DCNVHwlSGitWJ+27k/vShhatbi3jlH/r7Ipc1IWU8XGkRSIltCvPkxbZ14G9elf71OMnZOLIUHDSxflB8J1ZVBk8aEdAeGZZmdW+a8KNwbNXggi4qCrSWc1rF/XXUfyjSYOZCggIWMN3/3eq6IxPMgAYqW3prL3lPq+0rHgqwMIkM5zvsTx+HzWHCWfNcVc75VuKuiOBuKgkxdZ/z6prXV4nbLe/qtOVZgwqGmbFzVy+7xiHKIThHtHRMAm1XdGjYdbHSfvIKnPJlkIvvR9KJTrdDRRvBiu9cnG9XyuaMUgom4cBeIgzLyGzITT9LuL4+2\",\"cancellation_requested\":false,\"status\":\"inProgress\",\"status_details\":\"Pending certificate created. Certificate request is in progress. This may take some time based on the issuer provider. Please check again later.\",\"request_id\":\"f6b4f71f44044486bf687e5ab3f95cc2\"}",
>>>>>>> 62a0dd42
      "X-Powered-By" : "ASP.NET",
      "Content-Type" : "application/json; charset=utf-8"
    },
    "Exception" : null
  }, {
    "Method" : "GET",
<<<<<<< HEAD
    "Uri" : "https://azure-sdk-java-key-vault.vault.azure.net/certificates/da3ca45d-bf00-49cb-bbc8-18b68c207954-testCertificate3/pending?api-version=7.1-preview",
=======
    "Uri" : "https://azure-java-live-test.vault.azure.net/certificates/testCertificate3/pending?api-version=7.0",
>>>>>>> 62a0dd42
    "Headers" : {
      "User-Agent" : "azsdk-java-client_name/client_version (12.0.1; Mac OS X 10.14.6)",
      "Content-Type" : "application/json"
    },
    "Response" : {
      "Server" : "Microsoft-IIS/10.0",
      "X-Content-Type-Options" : "nosniff",
      "Pragma" : "no-cache",
      "StatusCode" : "200",
<<<<<<< HEAD
      "Date" : "Mon, 09 Mar 2020 15:05:18 GMT",
=======
      "Date" : "Tue, 10 Mar 2020 15:51:13 GMT",
>>>>>>> 62a0dd42
      "Strict-Transport-Security" : "max-age=31536000;includeSubDomains",
      "Retry-After" : "0",
      "Cache-Control" : "no-cache",
      "X-AspNet-Version" : "4.0.30319",
<<<<<<< HEAD
      "x-ms-keyvault-region" : "eastus2",
      "x-ms-keyvault-network-info" : "addr=43.241.70.141;act_addr_fam=InterNetwork;",
      "Expires" : "-1",
      "Content-Length" : "1343",
      "x-ms-request-id" : "01e219db-dcf3-4ac9-a66f-fe36e671d46f",
      "x-ms-keyvault-service-version" : "1.1.0.897",
      "Body" : "{\"id\":\"https://azure-sdk-java-key-vault.vault.azure.net/certificates/da3ca45d-bf00-49cb-bbc8-18b68c207954-testCertificate3/pending\",\"issuer\":{\"name\":\"Self\"},\"csr\":\"MIICqDCCAZACAQAwGDEWMBQGA1UEAxMNRGVmYXVsdFBvbGljeTCCASIwDQYJKoZIhvcNAQEBBQADggEPADCCAQoCggEBALE8d9c63kS1m9kpjISif5GbVyythEtgVORWpneiPdlZEXovxYOT6ORWbXTptEM3UW6PjoqYy4TdvtYjM+BHfiAUQ3maN4OuVA0tliENN3VZjKw82E8T1kHdX7A/L7ATzCLrvt0RkWLhOVBLaCBm2zbCOnHaKv9G5iq/nh4bUkllP+oMFjK+XIjQB83oZIlXTXUpxm7KgUtshw6My9ZGzOZl1G/5tjIar62M26VqxbVVwz3h6AyPRj5ZZ2BlCAsbFus2Ds2uqRIy/LzN1hK91BDN1L0gzH4uw8/NBTjbAFtbZYN93jv9gh4UbahC+FzgRa7BCFPUrKuZsG/i197Y9r8CAwEAAaBLMEkGCSqGSIb3DQEJDjE8MDowDgYDVR0PAQH/BAQDAgWgMB0GA1UdJQQWMBQGCCsGAQUFBwMBBggrBgEFBQcDAjAJBgNVHRMEAjAAMA0GCSqGSIb3DQEBCwUAA4IBAQAWo7YU2S/kxBgzJF8WbinvyeQgLeqRZT8TsLbO2ziHiDGfY3i2pV6+fSqMyrIymhnv/PZ4NKVwcbMWDYtcEivWFMnONM/WqS/dJsI4YUZgdkwuSs8dVqa29lo/rVKRGhmPIwaMeuJwTooapTH0OH4EXJbOq0a1Shl+CPwKbH5EgclA4c1z7r7FKFBM0FFzZcTdyYI6IYr0sgchr8WOLQaMEtLb1IySj19XoYN3f0n6vb51Rr2Vsg3kaRMiWCUI4V7/VFLJ/QG0cg9bwn6djhnjfkiUonIH2zFRf9JdUKtD2EoOT5I4ffa8mWKensoUrWXEH9uUBMgFov2ZinTKq4DQ\",\"cancellation_requested\":false,\"status\":\"inProgress\",\"status_details\":\"Pending certificate created. Certificate request is in progress. This may take some time based on the issuer provider. Please check again later.\",\"request_id\":\"1603646ce4094a009f1659ff67741deb\"}",
=======
      "x-ms-keyvault-region" : "westus2",
      "x-ms-keyvault-network-info" : "addr=172.103.233.178;act_addr_fam=InterNetwork;",
      "Expires" : "-1",
      "Content-Length" : "1302",
      "x-ms-request-id" : "0859693f-c8a9-458b-9255-8592c0cc412f",
      "x-ms-keyvault-service-version" : "1.1.0.897",
      "Body" : "{\"id\":\"https://azure-java-live-test.vault.azure.net/certificates/testCertificate3/pending\",\"issuer\":{\"name\":\"Self\"},\"csr\":\"MIICqDCCAZACAQAwGDEWMBQGA1UEAxMNRGVmYXVsdFBvbGljeTCCASIwDQYJKoZIhvcNAQEBBQADggEPADCCAQoCggEBANf1wcEJxvV7am2YGA/TdyYNQ/Hqf9c6DjkcFxyiMJD2NWOERW2i99bdR8KamuAqQF2niAzRVaJoPBUJ7AhAaIca8laFmAjz5AxQ3m+cYt0Udn9Jlq0vJ2ClLalIETJkGe9RcYRBjseml8R+NinUqrDX+bky60BB/jeYfqYFT6jv50v2VblBaenTr7VXi37Lvx/puFL4+1QosfJfSkLXf6ay5fQ9Rd9qMbbnSkXXE2bkHc+IXBYk6jdzXKPvc8th5STW3n3VXqyJrbRlAs+1VpQmnI5YJF6v4z7WfkaqQF7mR+mauc6e4xDeQ8/3/uEjbpdEcOw0EDlE3aH2lMjjG+cCAwEAAaBLMEkGCSqGSIb3DQEJDjE8MDowDgYDVR0PAQH/BAQDAgWgMB0GA1UdJQQWMBQGCCsGAQUFBwMBBggrBgEFBQcDAjAJBgNVHRMEAjAAMA0GCSqGSIb3DQEBCwUAA4IBAQCqtki5grY/wNZN9sl4b7DCNVHwlSGitWJ+27k/vShhatbi3jlH/r7Ipc1IWU8XGkRSIltCvPkxbZ14G9elf71OMnZOLIUHDSxflB8J1ZVBk8aEdAeGZZmdW+a8KNwbNXggi4qCrSWc1rF/XXUfyjSYOZCggIWMN3/3eq6IxPMgAYqW3prL3lPq+0rHgqwMIkM5zvsTx+HzWHCWfNcVc75VuKuiOBuKgkxdZ/z6prXV4nbLe/qtOVZgwqGmbFzVy+7xiHKIThHtHRMAm1XdGjYdbHSfvIKnPJlkIvvR9KJTrdDRRvBiu9cnG9XyuaMUgom4cBeIgzLyGzITT9LuL4+2\",\"cancellation_requested\":false,\"status\":\"inProgress\",\"status_details\":\"Pending certificate created. Certificate request is in progress. This may take some time based on the issuer provider. Please check again later.\",\"request_id\":\"f6b4f71f44044486bf687e5ab3f95cc2\"}",
>>>>>>> 62a0dd42
      "X-Powered-By" : "ASP.NET",
      "Content-Type" : "application/json; charset=utf-8"
    },
    "Exception" : null
  }, {
    "Method" : "GET",
<<<<<<< HEAD
    "Uri" : "https://azure-sdk-java-key-vault.vault.azure.net/certificates/da3ca45d-bf00-49cb-bbc8-18b68c207954-testCertificate3/pending?api-version=7.1-preview",
=======
    "Uri" : "https://azure-java-live-test.vault.azure.net/certificates/testCertificate3/pending?api-version=7.0",
>>>>>>> 62a0dd42
    "Headers" : {
      "User-Agent" : "azsdk-java-client_name/client_version (12.0.1; Mac OS X 10.14.6)",
      "Content-Type" : "application/json"
    },
    "Response" : {
      "Server" : "Microsoft-IIS/10.0",
      "X-Content-Type-Options" : "nosniff",
      "Pragma" : "no-cache",
      "StatusCode" : "200",
<<<<<<< HEAD
      "Date" : "Mon, 09 Mar 2020 15:05:19 GMT",
=======
      "Date" : "Tue, 10 Mar 2020 15:51:14 GMT",
>>>>>>> 62a0dd42
      "Strict-Transport-Security" : "max-age=31536000;includeSubDomains",
      "Retry-After" : "0",
      "Cache-Control" : "no-cache",
      "X-AspNet-Version" : "4.0.30319",
<<<<<<< HEAD
      "x-ms-keyvault-region" : "eastus2",
      "x-ms-keyvault-network-info" : "addr=43.241.70.141;act_addr_fam=InterNetwork;",
      "Expires" : "-1",
      "Content-Length" : "1343",
      "x-ms-request-id" : "137adf33-9655-4a89-aba8-a14a8becf5e1",
      "x-ms-keyvault-service-version" : "1.1.0.897",
      "Body" : "{\"id\":\"https://azure-sdk-java-key-vault.vault.azure.net/certificates/da3ca45d-bf00-49cb-bbc8-18b68c207954-testCertificate3/pending\",\"issuer\":{\"name\":\"Self\"},\"csr\":\"MIICqDCCAZACAQAwGDEWMBQGA1UEAxMNRGVmYXVsdFBvbGljeTCCASIwDQYJKoZIhvcNAQEBBQADggEPADCCAQoCggEBALE8d9c63kS1m9kpjISif5GbVyythEtgVORWpneiPdlZEXovxYOT6ORWbXTptEM3UW6PjoqYy4TdvtYjM+BHfiAUQ3maN4OuVA0tliENN3VZjKw82E8T1kHdX7A/L7ATzCLrvt0RkWLhOVBLaCBm2zbCOnHaKv9G5iq/nh4bUkllP+oMFjK+XIjQB83oZIlXTXUpxm7KgUtshw6My9ZGzOZl1G/5tjIar62M26VqxbVVwz3h6AyPRj5ZZ2BlCAsbFus2Ds2uqRIy/LzN1hK91BDN1L0gzH4uw8/NBTjbAFtbZYN93jv9gh4UbahC+FzgRa7BCFPUrKuZsG/i197Y9r8CAwEAAaBLMEkGCSqGSIb3DQEJDjE8MDowDgYDVR0PAQH/BAQDAgWgMB0GA1UdJQQWMBQGCCsGAQUFBwMBBggrBgEFBQcDAjAJBgNVHRMEAjAAMA0GCSqGSIb3DQEBCwUAA4IBAQAWo7YU2S/kxBgzJF8WbinvyeQgLeqRZT8TsLbO2ziHiDGfY3i2pV6+fSqMyrIymhnv/PZ4NKVwcbMWDYtcEivWFMnONM/WqS/dJsI4YUZgdkwuSs8dVqa29lo/rVKRGhmPIwaMeuJwTooapTH0OH4EXJbOq0a1Shl+CPwKbH5EgclA4c1z7r7FKFBM0FFzZcTdyYI6IYr0sgchr8WOLQaMEtLb1IySj19XoYN3f0n6vb51Rr2Vsg3kaRMiWCUI4V7/VFLJ/QG0cg9bwn6djhnjfkiUonIH2zFRf9JdUKtD2EoOT5I4ffa8mWKensoUrWXEH9uUBMgFov2ZinTKq4DQ\",\"cancellation_requested\":false,\"status\":\"inProgress\",\"status_details\":\"Pending certificate created. Certificate request is in progress. This may take some time based on the issuer provider. Please check again later.\",\"request_id\":\"1603646ce4094a009f1659ff67741deb\"}",
=======
      "x-ms-keyvault-region" : "westus2",
      "x-ms-keyvault-network-info" : "addr=172.103.233.178;act_addr_fam=InterNetwork;",
      "Expires" : "-1",
      "Content-Length" : "1302",
      "x-ms-request-id" : "b4cf64d5-5a3c-4ff3-8658-afdc04bb3ccd",
      "x-ms-keyvault-service-version" : "1.1.0.897",
      "Body" : "{\"id\":\"https://azure-java-live-test.vault.azure.net/certificates/testCertificate3/pending\",\"issuer\":{\"name\":\"Self\"},\"csr\":\"MIICqDCCAZACAQAwGDEWMBQGA1UEAxMNRGVmYXVsdFBvbGljeTCCASIwDQYJKoZIhvcNAQEBBQADggEPADCCAQoCggEBANf1wcEJxvV7am2YGA/TdyYNQ/Hqf9c6DjkcFxyiMJD2NWOERW2i99bdR8KamuAqQF2niAzRVaJoPBUJ7AhAaIca8laFmAjz5AxQ3m+cYt0Udn9Jlq0vJ2ClLalIETJkGe9RcYRBjseml8R+NinUqrDX+bky60BB/jeYfqYFT6jv50v2VblBaenTr7VXi37Lvx/puFL4+1QosfJfSkLXf6ay5fQ9Rd9qMbbnSkXXE2bkHc+IXBYk6jdzXKPvc8th5STW3n3VXqyJrbRlAs+1VpQmnI5YJF6v4z7WfkaqQF7mR+mauc6e4xDeQ8/3/uEjbpdEcOw0EDlE3aH2lMjjG+cCAwEAAaBLMEkGCSqGSIb3DQEJDjE8MDowDgYDVR0PAQH/BAQDAgWgMB0GA1UdJQQWMBQGCCsGAQUFBwMBBggrBgEFBQcDAjAJBgNVHRMEAjAAMA0GCSqGSIb3DQEBCwUAA4IBAQCqtki5grY/wNZN9sl4b7DCNVHwlSGitWJ+27k/vShhatbi3jlH/r7Ipc1IWU8XGkRSIltCvPkxbZ14G9elf71OMnZOLIUHDSxflB8J1ZVBk8aEdAeGZZmdW+a8KNwbNXggi4qCrSWc1rF/XXUfyjSYOZCggIWMN3/3eq6IxPMgAYqW3prL3lPq+0rHgqwMIkM5zvsTx+HzWHCWfNcVc75VuKuiOBuKgkxdZ/z6prXV4nbLe/qtOVZgwqGmbFzVy+7xiHKIThHtHRMAm1XdGjYdbHSfvIKnPJlkIvvR9KJTrdDRRvBiu9cnG9XyuaMUgom4cBeIgzLyGzITT9LuL4+2\",\"cancellation_requested\":false,\"status\":\"inProgress\",\"status_details\":\"Pending certificate created. Certificate request is in progress. This may take some time based on the issuer provider. Please check again later.\",\"request_id\":\"f6b4f71f44044486bf687e5ab3f95cc2\"}",
>>>>>>> 62a0dd42
      "X-Powered-By" : "ASP.NET",
      "Content-Type" : "application/json; charset=utf-8"
    },
    "Exception" : null
  }, {
    "Method" : "GET",
<<<<<<< HEAD
    "Uri" : "https://azure-sdk-java-key-vault.vault.azure.net/certificates/da3ca45d-bf00-49cb-bbc8-18b68c207954-testCertificate3/pending?api-version=7.1-preview",
=======
    "Uri" : "https://azure-java-live-test.vault.azure.net/certificates/testCertificate3/pending?api-version=7.0",
>>>>>>> 62a0dd42
    "Headers" : {
      "User-Agent" : "azsdk-java-client_name/client_version (12.0.1; Mac OS X 10.14.6)",
      "Content-Type" : "application/json"
    },
    "Response" : {
      "Server" : "Microsoft-IIS/10.0",
      "X-Content-Type-Options" : "nosniff",
      "Pragma" : "no-cache",
      "StatusCode" : "200",
<<<<<<< HEAD
      "Date" : "Mon, 09 Mar 2020 15:05:21 GMT",
=======
      "Date" : "Tue, 10 Mar 2020 15:51:15 GMT",
>>>>>>> 62a0dd42
      "Strict-Transport-Security" : "max-age=31536000;includeSubDomains",
      "Retry-After" : "0",
      "Cache-Control" : "no-cache",
      "X-AspNet-Version" : "4.0.30319",
<<<<<<< HEAD
      "x-ms-keyvault-region" : "eastus2",
      "x-ms-keyvault-network-info" : "addr=43.241.70.141;act_addr_fam=InterNetwork;",
      "Expires" : "-1",
      "Content-Length" : "1343",
      "x-ms-request-id" : "0f907c98-c733-40e1-896e-f7ac2602042f",
      "x-ms-keyvault-service-version" : "1.1.0.897",
      "Body" : "{\"id\":\"https://azure-sdk-java-key-vault.vault.azure.net/certificates/da3ca45d-bf00-49cb-bbc8-18b68c207954-testCertificate3/pending\",\"issuer\":{\"name\":\"Self\"},\"csr\":\"MIICqDCCAZACAQAwGDEWMBQGA1UEAxMNRGVmYXVsdFBvbGljeTCCASIwDQYJKoZIhvcNAQEBBQADggEPADCCAQoCggEBALE8d9c63kS1m9kpjISif5GbVyythEtgVORWpneiPdlZEXovxYOT6ORWbXTptEM3UW6PjoqYy4TdvtYjM+BHfiAUQ3maN4OuVA0tliENN3VZjKw82E8T1kHdX7A/L7ATzCLrvt0RkWLhOVBLaCBm2zbCOnHaKv9G5iq/nh4bUkllP+oMFjK+XIjQB83oZIlXTXUpxm7KgUtshw6My9ZGzOZl1G/5tjIar62M26VqxbVVwz3h6AyPRj5ZZ2BlCAsbFus2Ds2uqRIy/LzN1hK91BDN1L0gzH4uw8/NBTjbAFtbZYN93jv9gh4UbahC+FzgRa7BCFPUrKuZsG/i197Y9r8CAwEAAaBLMEkGCSqGSIb3DQEJDjE8MDowDgYDVR0PAQH/BAQDAgWgMB0GA1UdJQQWMBQGCCsGAQUFBwMBBggrBgEFBQcDAjAJBgNVHRMEAjAAMA0GCSqGSIb3DQEBCwUAA4IBAQAWo7YU2S/kxBgzJF8WbinvyeQgLeqRZT8TsLbO2ziHiDGfY3i2pV6+fSqMyrIymhnv/PZ4NKVwcbMWDYtcEivWFMnONM/WqS/dJsI4YUZgdkwuSs8dVqa29lo/rVKRGhmPIwaMeuJwTooapTH0OH4EXJbOq0a1Shl+CPwKbH5EgclA4c1z7r7FKFBM0FFzZcTdyYI6IYr0sgchr8WOLQaMEtLb1IySj19XoYN3f0n6vb51Rr2Vsg3kaRMiWCUI4V7/VFLJ/QG0cg9bwn6djhnjfkiUonIH2zFRf9JdUKtD2EoOT5I4ffa8mWKensoUrWXEH9uUBMgFov2ZinTKq4DQ\",\"cancellation_requested\":false,\"status\":\"inProgress\",\"status_details\":\"Pending certificate created. Certificate request is in progress. This may take some time based on the issuer provider. Please check again later.\",\"request_id\":\"1603646ce4094a009f1659ff67741deb\"}",
=======
      "x-ms-keyvault-region" : "westus2",
      "x-ms-keyvault-network-info" : "addr=172.103.233.178;act_addr_fam=InterNetwork;",
      "Expires" : "-1",
      "Content-Length" : "1302",
      "x-ms-request-id" : "df96b9f3-cbad-4c7e-9caa-2157341cd7b7",
      "x-ms-keyvault-service-version" : "1.1.0.897",
      "Body" : "{\"id\":\"https://azure-java-live-test.vault.azure.net/certificates/testCertificate3/pending\",\"issuer\":{\"name\":\"Self\"},\"csr\":\"MIICqDCCAZACAQAwGDEWMBQGA1UEAxMNRGVmYXVsdFBvbGljeTCCASIwDQYJKoZIhvcNAQEBBQADggEPADCCAQoCggEBANf1wcEJxvV7am2YGA/TdyYNQ/Hqf9c6DjkcFxyiMJD2NWOERW2i99bdR8KamuAqQF2niAzRVaJoPBUJ7AhAaIca8laFmAjz5AxQ3m+cYt0Udn9Jlq0vJ2ClLalIETJkGe9RcYRBjseml8R+NinUqrDX+bky60BB/jeYfqYFT6jv50v2VblBaenTr7VXi37Lvx/puFL4+1QosfJfSkLXf6ay5fQ9Rd9qMbbnSkXXE2bkHc+IXBYk6jdzXKPvc8th5STW3n3VXqyJrbRlAs+1VpQmnI5YJF6v4z7WfkaqQF7mR+mauc6e4xDeQ8/3/uEjbpdEcOw0EDlE3aH2lMjjG+cCAwEAAaBLMEkGCSqGSIb3DQEJDjE8MDowDgYDVR0PAQH/BAQDAgWgMB0GA1UdJQQWMBQGCCsGAQUFBwMBBggrBgEFBQcDAjAJBgNVHRMEAjAAMA0GCSqGSIb3DQEBCwUAA4IBAQCqtki5grY/wNZN9sl4b7DCNVHwlSGitWJ+27k/vShhatbi3jlH/r7Ipc1IWU8XGkRSIltCvPkxbZ14G9elf71OMnZOLIUHDSxflB8J1ZVBk8aEdAeGZZmdW+a8KNwbNXggi4qCrSWc1rF/XXUfyjSYOZCggIWMN3/3eq6IxPMgAYqW3prL3lPq+0rHgqwMIkM5zvsTx+HzWHCWfNcVc75VuKuiOBuKgkxdZ/z6prXV4nbLe/qtOVZgwqGmbFzVy+7xiHKIThHtHRMAm1XdGjYdbHSfvIKnPJlkIvvR9KJTrdDRRvBiu9cnG9XyuaMUgom4cBeIgzLyGzITT9LuL4+2\",\"cancellation_requested\":false,\"status\":\"inProgress\",\"status_details\":\"Pending certificate created. Certificate request is in progress. This may take some time based on the issuer provider. Please check again later.\",\"request_id\":\"f6b4f71f44044486bf687e5ab3f95cc2\"}",
>>>>>>> 62a0dd42
      "X-Powered-By" : "ASP.NET",
      "Content-Type" : "application/json; charset=utf-8"
    },
    "Exception" : null
  }, {
    "Method" : "GET",
<<<<<<< HEAD
    "Uri" : "https://azure-sdk-java-key-vault.vault.azure.net/certificates/da3ca45d-bf00-49cb-bbc8-18b68c207954-testCertificate3/pending?api-version=7.1-preview",
=======
    "Uri" : "https://azure-java-live-test.vault.azure.net/certificates/testCertificate3/pending?api-version=7.0",
>>>>>>> 62a0dd42
    "Headers" : {
      "User-Agent" : "azsdk-java-client_name/client_version (12.0.1; Mac OS X 10.14.6)",
      "Content-Type" : "application/json"
    },
    "Response" : {
      "Server" : "Microsoft-IIS/10.0",
      "X-Content-Type-Options" : "nosniff",
      "Pragma" : "no-cache",
      "StatusCode" : "200",
<<<<<<< HEAD
      "Date" : "Mon, 09 Mar 2020 15:05:22 GMT",
=======
      "Date" : "Tue, 10 Mar 2020 15:51:16 GMT",
>>>>>>> 62a0dd42
      "Strict-Transport-Security" : "max-age=31536000;includeSubDomains",
      "Retry-After" : "0",
      "Cache-Control" : "no-cache",
      "X-AspNet-Version" : "4.0.30319",
<<<<<<< HEAD
      "x-ms-keyvault-region" : "eastus2",
      "x-ms-keyvault-network-info" : "addr=43.241.70.141;act_addr_fam=InterNetwork;",
      "Expires" : "-1",
      "Content-Length" : "1343",
      "x-ms-request-id" : "c97e485f-5bc6-4c30-a08f-0dcbdf2e66c8",
      "x-ms-keyvault-service-version" : "1.1.0.897",
      "Body" : "{\"id\":\"https://azure-sdk-java-key-vault.vault.azure.net/certificates/da3ca45d-bf00-49cb-bbc8-18b68c207954-testCertificate3/pending\",\"issuer\":{\"name\":\"Self\"},\"csr\":\"MIICqDCCAZACAQAwGDEWMBQGA1UEAxMNRGVmYXVsdFBvbGljeTCCASIwDQYJKoZIhvcNAQEBBQADggEPADCCAQoCggEBALE8d9c63kS1m9kpjISif5GbVyythEtgVORWpneiPdlZEXovxYOT6ORWbXTptEM3UW6PjoqYy4TdvtYjM+BHfiAUQ3maN4OuVA0tliENN3VZjKw82E8T1kHdX7A/L7ATzCLrvt0RkWLhOVBLaCBm2zbCOnHaKv9G5iq/nh4bUkllP+oMFjK+XIjQB83oZIlXTXUpxm7KgUtshw6My9ZGzOZl1G/5tjIar62M26VqxbVVwz3h6AyPRj5ZZ2BlCAsbFus2Ds2uqRIy/LzN1hK91BDN1L0gzH4uw8/NBTjbAFtbZYN93jv9gh4UbahC+FzgRa7BCFPUrKuZsG/i197Y9r8CAwEAAaBLMEkGCSqGSIb3DQEJDjE8MDowDgYDVR0PAQH/BAQDAgWgMB0GA1UdJQQWMBQGCCsGAQUFBwMBBggrBgEFBQcDAjAJBgNVHRMEAjAAMA0GCSqGSIb3DQEBCwUAA4IBAQAWo7YU2S/kxBgzJF8WbinvyeQgLeqRZT8TsLbO2ziHiDGfY3i2pV6+fSqMyrIymhnv/PZ4NKVwcbMWDYtcEivWFMnONM/WqS/dJsI4YUZgdkwuSs8dVqa29lo/rVKRGhmPIwaMeuJwTooapTH0OH4EXJbOq0a1Shl+CPwKbH5EgclA4c1z7r7FKFBM0FFzZcTdyYI6IYr0sgchr8WOLQaMEtLb1IySj19XoYN3f0n6vb51Rr2Vsg3kaRMiWCUI4V7/VFLJ/QG0cg9bwn6djhnjfkiUonIH2zFRf9JdUKtD2EoOT5I4ffa8mWKensoUrWXEH9uUBMgFov2ZinTKq4DQ\",\"cancellation_requested\":false,\"status\":\"inProgress\",\"status_details\":\"Pending certificate created. Certificate request is in progress. This may take some time based on the issuer provider. Please check again later.\",\"request_id\":\"1603646ce4094a009f1659ff67741deb\"}",
=======
      "x-ms-keyvault-region" : "westus2",
      "x-ms-keyvault-network-info" : "addr=172.103.233.178;act_addr_fam=InterNetwork;",
      "Expires" : "-1",
      "Content-Length" : "1302",
      "x-ms-request-id" : "af8cba42-471b-4f2d-881f-0a9cb8820d92",
      "x-ms-keyvault-service-version" : "1.1.0.897",
      "Body" : "{\"id\":\"https://azure-java-live-test.vault.azure.net/certificates/testCertificate3/pending\",\"issuer\":{\"name\":\"Self\"},\"csr\":\"MIICqDCCAZACAQAwGDEWMBQGA1UEAxMNRGVmYXVsdFBvbGljeTCCASIwDQYJKoZIhvcNAQEBBQADggEPADCCAQoCggEBANf1wcEJxvV7am2YGA/TdyYNQ/Hqf9c6DjkcFxyiMJD2NWOERW2i99bdR8KamuAqQF2niAzRVaJoPBUJ7AhAaIca8laFmAjz5AxQ3m+cYt0Udn9Jlq0vJ2ClLalIETJkGe9RcYRBjseml8R+NinUqrDX+bky60BB/jeYfqYFT6jv50v2VblBaenTr7VXi37Lvx/puFL4+1QosfJfSkLXf6ay5fQ9Rd9qMbbnSkXXE2bkHc+IXBYk6jdzXKPvc8th5STW3n3VXqyJrbRlAs+1VpQmnI5YJF6v4z7WfkaqQF7mR+mauc6e4xDeQ8/3/uEjbpdEcOw0EDlE3aH2lMjjG+cCAwEAAaBLMEkGCSqGSIb3DQEJDjE8MDowDgYDVR0PAQH/BAQDAgWgMB0GA1UdJQQWMBQGCCsGAQUFBwMBBggrBgEFBQcDAjAJBgNVHRMEAjAAMA0GCSqGSIb3DQEBCwUAA4IBAQCqtki5grY/wNZN9sl4b7DCNVHwlSGitWJ+27k/vShhatbi3jlH/r7Ipc1IWU8XGkRSIltCvPkxbZ14G9elf71OMnZOLIUHDSxflB8J1ZVBk8aEdAeGZZmdW+a8KNwbNXggi4qCrSWc1rF/XXUfyjSYOZCggIWMN3/3eq6IxPMgAYqW3prL3lPq+0rHgqwMIkM5zvsTx+HzWHCWfNcVc75VuKuiOBuKgkxdZ/z6prXV4nbLe/qtOVZgwqGmbFzVy+7xiHKIThHtHRMAm1XdGjYdbHSfvIKnPJlkIvvR9KJTrdDRRvBiu9cnG9XyuaMUgom4cBeIgzLyGzITT9LuL4+2\",\"cancellation_requested\":false,\"status\":\"inProgress\",\"status_details\":\"Pending certificate created. Certificate request is in progress. This may take some time based on the issuer provider. Please check again later.\",\"request_id\":\"f6b4f71f44044486bf687e5ab3f95cc2\"}",
>>>>>>> 62a0dd42
      "X-Powered-By" : "ASP.NET",
      "Content-Type" : "application/json; charset=utf-8"
    },
    "Exception" : null
  }, {
    "Method" : "GET",
<<<<<<< HEAD
    "Uri" : "https://azure-sdk-java-key-vault.vault.azure.net/certificates/da3ca45d-bf00-49cb-bbc8-18b68c207954-testCertificate3/pending?api-version=7.1-preview",
=======
    "Uri" : "https://azure-java-live-test.vault.azure.net/certificates/testCertificate3/pending?api-version=7.0",
>>>>>>> 62a0dd42
    "Headers" : {
      "User-Agent" : "azsdk-java-client_name/client_version (12.0.1; Mac OS X 10.14.6)",
      "Content-Type" : "application/json"
    },
    "Response" : {
      "Server" : "Microsoft-IIS/10.0",
      "X-Content-Type-Options" : "nosniff",
      "Pragma" : "no-cache",
      "StatusCode" : "200",
<<<<<<< HEAD
      "Date" : "Mon, 09 Mar 2020 15:05:24 GMT",
=======
      "Date" : "Tue, 10 Mar 2020 15:51:17 GMT",
>>>>>>> 62a0dd42
      "Strict-Transport-Security" : "max-age=31536000;includeSubDomains",
      "Retry-After" : "0",
      "Cache-Control" : "no-cache",
      "X-AspNet-Version" : "4.0.30319",
<<<<<<< HEAD
      "x-ms-keyvault-region" : "eastus2",
      "x-ms-keyvault-network-info" : "addr=43.241.70.141;act_addr_fam=InterNetwork;",
      "Expires" : "-1",
      "Content-Length" : "1343",
      "x-ms-request-id" : "c6eb69a0-7910-48bd-9333-b1a90b6dd69f",
      "x-ms-keyvault-service-version" : "1.1.0.897",
      "Body" : "{\"id\":\"https://azure-sdk-java-key-vault.vault.azure.net/certificates/da3ca45d-bf00-49cb-bbc8-18b68c207954-testCertificate3/pending\",\"issuer\":{\"name\":\"Self\"},\"csr\":\"MIICqDCCAZACAQAwGDEWMBQGA1UEAxMNRGVmYXVsdFBvbGljeTCCASIwDQYJKoZIhvcNAQEBBQADggEPADCCAQoCggEBALE8d9c63kS1m9kpjISif5GbVyythEtgVORWpneiPdlZEXovxYOT6ORWbXTptEM3UW6PjoqYy4TdvtYjM+BHfiAUQ3maN4OuVA0tliENN3VZjKw82E8T1kHdX7A/L7ATzCLrvt0RkWLhOVBLaCBm2zbCOnHaKv9G5iq/nh4bUkllP+oMFjK+XIjQB83oZIlXTXUpxm7KgUtshw6My9ZGzOZl1G/5tjIar62M26VqxbVVwz3h6AyPRj5ZZ2BlCAsbFus2Ds2uqRIy/LzN1hK91BDN1L0gzH4uw8/NBTjbAFtbZYN93jv9gh4UbahC+FzgRa7BCFPUrKuZsG/i197Y9r8CAwEAAaBLMEkGCSqGSIb3DQEJDjE8MDowDgYDVR0PAQH/BAQDAgWgMB0GA1UdJQQWMBQGCCsGAQUFBwMBBggrBgEFBQcDAjAJBgNVHRMEAjAAMA0GCSqGSIb3DQEBCwUAA4IBAQAWo7YU2S/kxBgzJF8WbinvyeQgLeqRZT8TsLbO2ziHiDGfY3i2pV6+fSqMyrIymhnv/PZ4NKVwcbMWDYtcEivWFMnONM/WqS/dJsI4YUZgdkwuSs8dVqa29lo/rVKRGhmPIwaMeuJwTooapTH0OH4EXJbOq0a1Shl+CPwKbH5EgclA4c1z7r7FKFBM0FFzZcTdyYI6IYr0sgchr8WOLQaMEtLb1IySj19XoYN3f0n6vb51Rr2Vsg3kaRMiWCUI4V7/VFLJ/QG0cg9bwn6djhnjfkiUonIH2zFRf9JdUKtD2EoOT5I4ffa8mWKensoUrWXEH9uUBMgFov2ZinTKq4DQ\",\"cancellation_requested\":false,\"status\":\"inProgress\",\"status_details\":\"Pending certificate created. Certificate request is in progress. This may take some time based on the issuer provider. Please check again later.\",\"request_id\":\"1603646ce4094a009f1659ff67741deb\"}",
=======
      "x-ms-keyvault-region" : "westus2",
      "x-ms-keyvault-network-info" : "addr=172.103.233.178;act_addr_fam=InterNetwork;",
      "Expires" : "-1",
      "Content-Length" : "1302",
      "x-ms-request-id" : "ed63536b-4127-463b-8813-c1daddad8cff",
      "x-ms-keyvault-service-version" : "1.1.0.897",
      "Body" : "{\"id\":\"https://azure-java-live-test.vault.azure.net/certificates/testCertificate3/pending\",\"issuer\":{\"name\":\"Self\"},\"csr\":\"MIICqDCCAZACAQAwGDEWMBQGA1UEAxMNRGVmYXVsdFBvbGljeTCCASIwDQYJKoZIhvcNAQEBBQADggEPADCCAQoCggEBANf1wcEJxvV7am2YGA/TdyYNQ/Hqf9c6DjkcFxyiMJD2NWOERW2i99bdR8KamuAqQF2niAzRVaJoPBUJ7AhAaIca8laFmAjz5AxQ3m+cYt0Udn9Jlq0vJ2ClLalIETJkGe9RcYRBjseml8R+NinUqrDX+bky60BB/jeYfqYFT6jv50v2VblBaenTr7VXi37Lvx/puFL4+1QosfJfSkLXf6ay5fQ9Rd9qMbbnSkXXE2bkHc+IXBYk6jdzXKPvc8th5STW3n3VXqyJrbRlAs+1VpQmnI5YJF6v4z7WfkaqQF7mR+mauc6e4xDeQ8/3/uEjbpdEcOw0EDlE3aH2lMjjG+cCAwEAAaBLMEkGCSqGSIb3DQEJDjE8MDowDgYDVR0PAQH/BAQDAgWgMB0GA1UdJQQWMBQGCCsGAQUFBwMBBggrBgEFBQcDAjAJBgNVHRMEAjAAMA0GCSqGSIb3DQEBCwUAA4IBAQCqtki5grY/wNZN9sl4b7DCNVHwlSGitWJ+27k/vShhatbi3jlH/r7Ipc1IWU8XGkRSIltCvPkxbZ14G9elf71OMnZOLIUHDSxflB8J1ZVBk8aEdAeGZZmdW+a8KNwbNXggi4qCrSWc1rF/XXUfyjSYOZCggIWMN3/3eq6IxPMgAYqW3prL3lPq+0rHgqwMIkM5zvsTx+HzWHCWfNcVc75VuKuiOBuKgkxdZ/z6prXV4nbLe/qtOVZgwqGmbFzVy+7xiHKIThHtHRMAm1XdGjYdbHSfvIKnPJlkIvvR9KJTrdDRRvBiu9cnG9XyuaMUgom4cBeIgzLyGzITT9LuL4+2\",\"cancellation_requested\":false,\"status\":\"inProgress\",\"status_details\":\"Pending certificate created. Certificate request is in progress. This may take some time based on the issuer provider. Please check again later.\",\"request_id\":\"f6b4f71f44044486bf687e5ab3f95cc2\"}",
>>>>>>> 62a0dd42
      "X-Powered-By" : "ASP.NET",
      "Content-Type" : "application/json; charset=utf-8"
    },
    "Exception" : null
  }, {
    "Method" : "GET",
<<<<<<< HEAD
    "Uri" : "https://azure-sdk-java-key-vault.vault.azure.net/certificates/da3ca45d-bf00-49cb-bbc8-18b68c207954-testCertificate3/pending?api-version=7.1-preview",
=======
    "Uri" : "https://azure-java-live-test.vault.azure.net/certificates/testCertificate3/pending?api-version=7.0",
>>>>>>> 62a0dd42
    "Headers" : {
      "User-Agent" : "azsdk-java-client_name/client_version (12.0.1; Mac OS X 10.14.6)",
      "Content-Type" : "application/json"
    },
    "Response" : {
      "Server" : "Microsoft-IIS/10.0",
      "X-Content-Type-Options" : "nosniff",
      "Pragma" : "no-cache",
      "StatusCode" : "200",
<<<<<<< HEAD
      "Date" : "Mon, 09 Mar 2020 15:05:25 GMT",
=======
      "Date" : "Tue, 10 Mar 2020 15:51:18 GMT",
>>>>>>> 62a0dd42
      "Strict-Transport-Security" : "max-age=31536000;includeSubDomains",
      "Retry-After" : "0",
      "Cache-Control" : "no-cache",
      "X-AspNet-Version" : "4.0.30319",
<<<<<<< HEAD
      "x-ms-keyvault-region" : "eastus2",
      "x-ms-keyvault-network-info" : "addr=43.241.70.141;act_addr_fam=InterNetwork;",
      "Expires" : "-1",
      "Content-Length" : "1343",
      "x-ms-request-id" : "c7b1a05a-bba1-46d6-94f6-12b49bf7ec89",
      "x-ms-keyvault-service-version" : "1.1.0.897",
      "Body" : "{\"id\":\"https://azure-sdk-java-key-vault.vault.azure.net/certificates/da3ca45d-bf00-49cb-bbc8-18b68c207954-testCertificate3/pending\",\"issuer\":{\"name\":\"Self\"},\"csr\":\"MIICqDCCAZACAQAwGDEWMBQGA1UEAxMNRGVmYXVsdFBvbGljeTCCASIwDQYJKoZIhvcNAQEBBQADggEPADCCAQoCggEBALE8d9c63kS1m9kpjISif5GbVyythEtgVORWpneiPdlZEXovxYOT6ORWbXTptEM3UW6PjoqYy4TdvtYjM+BHfiAUQ3maN4OuVA0tliENN3VZjKw82E8T1kHdX7A/L7ATzCLrvt0RkWLhOVBLaCBm2zbCOnHaKv9G5iq/nh4bUkllP+oMFjK+XIjQB83oZIlXTXUpxm7KgUtshw6My9ZGzOZl1G/5tjIar62M26VqxbVVwz3h6AyPRj5ZZ2BlCAsbFus2Ds2uqRIy/LzN1hK91BDN1L0gzH4uw8/NBTjbAFtbZYN93jv9gh4UbahC+FzgRa7BCFPUrKuZsG/i197Y9r8CAwEAAaBLMEkGCSqGSIb3DQEJDjE8MDowDgYDVR0PAQH/BAQDAgWgMB0GA1UdJQQWMBQGCCsGAQUFBwMBBggrBgEFBQcDAjAJBgNVHRMEAjAAMA0GCSqGSIb3DQEBCwUAA4IBAQAWo7YU2S/kxBgzJF8WbinvyeQgLeqRZT8TsLbO2ziHiDGfY3i2pV6+fSqMyrIymhnv/PZ4NKVwcbMWDYtcEivWFMnONM/WqS/dJsI4YUZgdkwuSs8dVqa29lo/rVKRGhmPIwaMeuJwTooapTH0OH4EXJbOq0a1Shl+CPwKbH5EgclA4c1z7r7FKFBM0FFzZcTdyYI6IYr0sgchr8WOLQaMEtLb1IySj19XoYN3f0n6vb51Rr2Vsg3kaRMiWCUI4V7/VFLJ/QG0cg9bwn6djhnjfkiUonIH2zFRf9JdUKtD2EoOT5I4ffa8mWKensoUrWXEH9uUBMgFov2ZinTKq4DQ\",\"cancellation_requested\":false,\"status\":\"inProgress\",\"status_details\":\"Pending certificate created. Certificate request is in progress. This may take some time based on the issuer provider. Please check again later.\",\"request_id\":\"1603646ce4094a009f1659ff67741deb\"}",
=======
      "x-ms-keyvault-region" : "westus2",
      "x-ms-keyvault-network-info" : "addr=172.103.233.178;act_addr_fam=InterNetwork;",
      "Expires" : "-1",
      "Content-Length" : "1302",
      "x-ms-request-id" : "a10a4f83-0c5d-4836-922b-974d90c8f4f7",
      "x-ms-keyvault-service-version" : "1.1.0.897",
      "Body" : "{\"id\":\"https://azure-java-live-test.vault.azure.net/certificates/testCertificate3/pending\",\"issuer\":{\"name\":\"Self\"},\"csr\":\"MIICqDCCAZACAQAwGDEWMBQGA1UEAxMNRGVmYXVsdFBvbGljeTCCASIwDQYJKoZIhvcNAQEBBQADggEPADCCAQoCggEBANf1wcEJxvV7am2YGA/TdyYNQ/Hqf9c6DjkcFxyiMJD2NWOERW2i99bdR8KamuAqQF2niAzRVaJoPBUJ7AhAaIca8laFmAjz5AxQ3m+cYt0Udn9Jlq0vJ2ClLalIETJkGe9RcYRBjseml8R+NinUqrDX+bky60BB/jeYfqYFT6jv50v2VblBaenTr7VXi37Lvx/puFL4+1QosfJfSkLXf6ay5fQ9Rd9qMbbnSkXXE2bkHc+IXBYk6jdzXKPvc8th5STW3n3VXqyJrbRlAs+1VpQmnI5YJF6v4z7WfkaqQF7mR+mauc6e4xDeQ8/3/uEjbpdEcOw0EDlE3aH2lMjjG+cCAwEAAaBLMEkGCSqGSIb3DQEJDjE8MDowDgYDVR0PAQH/BAQDAgWgMB0GA1UdJQQWMBQGCCsGAQUFBwMBBggrBgEFBQcDAjAJBgNVHRMEAjAAMA0GCSqGSIb3DQEBCwUAA4IBAQCqtki5grY/wNZN9sl4b7DCNVHwlSGitWJ+27k/vShhatbi3jlH/r7Ipc1IWU8XGkRSIltCvPkxbZ14G9elf71OMnZOLIUHDSxflB8J1ZVBk8aEdAeGZZmdW+a8KNwbNXggi4qCrSWc1rF/XXUfyjSYOZCggIWMN3/3eq6IxPMgAYqW3prL3lPq+0rHgqwMIkM5zvsTx+HzWHCWfNcVc75VuKuiOBuKgkxdZ/z6prXV4nbLe/qtOVZgwqGmbFzVy+7xiHKIThHtHRMAm1XdGjYdbHSfvIKnPJlkIvvR9KJTrdDRRvBiu9cnG9XyuaMUgom4cBeIgzLyGzITT9LuL4+2\",\"cancellation_requested\":false,\"status\":\"inProgress\",\"status_details\":\"Pending certificate created. Certificate request is in progress. This may take some time based on the issuer provider. Please check again later.\",\"request_id\":\"f6b4f71f44044486bf687e5ab3f95cc2\"}",
>>>>>>> 62a0dd42
      "X-Powered-By" : "ASP.NET",
      "Content-Type" : "application/json; charset=utf-8"
    },
    "Exception" : null
  }, {
    "Method" : "GET",
<<<<<<< HEAD
    "Uri" : "https://azure-sdk-java-key-vault.vault.azure.net/certificates/da3ca45d-bf00-49cb-bbc8-18b68c207954-testCertificate3/pending?api-version=7.1-preview",
=======
    "Uri" : "https://azure-java-live-test.vault.azure.net/certificates/testCertificate3/pending?api-version=7.0",
>>>>>>> 62a0dd42
    "Headers" : {
      "User-Agent" : "azsdk-java-client_name/client_version (12.0.1; Mac OS X 10.14.6)",
      "Content-Type" : "application/json"
    },
    "Response" : {
      "Server" : "Microsoft-IIS/10.0",
      "X-Content-Type-Options" : "nosniff",
      "Pragma" : "no-cache",
      "StatusCode" : "200",
<<<<<<< HEAD
      "Date" : "Mon, 09 Mar 2020 15:05:26 GMT",
=======
      "Date" : "Tue, 10 Mar 2020 15:51:19 GMT",
>>>>>>> 62a0dd42
      "Strict-Transport-Security" : "max-age=31536000;includeSubDomains",
      "Retry-After" : "0",
      "Cache-Control" : "no-cache",
      "X-AspNet-Version" : "4.0.30319",
<<<<<<< HEAD
      "x-ms-keyvault-region" : "eastus2",
      "x-ms-keyvault-network-info" : "addr=43.241.70.141;act_addr_fam=InterNetwork;",
      "Expires" : "-1",
      "Content-Length" : "1343",
      "x-ms-request-id" : "5c5266a2-0a36-4654-93ae-8c79387b93bd",
      "x-ms-keyvault-service-version" : "1.1.0.897",
      "Body" : "{\"id\":\"https://azure-sdk-java-key-vault.vault.azure.net/certificates/da3ca45d-bf00-49cb-bbc8-18b68c207954-testCertificate3/pending\",\"issuer\":{\"name\":\"Self\"},\"csr\":\"MIICqDCCAZACAQAwGDEWMBQGA1UEAxMNRGVmYXVsdFBvbGljeTCCASIwDQYJKoZIhvcNAQEBBQADggEPADCCAQoCggEBALE8d9c63kS1m9kpjISif5GbVyythEtgVORWpneiPdlZEXovxYOT6ORWbXTptEM3UW6PjoqYy4TdvtYjM+BHfiAUQ3maN4OuVA0tliENN3VZjKw82E8T1kHdX7A/L7ATzCLrvt0RkWLhOVBLaCBm2zbCOnHaKv9G5iq/nh4bUkllP+oMFjK+XIjQB83oZIlXTXUpxm7KgUtshw6My9ZGzOZl1G/5tjIar62M26VqxbVVwz3h6AyPRj5ZZ2BlCAsbFus2Ds2uqRIy/LzN1hK91BDN1L0gzH4uw8/NBTjbAFtbZYN93jv9gh4UbahC+FzgRa7BCFPUrKuZsG/i197Y9r8CAwEAAaBLMEkGCSqGSIb3DQEJDjE8MDowDgYDVR0PAQH/BAQDAgWgMB0GA1UdJQQWMBQGCCsGAQUFBwMBBggrBgEFBQcDAjAJBgNVHRMEAjAAMA0GCSqGSIb3DQEBCwUAA4IBAQAWo7YU2S/kxBgzJF8WbinvyeQgLeqRZT8TsLbO2ziHiDGfY3i2pV6+fSqMyrIymhnv/PZ4NKVwcbMWDYtcEivWFMnONM/WqS/dJsI4YUZgdkwuSs8dVqa29lo/rVKRGhmPIwaMeuJwTooapTH0OH4EXJbOq0a1Shl+CPwKbH5EgclA4c1z7r7FKFBM0FFzZcTdyYI6IYr0sgchr8WOLQaMEtLb1IySj19XoYN3f0n6vb51Rr2Vsg3kaRMiWCUI4V7/VFLJ/QG0cg9bwn6djhnjfkiUonIH2zFRf9JdUKtD2EoOT5I4ffa8mWKensoUrWXEH9uUBMgFov2ZinTKq4DQ\",\"cancellation_requested\":false,\"status\":\"inProgress\",\"status_details\":\"Pending certificate created. Certificate request is in progress. This may take some time based on the issuer provider. Please check again later.\",\"request_id\":\"1603646ce4094a009f1659ff67741deb\"}",
=======
      "x-ms-keyvault-region" : "westus2",
      "x-ms-keyvault-network-info" : "addr=172.103.233.178;act_addr_fam=InterNetwork;",
      "Expires" : "-1",
      "Content-Length" : "1302",
      "x-ms-request-id" : "bf6fd068-e6c5-45ee-8fd3-a00e2e15bf31",
      "x-ms-keyvault-service-version" : "1.1.0.897",
      "Body" : "{\"id\":\"https://azure-java-live-test.vault.azure.net/certificates/testCertificate3/pending\",\"issuer\":{\"name\":\"Self\"},\"csr\":\"MIICqDCCAZACAQAwGDEWMBQGA1UEAxMNRGVmYXVsdFBvbGljeTCCASIwDQYJKoZIhvcNAQEBBQADggEPADCCAQoCggEBANf1wcEJxvV7am2YGA/TdyYNQ/Hqf9c6DjkcFxyiMJD2NWOERW2i99bdR8KamuAqQF2niAzRVaJoPBUJ7AhAaIca8laFmAjz5AxQ3m+cYt0Udn9Jlq0vJ2ClLalIETJkGe9RcYRBjseml8R+NinUqrDX+bky60BB/jeYfqYFT6jv50v2VblBaenTr7VXi37Lvx/puFL4+1QosfJfSkLXf6ay5fQ9Rd9qMbbnSkXXE2bkHc+IXBYk6jdzXKPvc8th5STW3n3VXqyJrbRlAs+1VpQmnI5YJF6v4z7WfkaqQF7mR+mauc6e4xDeQ8/3/uEjbpdEcOw0EDlE3aH2lMjjG+cCAwEAAaBLMEkGCSqGSIb3DQEJDjE8MDowDgYDVR0PAQH/BAQDAgWgMB0GA1UdJQQWMBQGCCsGAQUFBwMBBggrBgEFBQcDAjAJBgNVHRMEAjAAMA0GCSqGSIb3DQEBCwUAA4IBAQCqtki5grY/wNZN9sl4b7DCNVHwlSGitWJ+27k/vShhatbi3jlH/r7Ipc1IWU8XGkRSIltCvPkxbZ14G9elf71OMnZOLIUHDSxflB8J1ZVBk8aEdAeGZZmdW+a8KNwbNXggi4qCrSWc1rF/XXUfyjSYOZCggIWMN3/3eq6IxPMgAYqW3prL3lPq+0rHgqwMIkM5zvsTx+HzWHCWfNcVc75VuKuiOBuKgkxdZ/z6prXV4nbLe/qtOVZgwqGmbFzVy+7xiHKIThHtHRMAm1XdGjYdbHSfvIKnPJlkIvvR9KJTrdDRRvBiu9cnG9XyuaMUgom4cBeIgzLyGzITT9LuL4+2\",\"cancellation_requested\":false,\"status\":\"inProgress\",\"status_details\":\"Pending certificate created. Certificate request is in progress. This may take some time based on the issuer provider. Please check again later.\",\"request_id\":\"f6b4f71f44044486bf687e5ab3f95cc2\"}",
>>>>>>> 62a0dd42
      "X-Powered-By" : "ASP.NET",
      "Content-Type" : "application/json; charset=utf-8"
    },
    "Exception" : null
  }, {
    "Method" : "GET",
<<<<<<< HEAD
    "Uri" : "https://azure-sdk-java-key-vault.vault.azure.net/certificates/da3ca45d-bf00-49cb-bbc8-18b68c207954-testCertificate3/pending?api-version=7.1-preview",
=======
    "Uri" : "https://azure-java-live-test.vault.azure.net/certificates/testCertificate3/pending?api-version=7.0",
>>>>>>> 62a0dd42
    "Headers" : {
      "User-Agent" : "azsdk-java-client_name/client_version (12.0.1; Mac OS X 10.14.6)",
      "Content-Type" : "application/json"
    },
    "Response" : {
      "Server" : "Microsoft-IIS/10.0",
      "X-Content-Type-Options" : "nosniff",
      "Pragma" : "no-cache",
      "StatusCode" : "200",
<<<<<<< HEAD
      "Date" : "Mon, 09 Mar 2020 15:05:28 GMT",
=======
      "Date" : "Tue, 10 Mar 2020 15:51:21 GMT",
>>>>>>> 62a0dd42
      "Strict-Transport-Security" : "max-age=31536000;includeSubDomains",
      "Retry-After" : "0",
      "Cache-Control" : "no-cache",
      "X-AspNet-Version" : "4.0.30319",
<<<<<<< HEAD
      "x-ms-keyvault-region" : "eastus2",
      "x-ms-keyvault-network-info" : "addr=43.241.70.141;act_addr_fam=InterNetwork;",
      "Expires" : "-1",
      "Content-Length" : "1343",
      "x-ms-request-id" : "99a0c579-4553-499d-a5fd-65355461bc7f",
      "x-ms-keyvault-service-version" : "1.1.0.897",
      "Body" : "{\"id\":\"https://azure-sdk-java-key-vault.vault.azure.net/certificates/da3ca45d-bf00-49cb-bbc8-18b68c207954-testCertificate3/pending\",\"issuer\":{\"name\":\"Self\"},\"csr\":\"MIICqDCCAZACAQAwGDEWMBQGA1UEAxMNRGVmYXVsdFBvbGljeTCCASIwDQYJKoZIhvcNAQEBBQADggEPADCCAQoCggEBALE8d9c63kS1m9kpjISif5GbVyythEtgVORWpneiPdlZEXovxYOT6ORWbXTptEM3UW6PjoqYy4TdvtYjM+BHfiAUQ3maN4OuVA0tliENN3VZjKw82E8T1kHdX7A/L7ATzCLrvt0RkWLhOVBLaCBm2zbCOnHaKv9G5iq/nh4bUkllP+oMFjK+XIjQB83oZIlXTXUpxm7KgUtshw6My9ZGzOZl1G/5tjIar62M26VqxbVVwz3h6AyPRj5ZZ2BlCAsbFus2Ds2uqRIy/LzN1hK91BDN1L0gzH4uw8/NBTjbAFtbZYN93jv9gh4UbahC+FzgRa7BCFPUrKuZsG/i197Y9r8CAwEAAaBLMEkGCSqGSIb3DQEJDjE8MDowDgYDVR0PAQH/BAQDAgWgMB0GA1UdJQQWMBQGCCsGAQUFBwMBBggrBgEFBQcDAjAJBgNVHRMEAjAAMA0GCSqGSIb3DQEBCwUAA4IBAQAWo7YU2S/kxBgzJF8WbinvyeQgLeqRZT8TsLbO2ziHiDGfY3i2pV6+fSqMyrIymhnv/PZ4NKVwcbMWDYtcEivWFMnONM/WqS/dJsI4YUZgdkwuSs8dVqa29lo/rVKRGhmPIwaMeuJwTooapTH0OH4EXJbOq0a1Shl+CPwKbH5EgclA4c1z7r7FKFBM0FFzZcTdyYI6IYr0sgchr8WOLQaMEtLb1IySj19XoYN3f0n6vb51Rr2Vsg3kaRMiWCUI4V7/VFLJ/QG0cg9bwn6djhnjfkiUonIH2zFRf9JdUKtD2EoOT5I4ffa8mWKensoUrWXEH9uUBMgFov2ZinTKq4DQ\",\"cancellation_requested\":false,\"status\":\"inProgress\",\"status_details\":\"Pending certificate created. Certificate request is in progress. This may take some time based on the issuer provider. Please check again later.\",\"request_id\":\"1603646ce4094a009f1659ff67741deb\"}",
=======
      "x-ms-keyvault-region" : "westus2",
      "x-ms-keyvault-network-info" : "addr=172.103.233.178;act_addr_fam=InterNetwork;",
      "Expires" : "-1",
      "Content-Length" : "1302",
      "x-ms-request-id" : "a9eb0a22-c0c4-456c-9a5d-5371d3748087",
      "x-ms-keyvault-service-version" : "1.1.0.897",
      "Body" : "{\"id\":\"https://azure-java-live-test.vault.azure.net/certificates/testCertificate3/pending\",\"issuer\":{\"name\":\"Self\"},\"csr\":\"MIICqDCCAZACAQAwGDEWMBQGA1UEAxMNRGVmYXVsdFBvbGljeTCCASIwDQYJKoZIhvcNAQEBBQADggEPADCCAQoCggEBANf1wcEJxvV7am2YGA/TdyYNQ/Hqf9c6DjkcFxyiMJD2NWOERW2i99bdR8KamuAqQF2niAzRVaJoPBUJ7AhAaIca8laFmAjz5AxQ3m+cYt0Udn9Jlq0vJ2ClLalIETJkGe9RcYRBjseml8R+NinUqrDX+bky60BB/jeYfqYFT6jv50v2VblBaenTr7VXi37Lvx/puFL4+1QosfJfSkLXf6ay5fQ9Rd9qMbbnSkXXE2bkHc+IXBYk6jdzXKPvc8th5STW3n3VXqyJrbRlAs+1VpQmnI5YJF6v4z7WfkaqQF7mR+mauc6e4xDeQ8/3/uEjbpdEcOw0EDlE3aH2lMjjG+cCAwEAAaBLMEkGCSqGSIb3DQEJDjE8MDowDgYDVR0PAQH/BAQDAgWgMB0GA1UdJQQWMBQGCCsGAQUFBwMBBggrBgEFBQcDAjAJBgNVHRMEAjAAMA0GCSqGSIb3DQEBCwUAA4IBAQCqtki5grY/wNZN9sl4b7DCNVHwlSGitWJ+27k/vShhatbi3jlH/r7Ipc1IWU8XGkRSIltCvPkxbZ14G9elf71OMnZOLIUHDSxflB8J1ZVBk8aEdAeGZZmdW+a8KNwbNXggi4qCrSWc1rF/XXUfyjSYOZCggIWMN3/3eq6IxPMgAYqW3prL3lPq+0rHgqwMIkM5zvsTx+HzWHCWfNcVc75VuKuiOBuKgkxdZ/z6prXV4nbLe/qtOVZgwqGmbFzVy+7xiHKIThHtHRMAm1XdGjYdbHSfvIKnPJlkIvvR9KJTrdDRRvBiu9cnG9XyuaMUgom4cBeIgzLyGzITT9LuL4+2\",\"cancellation_requested\":false,\"status\":\"inProgress\",\"status_details\":\"Pending certificate created. Certificate request is in progress. This may take some time based on the issuer provider. Please check again later.\",\"request_id\":\"f6b4f71f44044486bf687e5ab3f95cc2\"}",
>>>>>>> 62a0dd42
      "X-Powered-By" : "ASP.NET",
      "Content-Type" : "application/json; charset=utf-8"
    },
    "Exception" : null
  }, {
    "Method" : "GET",
<<<<<<< HEAD
    "Uri" : "https://azure-sdk-java-key-vault.vault.azure.net/certificates/da3ca45d-bf00-49cb-bbc8-18b68c207954-testCertificate3/pending?api-version=7.1-preview",
=======
    "Uri" : "https://azure-java-live-test.vault.azure.net/certificates/testCertificate3/pending?api-version=7.0",
>>>>>>> 62a0dd42
    "Headers" : {
      "User-Agent" : "azsdk-java-client_name/client_version (12.0.1; Mac OS X 10.14.6)",
      "Content-Type" : "application/json"
    },
    "Response" : {
      "Server" : "Microsoft-IIS/10.0",
      "X-Content-Type-Options" : "nosniff",
      "Pragma" : "no-cache",
      "StatusCode" : "200",
<<<<<<< HEAD
      "Date" : "Mon, 09 Mar 2020 15:05:29 GMT",
=======
      "Date" : "Tue, 10 Mar 2020 15:51:22 GMT",
>>>>>>> 62a0dd42
      "Strict-Transport-Security" : "max-age=31536000;includeSubDomains",
      "Retry-After" : "0",
      "Cache-Control" : "no-cache",
      "X-AspNet-Version" : "4.0.30319",
<<<<<<< HEAD
      "x-ms-keyvault-region" : "eastus2",
      "x-ms-keyvault-network-info" : "addr=43.241.70.141;act_addr_fam=InterNetwork;",
      "Expires" : "-1",
      "Content-Length" : "1343",
      "x-ms-request-id" : "9c463ecd-5b99-4624-9013-4541fe3df2df",
      "x-ms-keyvault-service-version" : "1.1.0.897",
      "Body" : "{\"id\":\"https://azure-sdk-java-key-vault.vault.azure.net/certificates/da3ca45d-bf00-49cb-bbc8-18b68c207954-testCertificate3/pending\",\"issuer\":{\"name\":\"Self\"},\"csr\":\"MIICqDCCAZACAQAwGDEWMBQGA1UEAxMNRGVmYXVsdFBvbGljeTCCASIwDQYJKoZIhvcNAQEBBQADggEPADCCAQoCggEBALE8d9c63kS1m9kpjISif5GbVyythEtgVORWpneiPdlZEXovxYOT6ORWbXTptEM3UW6PjoqYy4TdvtYjM+BHfiAUQ3maN4OuVA0tliENN3VZjKw82E8T1kHdX7A/L7ATzCLrvt0RkWLhOVBLaCBm2zbCOnHaKv9G5iq/nh4bUkllP+oMFjK+XIjQB83oZIlXTXUpxm7KgUtshw6My9ZGzOZl1G/5tjIar62M26VqxbVVwz3h6AyPRj5ZZ2BlCAsbFus2Ds2uqRIy/LzN1hK91BDN1L0gzH4uw8/NBTjbAFtbZYN93jv9gh4UbahC+FzgRa7BCFPUrKuZsG/i197Y9r8CAwEAAaBLMEkGCSqGSIb3DQEJDjE8MDowDgYDVR0PAQH/BAQDAgWgMB0GA1UdJQQWMBQGCCsGAQUFBwMBBggrBgEFBQcDAjAJBgNVHRMEAjAAMA0GCSqGSIb3DQEBCwUAA4IBAQAWo7YU2S/kxBgzJF8WbinvyeQgLeqRZT8TsLbO2ziHiDGfY3i2pV6+fSqMyrIymhnv/PZ4NKVwcbMWDYtcEivWFMnONM/WqS/dJsI4YUZgdkwuSs8dVqa29lo/rVKRGhmPIwaMeuJwTooapTH0OH4EXJbOq0a1Shl+CPwKbH5EgclA4c1z7r7FKFBM0FFzZcTdyYI6IYr0sgchr8WOLQaMEtLb1IySj19XoYN3f0n6vb51Rr2Vsg3kaRMiWCUI4V7/VFLJ/QG0cg9bwn6djhnjfkiUonIH2zFRf9JdUKtD2EoOT5I4ffa8mWKensoUrWXEH9uUBMgFov2ZinTKq4DQ\",\"cancellation_requested\":false,\"status\":\"inProgress\",\"status_details\":\"Pending certificate created. Certificate request is in progress. This may take some time based on the issuer provider. Please check again later.\",\"request_id\":\"1603646ce4094a009f1659ff67741deb\"}",
=======
      "x-ms-keyvault-region" : "westus2",
      "x-ms-keyvault-network-info" : "addr=172.103.233.178;act_addr_fam=InterNetwork;",
      "Expires" : "-1",
      "Content-Length" : "1302",
      "x-ms-request-id" : "b3c05eb3-840c-448a-9bdb-dbb6f4af7509",
      "x-ms-keyvault-service-version" : "1.1.0.897",
      "Body" : "{\"id\":\"https://azure-java-live-test.vault.azure.net/certificates/testCertificate3/pending\",\"issuer\":{\"name\":\"Self\"},\"csr\":\"MIICqDCCAZACAQAwGDEWMBQGA1UEAxMNRGVmYXVsdFBvbGljeTCCASIwDQYJKoZIhvcNAQEBBQADggEPADCCAQoCggEBANf1wcEJxvV7am2YGA/TdyYNQ/Hqf9c6DjkcFxyiMJD2NWOERW2i99bdR8KamuAqQF2niAzRVaJoPBUJ7AhAaIca8laFmAjz5AxQ3m+cYt0Udn9Jlq0vJ2ClLalIETJkGe9RcYRBjseml8R+NinUqrDX+bky60BB/jeYfqYFT6jv50v2VblBaenTr7VXi37Lvx/puFL4+1QosfJfSkLXf6ay5fQ9Rd9qMbbnSkXXE2bkHc+IXBYk6jdzXKPvc8th5STW3n3VXqyJrbRlAs+1VpQmnI5YJF6v4z7WfkaqQF7mR+mauc6e4xDeQ8/3/uEjbpdEcOw0EDlE3aH2lMjjG+cCAwEAAaBLMEkGCSqGSIb3DQEJDjE8MDowDgYDVR0PAQH/BAQDAgWgMB0GA1UdJQQWMBQGCCsGAQUFBwMBBggrBgEFBQcDAjAJBgNVHRMEAjAAMA0GCSqGSIb3DQEBCwUAA4IBAQCqtki5grY/wNZN9sl4b7DCNVHwlSGitWJ+27k/vShhatbi3jlH/r7Ipc1IWU8XGkRSIltCvPkxbZ14G9elf71OMnZOLIUHDSxflB8J1ZVBk8aEdAeGZZmdW+a8KNwbNXggi4qCrSWc1rF/XXUfyjSYOZCggIWMN3/3eq6IxPMgAYqW3prL3lPq+0rHgqwMIkM5zvsTx+HzWHCWfNcVc75VuKuiOBuKgkxdZ/z6prXV4nbLe/qtOVZgwqGmbFzVy+7xiHKIThHtHRMAm1XdGjYdbHSfvIKnPJlkIvvR9KJTrdDRRvBiu9cnG9XyuaMUgom4cBeIgzLyGzITT9LuL4+2\",\"cancellation_requested\":false,\"status\":\"inProgress\",\"status_details\":\"Pending certificate created. Certificate request is in progress. This may take some time based on the issuer provider. Please check again later.\",\"request_id\":\"f6b4f71f44044486bf687e5ab3f95cc2\"}",
>>>>>>> 62a0dd42
      "X-Powered-By" : "ASP.NET",
      "Content-Type" : "application/json; charset=utf-8"
    },
    "Exception" : null
  }, {
    "Method" : "GET",
<<<<<<< HEAD
    "Uri" : "https://azure-sdk-java-key-vault.vault.azure.net/certificates/da3ca45d-bf00-49cb-bbc8-18b68c207954-testCertificate3/pending?api-version=7.1-preview",
=======
    "Uri" : "https://azure-java-live-test.vault.azure.net/certificates/testCertificate3/pending?api-version=7.0",
>>>>>>> 62a0dd42
    "Headers" : {
      "User-Agent" : "azsdk-java-client_name/client_version (12.0.1; Mac OS X 10.14.6)",
      "Content-Type" : "application/json"
    },
    "Response" : {
      "Server" : "Microsoft-IIS/10.0",
      "X-Content-Type-Options" : "nosniff",
      "Pragma" : "no-cache",
      "StatusCode" : "200",
<<<<<<< HEAD
      "Date" : "Mon, 09 Mar 2020 15:05:30 GMT",
=======
      "Date" : "Tue, 10 Mar 2020 15:51:23 GMT",
>>>>>>> 62a0dd42
      "Strict-Transport-Security" : "max-age=31536000;includeSubDomains",
      "Retry-After" : "0",
      "Cache-Control" : "no-cache",
      "X-AspNet-Version" : "4.0.30319",
<<<<<<< HEAD
      "x-ms-keyvault-region" : "eastus2",
      "x-ms-keyvault-network-info" : "addr=43.241.70.141;act_addr_fam=InterNetwork;",
      "Expires" : "-1",
      "Content-Length" : "1343",
      "x-ms-request-id" : "2acb0089-4a59-459f-881d-26602d3e3672",
      "x-ms-keyvault-service-version" : "1.1.0.897",
      "Body" : "{\"id\":\"https://azure-sdk-java-key-vault.vault.azure.net/certificates/da3ca45d-bf00-49cb-bbc8-18b68c207954-testCertificate3/pending\",\"issuer\":{\"name\":\"Self\"},\"csr\":\"MIICqDCCAZACAQAwGDEWMBQGA1UEAxMNRGVmYXVsdFBvbGljeTCCASIwDQYJKoZIhvcNAQEBBQADggEPADCCAQoCggEBALE8d9c63kS1m9kpjISif5GbVyythEtgVORWpneiPdlZEXovxYOT6ORWbXTptEM3UW6PjoqYy4TdvtYjM+BHfiAUQ3maN4OuVA0tliENN3VZjKw82E8T1kHdX7A/L7ATzCLrvt0RkWLhOVBLaCBm2zbCOnHaKv9G5iq/nh4bUkllP+oMFjK+XIjQB83oZIlXTXUpxm7KgUtshw6My9ZGzOZl1G/5tjIar62M26VqxbVVwz3h6AyPRj5ZZ2BlCAsbFus2Ds2uqRIy/LzN1hK91BDN1L0gzH4uw8/NBTjbAFtbZYN93jv9gh4UbahC+FzgRa7BCFPUrKuZsG/i197Y9r8CAwEAAaBLMEkGCSqGSIb3DQEJDjE8MDowDgYDVR0PAQH/BAQDAgWgMB0GA1UdJQQWMBQGCCsGAQUFBwMBBggrBgEFBQcDAjAJBgNVHRMEAjAAMA0GCSqGSIb3DQEBCwUAA4IBAQAWo7YU2S/kxBgzJF8WbinvyeQgLeqRZT8TsLbO2ziHiDGfY3i2pV6+fSqMyrIymhnv/PZ4NKVwcbMWDYtcEivWFMnONM/WqS/dJsI4YUZgdkwuSs8dVqa29lo/rVKRGhmPIwaMeuJwTooapTH0OH4EXJbOq0a1Shl+CPwKbH5EgclA4c1z7r7FKFBM0FFzZcTdyYI6IYr0sgchr8WOLQaMEtLb1IySj19XoYN3f0n6vb51Rr2Vsg3kaRMiWCUI4V7/VFLJ/QG0cg9bwn6djhnjfkiUonIH2zFRf9JdUKtD2EoOT5I4ffa8mWKensoUrWXEH9uUBMgFov2ZinTKq4DQ\",\"cancellation_requested\":false,\"status\":\"inProgress\",\"status_details\":\"Pending certificate created. Certificate request is in progress. This may take some time based on the issuer provider. Please check again later.\",\"request_id\":\"1603646ce4094a009f1659ff67741deb\"}",
=======
      "x-ms-keyvault-region" : "westus2",
      "x-ms-keyvault-network-info" : "addr=172.103.233.178;act_addr_fam=InterNetwork;",
      "Expires" : "-1",
      "Content-Length" : "1302",
      "x-ms-request-id" : "c7ea6c0f-92dc-4aac-b5b9-d6c53d13cede",
      "x-ms-keyvault-service-version" : "1.1.0.897",
      "Body" : "{\"id\":\"https://azure-java-live-test.vault.azure.net/certificates/testCertificate3/pending\",\"issuer\":{\"name\":\"Self\"},\"csr\":\"MIICqDCCAZACAQAwGDEWMBQGA1UEAxMNRGVmYXVsdFBvbGljeTCCASIwDQYJKoZIhvcNAQEBBQADggEPADCCAQoCggEBANf1wcEJxvV7am2YGA/TdyYNQ/Hqf9c6DjkcFxyiMJD2NWOERW2i99bdR8KamuAqQF2niAzRVaJoPBUJ7AhAaIca8laFmAjz5AxQ3m+cYt0Udn9Jlq0vJ2ClLalIETJkGe9RcYRBjseml8R+NinUqrDX+bky60BB/jeYfqYFT6jv50v2VblBaenTr7VXi37Lvx/puFL4+1QosfJfSkLXf6ay5fQ9Rd9qMbbnSkXXE2bkHc+IXBYk6jdzXKPvc8th5STW3n3VXqyJrbRlAs+1VpQmnI5YJF6v4z7WfkaqQF7mR+mauc6e4xDeQ8/3/uEjbpdEcOw0EDlE3aH2lMjjG+cCAwEAAaBLMEkGCSqGSIb3DQEJDjE8MDowDgYDVR0PAQH/BAQDAgWgMB0GA1UdJQQWMBQGCCsGAQUFBwMBBggrBgEFBQcDAjAJBgNVHRMEAjAAMA0GCSqGSIb3DQEBCwUAA4IBAQCqtki5grY/wNZN9sl4b7DCNVHwlSGitWJ+27k/vShhatbi3jlH/r7Ipc1IWU8XGkRSIltCvPkxbZ14G9elf71OMnZOLIUHDSxflB8J1ZVBk8aEdAeGZZmdW+a8KNwbNXggi4qCrSWc1rF/XXUfyjSYOZCggIWMN3/3eq6IxPMgAYqW3prL3lPq+0rHgqwMIkM5zvsTx+HzWHCWfNcVc75VuKuiOBuKgkxdZ/z6prXV4nbLe/qtOVZgwqGmbFzVy+7xiHKIThHtHRMAm1XdGjYdbHSfvIKnPJlkIvvR9KJTrdDRRvBiu9cnG9XyuaMUgom4cBeIgzLyGzITT9LuL4+2\",\"cancellation_requested\":false,\"status\":\"inProgress\",\"status_details\":\"Pending certificate created. Certificate request is in progress. This may take some time based on the issuer provider. Please check again later.\",\"request_id\":\"f6b4f71f44044486bf687e5ab3f95cc2\"}",
>>>>>>> 62a0dd42
      "X-Powered-By" : "ASP.NET",
      "Content-Type" : "application/json; charset=utf-8"
    },
    "Exception" : null
  }, {
    "Method" : "GET",
<<<<<<< HEAD
    "Uri" : "https://azure-sdk-java-key-vault.vault.azure.net/certificates/da3ca45d-bf00-49cb-bbc8-18b68c207954-testCertificate3/pending?api-version=7.1-preview",
=======
    "Uri" : "https://azure-java-live-test.vault.azure.net/certificates/testCertificate3/pending?api-version=7.0",
>>>>>>> 62a0dd42
    "Headers" : {
      "User-Agent" : "azsdk-java-client_name/client_version (12.0.1; Mac OS X 10.14.6)",
      "Content-Type" : "application/json"
    },
    "Response" : {
      "Server" : "Microsoft-IIS/10.0",
      "X-Content-Type-Options" : "nosniff",
      "Pragma" : "no-cache",
      "StatusCode" : "200",
<<<<<<< HEAD
      "Date" : "Mon, 09 Mar 2020 15:05:32 GMT",
=======
      "Date" : "Tue, 10 Mar 2020 15:51:24 GMT",
>>>>>>> 62a0dd42
      "Strict-Transport-Security" : "max-age=31536000;includeSubDomains",
      "Retry-After" : "0",
      "Cache-Control" : "no-cache",
      "X-AspNet-Version" : "4.0.30319",
<<<<<<< HEAD
      "x-ms-keyvault-region" : "eastus2",
      "x-ms-keyvault-network-info" : "addr=43.241.70.141;act_addr_fam=InterNetwork;",
      "Expires" : "-1",
      "Content-Length" : "1343",
      "x-ms-request-id" : "38b549bc-8f7b-4324-9d1f-8358b1b9549b",
      "x-ms-keyvault-service-version" : "1.1.0.897",
      "Body" : "{\"id\":\"https://azure-sdk-java-key-vault.vault.azure.net/certificates/da3ca45d-bf00-49cb-bbc8-18b68c207954-testCertificate3/pending\",\"issuer\":{\"name\":\"Self\"},\"csr\":\"MIICqDCCAZACAQAwGDEWMBQGA1UEAxMNRGVmYXVsdFBvbGljeTCCASIwDQYJKoZIhvcNAQEBBQADggEPADCCAQoCggEBALE8d9c63kS1m9kpjISif5GbVyythEtgVORWpneiPdlZEXovxYOT6ORWbXTptEM3UW6PjoqYy4TdvtYjM+BHfiAUQ3maN4OuVA0tliENN3VZjKw82E8T1kHdX7A/L7ATzCLrvt0RkWLhOVBLaCBm2zbCOnHaKv9G5iq/nh4bUkllP+oMFjK+XIjQB83oZIlXTXUpxm7KgUtshw6My9ZGzOZl1G/5tjIar62M26VqxbVVwz3h6AyPRj5ZZ2BlCAsbFus2Ds2uqRIy/LzN1hK91BDN1L0gzH4uw8/NBTjbAFtbZYN93jv9gh4UbahC+FzgRa7BCFPUrKuZsG/i197Y9r8CAwEAAaBLMEkGCSqGSIb3DQEJDjE8MDowDgYDVR0PAQH/BAQDAgWgMB0GA1UdJQQWMBQGCCsGAQUFBwMBBggrBgEFBQcDAjAJBgNVHRMEAjAAMA0GCSqGSIb3DQEBCwUAA4IBAQAWo7YU2S/kxBgzJF8WbinvyeQgLeqRZT8TsLbO2ziHiDGfY3i2pV6+fSqMyrIymhnv/PZ4NKVwcbMWDYtcEivWFMnONM/WqS/dJsI4YUZgdkwuSs8dVqa29lo/rVKRGhmPIwaMeuJwTooapTH0OH4EXJbOq0a1Shl+CPwKbH5EgclA4c1z7r7FKFBM0FFzZcTdyYI6IYr0sgchr8WOLQaMEtLb1IySj19XoYN3f0n6vb51Rr2Vsg3kaRMiWCUI4V7/VFLJ/QG0cg9bwn6djhnjfkiUonIH2zFRf9JdUKtD2EoOT5I4ffa8mWKensoUrWXEH9uUBMgFov2ZinTKq4DQ\",\"cancellation_requested\":false,\"status\":\"inProgress\",\"status_details\":\"Pending certificate created. Certificate request is in progress. This may take some time based on the issuer provider. Please check again later.\",\"request_id\":\"1603646ce4094a009f1659ff67741deb\"}",
=======
      "x-ms-keyvault-region" : "westus2",
      "x-ms-keyvault-network-info" : "addr=172.103.233.178;act_addr_fam=InterNetwork;",
      "Expires" : "-1",
      "Content-Length" : "1302",
      "x-ms-request-id" : "17b2604c-1ea5-420f-8512-c15f2e85aad4",
      "x-ms-keyvault-service-version" : "1.1.0.897",
      "Body" : "{\"id\":\"https://azure-java-live-test.vault.azure.net/certificates/testCertificate3/pending\",\"issuer\":{\"name\":\"Self\"},\"csr\":\"MIICqDCCAZACAQAwGDEWMBQGA1UEAxMNRGVmYXVsdFBvbGljeTCCASIwDQYJKoZIhvcNAQEBBQADggEPADCCAQoCggEBANf1wcEJxvV7am2YGA/TdyYNQ/Hqf9c6DjkcFxyiMJD2NWOERW2i99bdR8KamuAqQF2niAzRVaJoPBUJ7AhAaIca8laFmAjz5AxQ3m+cYt0Udn9Jlq0vJ2ClLalIETJkGe9RcYRBjseml8R+NinUqrDX+bky60BB/jeYfqYFT6jv50v2VblBaenTr7VXi37Lvx/puFL4+1QosfJfSkLXf6ay5fQ9Rd9qMbbnSkXXE2bkHc+IXBYk6jdzXKPvc8th5STW3n3VXqyJrbRlAs+1VpQmnI5YJF6v4z7WfkaqQF7mR+mauc6e4xDeQ8/3/uEjbpdEcOw0EDlE3aH2lMjjG+cCAwEAAaBLMEkGCSqGSIb3DQEJDjE8MDowDgYDVR0PAQH/BAQDAgWgMB0GA1UdJQQWMBQGCCsGAQUFBwMBBggrBgEFBQcDAjAJBgNVHRMEAjAAMA0GCSqGSIb3DQEBCwUAA4IBAQCqtki5grY/wNZN9sl4b7DCNVHwlSGitWJ+27k/vShhatbi3jlH/r7Ipc1IWU8XGkRSIltCvPkxbZ14G9elf71OMnZOLIUHDSxflB8J1ZVBk8aEdAeGZZmdW+a8KNwbNXggi4qCrSWc1rF/XXUfyjSYOZCggIWMN3/3eq6IxPMgAYqW3prL3lPq+0rHgqwMIkM5zvsTx+HzWHCWfNcVc75VuKuiOBuKgkxdZ/z6prXV4nbLe/qtOVZgwqGmbFzVy+7xiHKIThHtHRMAm1XdGjYdbHSfvIKnPJlkIvvR9KJTrdDRRvBiu9cnG9XyuaMUgom4cBeIgzLyGzITT9LuL4+2\",\"cancellation_requested\":false,\"status\":\"inProgress\",\"status_details\":\"Pending certificate created. Certificate request is in progress. This may take some time based on the issuer provider. Please check again later.\",\"request_id\":\"f6b4f71f44044486bf687e5ab3f95cc2\"}",
>>>>>>> 62a0dd42
      "X-Powered-By" : "ASP.NET",
      "Content-Type" : "application/json; charset=utf-8"
    },
    "Exception" : null
  }, {
    "Method" : "GET",
<<<<<<< HEAD
    "Uri" : "https://azure-sdk-java-key-vault.vault.azure.net/certificates/da3ca45d-bf00-49cb-bbc8-18b68c207954-testCertificate3/pending?api-version=7.1-preview",
=======
    "Uri" : "https://azure-java-live-test.vault.azure.net/certificates/testCertificate3/pending?api-version=7.0",
>>>>>>> 62a0dd42
    "Headers" : {
      "User-Agent" : "azsdk-java-client_name/client_version (12.0.1; Mac OS X 10.14.6)",
      "Content-Type" : "application/json"
    },
    "Response" : {
      "Server" : "Microsoft-IIS/10.0",
      "X-Content-Type-Options" : "nosniff",
      "Pragma" : "no-cache",
      "StatusCode" : "200",
<<<<<<< HEAD
      "Date" : "Mon, 09 Mar 2020 15:05:34 GMT",
=======
      "Date" : "Tue, 10 Mar 2020 15:51:25 GMT",
>>>>>>> 62a0dd42
      "Strict-Transport-Security" : "max-age=31536000;includeSubDomains",
      "Retry-After" : "0",
      "Cache-Control" : "no-cache",
      "X-AspNet-Version" : "4.0.30319",
<<<<<<< HEAD
      "x-ms-keyvault-region" : "eastus2",
      "x-ms-keyvault-network-info" : "addr=43.241.70.141;act_addr_fam=InterNetwork;",
      "Expires" : "-1",
      "Content-Length" : "1343",
      "x-ms-request-id" : "2c1b5221-f856-4d39-8fd9-9605612a5dd0",
      "x-ms-keyvault-service-version" : "1.1.0.897",
      "Body" : "{\"id\":\"https://azure-sdk-java-key-vault.vault.azure.net/certificates/da3ca45d-bf00-49cb-bbc8-18b68c207954-testCertificate3/pending\",\"issuer\":{\"name\":\"Self\"},\"csr\":\"MIICqDCCAZACAQAwGDEWMBQGA1UEAxMNRGVmYXVsdFBvbGljeTCCASIwDQYJKoZIhvcNAQEBBQADggEPADCCAQoCggEBALE8d9c63kS1m9kpjISif5GbVyythEtgVORWpneiPdlZEXovxYOT6ORWbXTptEM3UW6PjoqYy4TdvtYjM+BHfiAUQ3maN4OuVA0tliENN3VZjKw82E8T1kHdX7A/L7ATzCLrvt0RkWLhOVBLaCBm2zbCOnHaKv9G5iq/nh4bUkllP+oMFjK+XIjQB83oZIlXTXUpxm7KgUtshw6My9ZGzOZl1G/5tjIar62M26VqxbVVwz3h6AyPRj5ZZ2BlCAsbFus2Ds2uqRIy/LzN1hK91BDN1L0gzH4uw8/NBTjbAFtbZYN93jv9gh4UbahC+FzgRa7BCFPUrKuZsG/i197Y9r8CAwEAAaBLMEkGCSqGSIb3DQEJDjE8MDowDgYDVR0PAQH/BAQDAgWgMB0GA1UdJQQWMBQGCCsGAQUFBwMBBggrBgEFBQcDAjAJBgNVHRMEAjAAMA0GCSqGSIb3DQEBCwUAA4IBAQAWo7YU2S/kxBgzJF8WbinvyeQgLeqRZT8TsLbO2ziHiDGfY3i2pV6+fSqMyrIymhnv/PZ4NKVwcbMWDYtcEivWFMnONM/WqS/dJsI4YUZgdkwuSs8dVqa29lo/rVKRGhmPIwaMeuJwTooapTH0OH4EXJbOq0a1Shl+CPwKbH5EgclA4c1z7r7FKFBM0FFzZcTdyYI6IYr0sgchr8WOLQaMEtLb1IySj19XoYN3f0n6vb51Rr2Vsg3kaRMiWCUI4V7/VFLJ/QG0cg9bwn6djhnjfkiUonIH2zFRf9JdUKtD2EoOT5I4ffa8mWKensoUrWXEH9uUBMgFov2ZinTKq4DQ\",\"cancellation_requested\":false,\"status\":\"inProgress\",\"status_details\":\"Pending certificate created. Certificate request is in progress. This may take some time based on the issuer provider. Please check again later.\",\"request_id\":\"1603646ce4094a009f1659ff67741deb\"}",
=======
      "x-ms-keyvault-region" : "westus2",
      "x-ms-keyvault-network-info" : "addr=172.103.233.178;act_addr_fam=InterNetwork;",
      "Expires" : "-1",
      "Content-Length" : "1302",
      "x-ms-request-id" : "bf73f0e5-6762-4a6b-8838-47a5b1990805",
      "x-ms-keyvault-service-version" : "1.1.0.897",
      "Body" : "{\"id\":\"https://azure-java-live-test.vault.azure.net/certificates/testCertificate3/pending\",\"issuer\":{\"name\":\"Self\"},\"csr\":\"MIICqDCCAZACAQAwGDEWMBQGA1UEAxMNRGVmYXVsdFBvbGljeTCCASIwDQYJKoZIhvcNAQEBBQADggEPADCCAQoCggEBANf1wcEJxvV7am2YGA/TdyYNQ/Hqf9c6DjkcFxyiMJD2NWOERW2i99bdR8KamuAqQF2niAzRVaJoPBUJ7AhAaIca8laFmAjz5AxQ3m+cYt0Udn9Jlq0vJ2ClLalIETJkGe9RcYRBjseml8R+NinUqrDX+bky60BB/jeYfqYFT6jv50v2VblBaenTr7VXi37Lvx/puFL4+1QosfJfSkLXf6ay5fQ9Rd9qMbbnSkXXE2bkHc+IXBYk6jdzXKPvc8th5STW3n3VXqyJrbRlAs+1VpQmnI5YJF6v4z7WfkaqQF7mR+mauc6e4xDeQ8/3/uEjbpdEcOw0EDlE3aH2lMjjG+cCAwEAAaBLMEkGCSqGSIb3DQEJDjE8MDowDgYDVR0PAQH/BAQDAgWgMB0GA1UdJQQWMBQGCCsGAQUFBwMBBggrBgEFBQcDAjAJBgNVHRMEAjAAMA0GCSqGSIb3DQEBCwUAA4IBAQCqtki5grY/wNZN9sl4b7DCNVHwlSGitWJ+27k/vShhatbi3jlH/r7Ipc1IWU8XGkRSIltCvPkxbZ14G9elf71OMnZOLIUHDSxflB8J1ZVBk8aEdAeGZZmdW+a8KNwbNXggi4qCrSWc1rF/XXUfyjSYOZCggIWMN3/3eq6IxPMgAYqW3prL3lPq+0rHgqwMIkM5zvsTx+HzWHCWfNcVc75VuKuiOBuKgkxdZ/z6prXV4nbLe/qtOVZgwqGmbFzVy+7xiHKIThHtHRMAm1XdGjYdbHSfvIKnPJlkIvvR9KJTrdDRRvBiu9cnG9XyuaMUgom4cBeIgzLyGzITT9LuL4+2\",\"cancellation_requested\":false,\"status\":\"inProgress\",\"status_details\":\"Pending certificate created. Certificate request is in progress. This may take some time based on the issuer provider. Please check again later.\",\"request_id\":\"f6b4f71f44044486bf687e5ab3f95cc2\"}",
>>>>>>> 62a0dd42
      "X-Powered-By" : "ASP.NET",
      "Content-Type" : "application/json; charset=utf-8"
    },
    "Exception" : null
  }, {
    "Method" : "GET",
<<<<<<< HEAD
    "Uri" : "https://azure-sdk-java-key-vault.vault.azure.net/certificates/da3ca45d-bf00-49cb-bbc8-18b68c207954-testCertificate3/pending?api-version=7.1-preview",
=======
    "Uri" : "https://azure-java-live-test.vault.azure.net/certificates/testCertificate3/pending?api-version=7.0",
>>>>>>> 62a0dd42
    "Headers" : {
      "User-Agent" : "azsdk-java-client_name/client_version (12.0.1; Mac OS X 10.14.6)",
      "Content-Type" : "application/json"
    },
    "Response" : {
      "Server" : "Microsoft-IIS/10.0",
      "X-Content-Type-Options" : "nosniff",
      "Pragma" : "no-cache",
      "StatusCode" : "200",
<<<<<<< HEAD
      "Date" : "Mon, 09 Mar 2020 15:05:35 GMT",
=======
      "Date" : "Tue, 10 Mar 2020 15:51:26 GMT",
>>>>>>> 62a0dd42
      "Strict-Transport-Security" : "max-age=31536000;includeSubDomains",
      "Retry-After" : "0",
      "Cache-Control" : "no-cache",
      "X-AspNet-Version" : "4.0.30319",
<<<<<<< HEAD
      "x-ms-keyvault-region" : "eastus2",
      "x-ms-keyvault-network-info" : "addr=43.241.70.141;act_addr_fam=InterNetwork;",
      "Expires" : "-1",
      "Content-Length" : "1343",
      "x-ms-request-id" : "48ab993a-bdcf-49d1-9a5a-54191cb4fb7c",
      "x-ms-keyvault-service-version" : "1.1.0.897",
      "Body" : "{\"id\":\"https://azure-sdk-java-key-vault.vault.azure.net/certificates/da3ca45d-bf00-49cb-bbc8-18b68c207954-testCertificate3/pending\",\"issuer\":{\"name\":\"Self\"},\"csr\":\"MIICqDCCAZACAQAwGDEWMBQGA1UEAxMNRGVmYXVsdFBvbGljeTCCASIwDQYJKoZIhvcNAQEBBQADggEPADCCAQoCggEBALE8d9c63kS1m9kpjISif5GbVyythEtgVORWpneiPdlZEXovxYOT6ORWbXTptEM3UW6PjoqYy4TdvtYjM+BHfiAUQ3maN4OuVA0tliENN3VZjKw82E8T1kHdX7A/L7ATzCLrvt0RkWLhOVBLaCBm2zbCOnHaKv9G5iq/nh4bUkllP+oMFjK+XIjQB83oZIlXTXUpxm7KgUtshw6My9ZGzOZl1G/5tjIar62M26VqxbVVwz3h6AyPRj5ZZ2BlCAsbFus2Ds2uqRIy/LzN1hK91BDN1L0gzH4uw8/NBTjbAFtbZYN93jv9gh4UbahC+FzgRa7BCFPUrKuZsG/i197Y9r8CAwEAAaBLMEkGCSqGSIb3DQEJDjE8MDowDgYDVR0PAQH/BAQDAgWgMB0GA1UdJQQWMBQGCCsGAQUFBwMBBggrBgEFBQcDAjAJBgNVHRMEAjAAMA0GCSqGSIb3DQEBCwUAA4IBAQAWo7YU2S/kxBgzJF8WbinvyeQgLeqRZT8TsLbO2ziHiDGfY3i2pV6+fSqMyrIymhnv/PZ4NKVwcbMWDYtcEivWFMnONM/WqS/dJsI4YUZgdkwuSs8dVqa29lo/rVKRGhmPIwaMeuJwTooapTH0OH4EXJbOq0a1Shl+CPwKbH5EgclA4c1z7r7FKFBM0FFzZcTdyYI6IYr0sgchr8WOLQaMEtLb1IySj19XoYN3f0n6vb51Rr2Vsg3kaRMiWCUI4V7/VFLJ/QG0cg9bwn6djhnjfkiUonIH2zFRf9JdUKtD2EoOT5I4ffa8mWKensoUrWXEH9uUBMgFov2ZinTKq4DQ\",\"cancellation_requested\":false,\"status\":\"inProgress\",\"status_details\":\"Pending certificate created. Certificate request is in progress. This may take some time based on the issuer provider. Please check again later.\",\"request_id\":\"1603646ce4094a009f1659ff67741deb\"}",
=======
      "x-ms-keyvault-region" : "westus2",
      "x-ms-keyvault-network-info" : "addr=172.103.233.178;act_addr_fam=InterNetwork;",
      "Expires" : "-1",
      "Content-Length" : "1302",
      "x-ms-request-id" : "3759b6f9-8f04-411e-aac4-f1865fd6b763",
      "x-ms-keyvault-service-version" : "1.1.0.897",
      "Body" : "{\"id\":\"https://azure-java-live-test.vault.azure.net/certificates/testCertificate3/pending\",\"issuer\":{\"name\":\"Self\"},\"csr\":\"MIICqDCCAZACAQAwGDEWMBQGA1UEAxMNRGVmYXVsdFBvbGljeTCCASIwDQYJKoZIhvcNAQEBBQADggEPADCCAQoCggEBANf1wcEJxvV7am2YGA/TdyYNQ/Hqf9c6DjkcFxyiMJD2NWOERW2i99bdR8KamuAqQF2niAzRVaJoPBUJ7AhAaIca8laFmAjz5AxQ3m+cYt0Udn9Jlq0vJ2ClLalIETJkGe9RcYRBjseml8R+NinUqrDX+bky60BB/jeYfqYFT6jv50v2VblBaenTr7VXi37Lvx/puFL4+1QosfJfSkLXf6ay5fQ9Rd9qMbbnSkXXE2bkHc+IXBYk6jdzXKPvc8th5STW3n3VXqyJrbRlAs+1VpQmnI5YJF6v4z7WfkaqQF7mR+mauc6e4xDeQ8/3/uEjbpdEcOw0EDlE3aH2lMjjG+cCAwEAAaBLMEkGCSqGSIb3DQEJDjE8MDowDgYDVR0PAQH/BAQDAgWgMB0GA1UdJQQWMBQGCCsGAQUFBwMBBggrBgEFBQcDAjAJBgNVHRMEAjAAMA0GCSqGSIb3DQEBCwUAA4IBAQCqtki5grY/wNZN9sl4b7DCNVHwlSGitWJ+27k/vShhatbi3jlH/r7Ipc1IWU8XGkRSIltCvPkxbZ14G9elf71OMnZOLIUHDSxflB8J1ZVBk8aEdAeGZZmdW+a8KNwbNXggi4qCrSWc1rF/XXUfyjSYOZCggIWMN3/3eq6IxPMgAYqW3prL3lPq+0rHgqwMIkM5zvsTx+HzWHCWfNcVc75VuKuiOBuKgkxdZ/z6prXV4nbLe/qtOVZgwqGmbFzVy+7xiHKIThHtHRMAm1XdGjYdbHSfvIKnPJlkIvvR9KJTrdDRRvBiu9cnG9XyuaMUgom4cBeIgzLyGzITT9LuL4+2\",\"cancellation_requested\":false,\"status\":\"inProgress\",\"status_details\":\"Pending certificate created. Certificate request is in progress. This may take some time based on the issuer provider. Please check again later.\",\"request_id\":\"f6b4f71f44044486bf687e5ab3f95cc2\"}",
>>>>>>> 62a0dd42
      "X-Powered-By" : "ASP.NET",
      "Content-Type" : "application/json; charset=utf-8"
    },
    "Exception" : null
  }, {
    "Method" : "GET",
<<<<<<< HEAD
    "Uri" : "https://azure-sdk-java-key-vault.vault.azure.net/certificates/da3ca45d-bf00-49cb-bbc8-18b68c207954-testCertificate3/pending?api-version=7.1-preview",
    "Headers" : {
      "User-Agent" : "azsdk-java-client_name/client_version (12.0.1; Mac OS X 10.14.6)",
      "Content-Type" : "application/json"
    },
    "Response" : {
      "Server" : "Microsoft-IIS/10.0",
      "X-Content-Type-Options" : "nosniff",
      "Pragma" : "no-cache",
      "StatusCode" : "200",
      "Date" : "Mon, 09 Mar 2020 15:05:37 GMT",
      "Strict-Transport-Security" : "max-age=31536000;includeSubDomains",
      "Retry-After" : "0",
      "Cache-Control" : "no-cache",
      "X-AspNet-Version" : "4.0.30319",
      "x-ms-keyvault-region" : "eastus2",
      "x-ms-keyvault-network-info" : "addr=43.241.70.141;act_addr_fam=InterNetwork;",
      "Expires" : "-1",
      "Content-Length" : "1343",
      "x-ms-request-id" : "94c1068a-b9d7-4eec-ae5c-f1ab165ea219",
      "x-ms-keyvault-service-version" : "1.1.0.897",
      "Body" : "{\"id\":\"https://azure-sdk-java-key-vault.vault.azure.net/certificates/da3ca45d-bf00-49cb-bbc8-18b68c207954-testCertificate3/pending\",\"issuer\":{\"name\":\"Self\"},\"csr\":\"MIICqDCCAZACAQAwGDEWMBQGA1UEAxMNRGVmYXVsdFBvbGljeTCCASIwDQYJKoZIhvcNAQEBBQADggEPADCCAQoCggEBALE8d9c63kS1m9kpjISif5GbVyythEtgVORWpneiPdlZEXovxYOT6ORWbXTptEM3UW6PjoqYy4TdvtYjM+BHfiAUQ3maN4OuVA0tliENN3VZjKw82E8T1kHdX7A/L7ATzCLrvt0RkWLhOVBLaCBm2zbCOnHaKv9G5iq/nh4bUkllP+oMFjK+XIjQB83oZIlXTXUpxm7KgUtshw6My9ZGzOZl1G/5tjIar62M26VqxbVVwz3h6AyPRj5ZZ2BlCAsbFus2Ds2uqRIy/LzN1hK91BDN1L0gzH4uw8/NBTjbAFtbZYN93jv9gh4UbahC+FzgRa7BCFPUrKuZsG/i197Y9r8CAwEAAaBLMEkGCSqGSIb3DQEJDjE8MDowDgYDVR0PAQH/BAQDAgWgMB0GA1UdJQQWMBQGCCsGAQUFBwMBBggrBgEFBQcDAjAJBgNVHRMEAjAAMA0GCSqGSIb3DQEBCwUAA4IBAQAWo7YU2S/kxBgzJF8WbinvyeQgLeqRZT8TsLbO2ziHiDGfY3i2pV6+fSqMyrIymhnv/PZ4NKVwcbMWDYtcEivWFMnONM/WqS/dJsI4YUZgdkwuSs8dVqa29lo/rVKRGhmPIwaMeuJwTooapTH0OH4EXJbOq0a1Shl+CPwKbH5EgclA4c1z7r7FKFBM0FFzZcTdyYI6IYr0sgchr8WOLQaMEtLb1IySj19XoYN3f0n6vb51Rr2Vsg3kaRMiWCUI4V7/VFLJ/QG0cg9bwn6djhnjfkiUonIH2zFRf9JdUKtD2EoOT5I4ffa8mWKensoUrWXEH9uUBMgFov2ZinTKq4DQ\",\"cancellation_requested\":false,\"status\":\"inProgress\",\"status_details\":\"Pending certificate created. Certificate request is in progress. This may take some time based on the issuer provider. Please check again later.\",\"request_id\":\"1603646ce4094a009f1659ff67741deb\"}",
      "X-Powered-By" : "ASP.NET",
      "Content-Type" : "application/json; charset=utf-8"
    },
    "Exception" : null
  }, {
    "Method" : "GET",
    "Uri" : "https://azure-sdk-java-key-vault.vault.azure.net/certificates/da3ca45d-bf00-49cb-bbc8-18b68c207954-testCertificate3/pending?api-version=7.1-preview",
    "Headers" : {
      "User-Agent" : "azsdk-java-client_name/client_version (12.0.1; Mac OS X 10.14.6)",
      "Content-Type" : "application/json"
    },
    "Response" : {
      "Server" : "Microsoft-IIS/10.0",
      "X-Content-Type-Options" : "nosniff",
      "Pragma" : "no-cache",
      "StatusCode" : "200",
      "Date" : "Mon, 09 Mar 2020 15:05:39 GMT",
      "Strict-Transport-Security" : "max-age=31536000;includeSubDomains",
      "Retry-After" : "0",
      "Cache-Control" : "no-cache",
      "X-AspNet-Version" : "4.0.30319",
      "x-ms-keyvault-region" : "eastus2",
      "x-ms-keyvault-network-info" : "addr=43.241.70.141;act_addr_fam=InterNetwork;",
      "Expires" : "-1",
      "Content-Length" : "1343",
      "x-ms-request-id" : "5b964d2e-5313-4f88-8588-723697a2aa86",
      "x-ms-keyvault-service-version" : "1.1.0.897",
      "Body" : "{\"id\":\"https://azure-sdk-java-key-vault.vault.azure.net/certificates/da3ca45d-bf00-49cb-bbc8-18b68c207954-testCertificate3/pending\",\"issuer\":{\"name\":\"Self\"},\"csr\":\"MIICqDCCAZACAQAwGDEWMBQGA1UEAxMNRGVmYXVsdFBvbGljeTCCASIwDQYJKoZIhvcNAQEBBQADggEPADCCAQoCggEBALE8d9c63kS1m9kpjISif5GbVyythEtgVORWpneiPdlZEXovxYOT6ORWbXTptEM3UW6PjoqYy4TdvtYjM+BHfiAUQ3maN4OuVA0tliENN3VZjKw82E8T1kHdX7A/L7ATzCLrvt0RkWLhOVBLaCBm2zbCOnHaKv9G5iq/nh4bUkllP+oMFjK+XIjQB83oZIlXTXUpxm7KgUtshw6My9ZGzOZl1G/5tjIar62M26VqxbVVwz3h6AyPRj5ZZ2BlCAsbFus2Ds2uqRIy/LzN1hK91BDN1L0gzH4uw8/NBTjbAFtbZYN93jv9gh4UbahC+FzgRa7BCFPUrKuZsG/i197Y9r8CAwEAAaBLMEkGCSqGSIb3DQEJDjE8MDowDgYDVR0PAQH/BAQDAgWgMB0GA1UdJQQWMBQGCCsGAQUFBwMBBggrBgEFBQcDAjAJBgNVHRMEAjAAMA0GCSqGSIb3DQEBCwUAA4IBAQAWo7YU2S/kxBgzJF8WbinvyeQgLeqRZT8TsLbO2ziHiDGfY3i2pV6+fSqMyrIymhnv/PZ4NKVwcbMWDYtcEivWFMnONM/WqS/dJsI4YUZgdkwuSs8dVqa29lo/rVKRGhmPIwaMeuJwTooapTH0OH4EXJbOq0a1Shl+CPwKbH5EgclA4c1z7r7FKFBM0FFzZcTdyYI6IYr0sgchr8WOLQaMEtLb1IySj19XoYN3f0n6vb51Rr2Vsg3kaRMiWCUI4V7/VFLJ/QG0cg9bwn6djhnjfkiUonIH2zFRf9JdUKtD2EoOT5I4ffa8mWKensoUrWXEH9uUBMgFov2ZinTKq4DQ\",\"cancellation_requested\":false,\"status\":\"inProgress\",\"status_details\":\"Pending certificate created. Certificate request is in progress. This may take some time based on the issuer provider. Please check again later.\",\"request_id\":\"1603646ce4094a009f1659ff67741deb\"}",
      "X-Powered-By" : "ASP.NET",
      "Content-Type" : "application/json; charset=utf-8"
    },
    "Exception" : null
  }, {
    "Method" : "GET",
    "Uri" : "https://azure-sdk-java-key-vault.vault.azure.net/certificates/da3ca45d-bf00-49cb-bbc8-18b68c207954-testCertificate3/pending?api-version=7.1-preview",
    "Headers" : {
      "User-Agent" : "azsdk-java-client_name/client_version (12.0.1; Mac OS X 10.14.6)",
      "Content-Type" : "application/json"
    },
    "Response" : {
      "Server" : "Microsoft-IIS/10.0",
      "X-Content-Type-Options" : "nosniff",
      "Pragma" : "no-cache",
      "StatusCode" : "200",
      "Date" : "Mon, 09 Mar 2020 15:05:40 GMT",
      "Strict-Transport-Security" : "max-age=31536000;includeSubDomains",
      "Retry-After" : "0",
      "Cache-Control" : "no-cache",
      "X-AspNet-Version" : "4.0.30319",
      "x-ms-keyvault-region" : "eastus2",
      "x-ms-keyvault-network-info" : "addr=43.241.70.141;act_addr_fam=InterNetwork;",
      "Expires" : "-1",
      "Content-Length" : "1343",
      "x-ms-request-id" : "b2644e65-0a83-4041-9523-f3f5c3f84c05",
      "x-ms-keyvault-service-version" : "1.1.0.897",
      "Body" : "{\"id\":\"https://azure-sdk-java-key-vault.vault.azure.net/certificates/da3ca45d-bf00-49cb-bbc8-18b68c207954-testCertificate3/pending\",\"issuer\":{\"name\":\"Self\"},\"csr\":\"MIICqDCCAZACAQAwGDEWMBQGA1UEAxMNRGVmYXVsdFBvbGljeTCCASIwDQYJKoZIhvcNAQEBBQADggEPADCCAQoCggEBALE8d9c63kS1m9kpjISif5GbVyythEtgVORWpneiPdlZEXovxYOT6ORWbXTptEM3UW6PjoqYy4TdvtYjM+BHfiAUQ3maN4OuVA0tliENN3VZjKw82E8T1kHdX7A/L7ATzCLrvt0RkWLhOVBLaCBm2zbCOnHaKv9G5iq/nh4bUkllP+oMFjK+XIjQB83oZIlXTXUpxm7KgUtshw6My9ZGzOZl1G/5tjIar62M26VqxbVVwz3h6AyPRj5ZZ2BlCAsbFus2Ds2uqRIy/LzN1hK91BDN1L0gzH4uw8/NBTjbAFtbZYN93jv9gh4UbahC+FzgRa7BCFPUrKuZsG/i197Y9r8CAwEAAaBLMEkGCSqGSIb3DQEJDjE8MDowDgYDVR0PAQH/BAQDAgWgMB0GA1UdJQQWMBQGCCsGAQUFBwMBBggrBgEFBQcDAjAJBgNVHRMEAjAAMA0GCSqGSIb3DQEBCwUAA4IBAQAWo7YU2S/kxBgzJF8WbinvyeQgLeqRZT8TsLbO2ziHiDGfY3i2pV6+fSqMyrIymhnv/PZ4NKVwcbMWDYtcEivWFMnONM/WqS/dJsI4YUZgdkwuSs8dVqa29lo/rVKRGhmPIwaMeuJwTooapTH0OH4EXJbOq0a1Shl+CPwKbH5EgclA4c1z7r7FKFBM0FFzZcTdyYI6IYr0sgchr8WOLQaMEtLb1IySj19XoYN3f0n6vb51Rr2Vsg3kaRMiWCUI4V7/VFLJ/QG0cg9bwn6djhnjfkiUonIH2zFRf9JdUKtD2EoOT5I4ffa8mWKensoUrWXEH9uUBMgFov2ZinTKq4DQ\",\"cancellation_requested\":false,\"status\":\"inProgress\",\"status_details\":\"Pending certificate created. Certificate request is in progress. This may take some time based on the issuer provider. Please check again later.\",\"request_id\":\"1603646ce4094a009f1659ff67741deb\"}",
      "X-Powered-By" : "ASP.NET",
      "Content-Type" : "application/json; charset=utf-8"
    },
    "Exception" : null
  }, {
    "Method" : "GET",
    "Uri" : "https://azure-sdk-java-key-vault.vault.azure.net/certificates/da3ca45d-bf00-49cb-bbc8-18b68c207954-testCertificate3/pending?api-version=7.1-preview",
    "Headers" : {
      "User-Agent" : "azsdk-java-client_name/client_version (12.0.1; Mac OS X 10.14.6)",
      "Content-Type" : "application/json"
    },
    "Response" : {
      "Server" : "Microsoft-IIS/10.0",
      "X-Content-Type-Options" : "nosniff",
      "Pragma" : "no-cache",
      "StatusCode" : "200",
      "Date" : "Mon, 09 Mar 2020 15:05:41 GMT",
      "Strict-Transport-Security" : "max-age=31536000;includeSubDomains",
      "Retry-After" : "0",
      "Cache-Control" : "no-cache",
      "X-AspNet-Version" : "4.0.30319",
      "x-ms-keyvault-region" : "eastus2",
      "x-ms-keyvault-network-info" : "addr=43.241.70.141;act_addr_fam=InterNetwork;",
      "Expires" : "-1",
      "Content-Length" : "1343",
      "x-ms-request-id" : "c29de29a-4c9d-44f4-9417-de5023bbf8bb",
      "x-ms-keyvault-service-version" : "1.1.0.897",
      "Body" : "{\"id\":\"https://azure-sdk-java-key-vault.vault.azure.net/certificates/da3ca45d-bf00-49cb-bbc8-18b68c207954-testCertificate3/pending\",\"issuer\":{\"name\":\"Self\"},\"csr\":\"MIICqDCCAZACAQAwGDEWMBQGA1UEAxMNRGVmYXVsdFBvbGljeTCCASIwDQYJKoZIhvcNAQEBBQADggEPADCCAQoCggEBALE8d9c63kS1m9kpjISif5GbVyythEtgVORWpneiPdlZEXovxYOT6ORWbXTptEM3UW6PjoqYy4TdvtYjM+BHfiAUQ3maN4OuVA0tliENN3VZjKw82E8T1kHdX7A/L7ATzCLrvt0RkWLhOVBLaCBm2zbCOnHaKv9G5iq/nh4bUkllP+oMFjK+XIjQB83oZIlXTXUpxm7KgUtshw6My9ZGzOZl1G/5tjIar62M26VqxbVVwz3h6AyPRj5ZZ2BlCAsbFus2Ds2uqRIy/LzN1hK91BDN1L0gzH4uw8/NBTjbAFtbZYN93jv9gh4UbahC+FzgRa7BCFPUrKuZsG/i197Y9r8CAwEAAaBLMEkGCSqGSIb3DQEJDjE8MDowDgYDVR0PAQH/BAQDAgWgMB0GA1UdJQQWMBQGCCsGAQUFBwMBBggrBgEFBQcDAjAJBgNVHRMEAjAAMA0GCSqGSIb3DQEBCwUAA4IBAQAWo7YU2S/kxBgzJF8WbinvyeQgLeqRZT8TsLbO2ziHiDGfY3i2pV6+fSqMyrIymhnv/PZ4NKVwcbMWDYtcEivWFMnONM/WqS/dJsI4YUZgdkwuSs8dVqa29lo/rVKRGhmPIwaMeuJwTooapTH0OH4EXJbOq0a1Shl+CPwKbH5EgclA4c1z7r7FKFBM0FFzZcTdyYI6IYr0sgchr8WOLQaMEtLb1IySj19XoYN3f0n6vb51Rr2Vsg3kaRMiWCUI4V7/VFLJ/QG0cg9bwn6djhnjfkiUonIH2zFRf9JdUKtD2EoOT5I4ffa8mWKensoUrWXEH9uUBMgFov2ZinTKq4DQ\",\"cancellation_requested\":false,\"status\":\"inProgress\",\"status_details\":\"Pending certificate created. Certificate request is in progress. This may take some time based on the issuer provider. Please check again later.\",\"request_id\":\"1603646ce4094a009f1659ff67741deb\"}",
      "X-Powered-By" : "ASP.NET",
      "Content-Type" : "application/json; charset=utf-8"
    },
    "Exception" : null
  }, {
    "Method" : "GET",
    "Uri" : "https://azure-sdk-java-key-vault.vault.azure.net/certificates/da3ca45d-bf00-49cb-bbc8-18b68c207954-testCertificate3/pending?api-version=7.1-preview",
    "Headers" : {
      "User-Agent" : "azsdk-java-client_name/client_version (12.0.1; Mac OS X 10.14.6)",
      "Content-Type" : "application/json"
    },
    "Response" : {
      "Server" : "Microsoft-IIS/10.0",
      "X-Content-Type-Options" : "nosniff",
      "Pragma" : "no-cache",
      "StatusCode" : "200",
      "Date" : "Mon, 09 Mar 2020 15:05:43 GMT",
      "Strict-Transport-Security" : "max-age=31536000;includeSubDomains",
      "Retry-After" : "0",
      "Cache-Control" : "no-cache",
      "X-AspNet-Version" : "4.0.30319",
      "x-ms-keyvault-region" : "eastus2",
      "x-ms-keyvault-network-info" : "addr=43.241.70.141;act_addr_fam=InterNetwork;",
      "Expires" : "-1",
      "Content-Length" : "1343",
      "x-ms-request-id" : "9ebd89cf-7430-49e9-b9d9-bc317be0b7d3",
      "x-ms-keyvault-service-version" : "1.1.0.897",
      "Body" : "{\"id\":\"https://azure-sdk-java-key-vault.vault.azure.net/certificates/da3ca45d-bf00-49cb-bbc8-18b68c207954-testCertificate3/pending\",\"issuer\":{\"name\":\"Self\"},\"csr\":\"MIICqDCCAZACAQAwGDEWMBQGA1UEAxMNRGVmYXVsdFBvbGljeTCCASIwDQYJKoZIhvcNAQEBBQADggEPADCCAQoCggEBALE8d9c63kS1m9kpjISif5GbVyythEtgVORWpneiPdlZEXovxYOT6ORWbXTptEM3UW6PjoqYy4TdvtYjM+BHfiAUQ3maN4OuVA0tliENN3VZjKw82E8T1kHdX7A/L7ATzCLrvt0RkWLhOVBLaCBm2zbCOnHaKv9G5iq/nh4bUkllP+oMFjK+XIjQB83oZIlXTXUpxm7KgUtshw6My9ZGzOZl1G/5tjIar62M26VqxbVVwz3h6AyPRj5ZZ2BlCAsbFus2Ds2uqRIy/LzN1hK91BDN1L0gzH4uw8/NBTjbAFtbZYN93jv9gh4UbahC+FzgRa7BCFPUrKuZsG/i197Y9r8CAwEAAaBLMEkGCSqGSIb3DQEJDjE8MDowDgYDVR0PAQH/BAQDAgWgMB0GA1UdJQQWMBQGCCsGAQUFBwMBBggrBgEFBQcDAjAJBgNVHRMEAjAAMA0GCSqGSIb3DQEBCwUAA4IBAQAWo7YU2S/kxBgzJF8WbinvyeQgLeqRZT8TsLbO2ziHiDGfY3i2pV6+fSqMyrIymhnv/PZ4NKVwcbMWDYtcEivWFMnONM/WqS/dJsI4YUZgdkwuSs8dVqa29lo/rVKRGhmPIwaMeuJwTooapTH0OH4EXJbOq0a1Shl+CPwKbH5EgclA4c1z7r7FKFBM0FFzZcTdyYI6IYr0sgchr8WOLQaMEtLb1IySj19XoYN3f0n6vb51Rr2Vsg3kaRMiWCUI4V7/VFLJ/QG0cg9bwn6djhnjfkiUonIH2zFRf9JdUKtD2EoOT5I4ffa8mWKensoUrWXEH9uUBMgFov2ZinTKq4DQ\",\"cancellation_requested\":false,\"status\":\"inProgress\",\"status_details\":\"Pending certificate created. Certificate request is in progress. This may take some time based on the issuer provider. Please check again later.\",\"request_id\":\"1603646ce4094a009f1659ff67741deb\"}",
      "X-Powered-By" : "ASP.NET",
      "Content-Type" : "application/json; charset=utf-8"
    },
    "Exception" : null
  }, {
    "Method" : "GET",
    "Uri" : "https://azure-sdk-java-key-vault.vault.azure.net/certificates/da3ca45d-bf00-49cb-bbc8-18b68c207954-testCertificate3/pending?api-version=7.1-preview",
=======
    "Uri" : "https://azure-java-live-test.vault.azure.net/certificates/testCertificate3/pending?api-version=7.0",
>>>>>>> 62a0dd42
    "Headers" : {
      "User-Agent" : "azsdk-java-client_name/client_version (12.0.1; Mac OS X 10.14.6)",
      "Content-Type" : "application/json"
    },
    "Response" : {
      "Server" : "Microsoft-IIS/10.0",
      "X-Content-Type-Options" : "nosniff",
      "Pragma" : "no-cache",
      "retry-after" : "0",
      "StatusCode" : "200",
<<<<<<< HEAD
      "Date" : "Mon, 09 Mar 2020 15:05:44 GMT",
      "Strict-Transport-Security" : "max-age=31536000;includeSubDomains",
      "Cache-Control" : "no-cache",
      "X-AspNet-Version" : "4.0.30319",
      "x-ms-keyvault-region" : "eastus2",
      "x-ms-keyvault-network-info" : "addr=43.241.70.141;act_addr_fam=InterNetwork;",
      "Expires" : "-1",
      "Content-Length" : "1305",
      "x-ms-request-id" : "7c783aed-a562-47af-9a41-7e88410cb374",
      "x-ms-keyvault-service-version" : "1.1.0.897",
      "Body" : "{\"id\":\"https://azure-sdk-java-key-vault.vault.azure.net/certificates/da3ca45d-bf00-49cb-bbc8-18b68c207954-testCertificate3/pending\",\"issuer\":{\"name\":\"Self\"},\"csr\":\"MIICqDCCAZACAQAwGDEWMBQGA1UEAxMNRGVmYXVsdFBvbGljeTCCASIwDQYJKoZIhvcNAQEBBQADggEPADCCAQoCggEBALE8d9c63kS1m9kpjISif5GbVyythEtgVORWpneiPdlZEXovxYOT6ORWbXTptEM3UW6PjoqYy4TdvtYjM+BHfiAUQ3maN4OuVA0tliENN3VZjKw82E8T1kHdX7A/L7ATzCLrvt0RkWLhOVBLaCBm2zbCOnHaKv9G5iq/nh4bUkllP+oMFjK+XIjQB83oZIlXTXUpxm7KgUtshw6My9ZGzOZl1G/5tjIar62M26VqxbVVwz3h6AyPRj5ZZ2BlCAsbFus2Ds2uqRIy/LzN1hK91BDN1L0gzH4uw8/NBTjbAFtbZYN93jv9gh4UbahC+FzgRa7BCFPUrKuZsG/i197Y9r8CAwEAAaBLMEkGCSqGSIb3DQEJDjE8MDowDgYDVR0PAQH/BAQDAgWgMB0GA1UdJQQWMBQGCCsGAQUFBwMBBggrBgEFBQcDAjAJBgNVHRMEAjAAMA0GCSqGSIb3DQEBCwUAA4IBAQAWo7YU2S/kxBgzJF8WbinvyeQgLeqRZT8TsLbO2ziHiDGfY3i2pV6+fSqMyrIymhnv/PZ4NKVwcbMWDYtcEivWFMnONM/WqS/dJsI4YUZgdkwuSs8dVqa29lo/rVKRGhmPIwaMeuJwTooapTH0OH4EXJbOq0a1Shl+CPwKbH5EgclA4c1z7r7FKFBM0FFzZcTdyYI6IYr0sgchr8WOLQaMEtLb1IySj19XoYN3f0n6vb51Rr2Vsg3kaRMiWCUI4V7/VFLJ/QG0cg9bwn6djhnjfkiUonIH2zFRf9JdUKtD2EoOT5I4ffa8mWKensoUrWXEH9uUBMgFov2ZinTKq4DQ\",\"cancellation_requested\":false,\"status\":\"completed\",\"target\":\"https://azure-sdk-java-key-vault.vault.azure.net/certificates/da3ca45d-bf00-49cb-bbc8-18b68c207954-testCertificate3\",\"request_id\":\"1603646ce4094a009f1659ff67741deb\"}",
=======
      "Date" : "Tue, 10 Mar 2020 15:51:27 GMT",
      "Strict-Transport-Security" : "max-age=31536000;includeSubDomains",
      "Cache-Control" : "no-cache",
      "X-AspNet-Version" : "4.0.30319",
      "x-ms-keyvault-region" : "westus2",
      "x-ms-keyvault-network-info" : "addr=172.103.233.178;act_addr_fam=InterNetwork;",
      "Expires" : "-1",
      "Content-Length" : "1223",
      "x-ms-request-id" : "569bed76-782b-4da3-b3ff-823b460e4f41",
      "x-ms-keyvault-service-version" : "1.1.0.897",
      "Body" : "{\"id\":\"https://azure-java-live-test.vault.azure.net/certificates/testCertificate3/pending\",\"issuer\":{\"name\":\"Self\"},\"csr\":\"MIICqDCCAZACAQAwGDEWMBQGA1UEAxMNRGVmYXVsdFBvbGljeTCCASIwDQYJKoZIhvcNAQEBBQADggEPADCCAQoCggEBANf1wcEJxvV7am2YGA/TdyYNQ/Hqf9c6DjkcFxyiMJD2NWOERW2i99bdR8KamuAqQF2niAzRVaJoPBUJ7AhAaIca8laFmAjz5AxQ3m+cYt0Udn9Jlq0vJ2ClLalIETJkGe9RcYRBjseml8R+NinUqrDX+bky60BB/jeYfqYFT6jv50v2VblBaenTr7VXi37Lvx/puFL4+1QosfJfSkLXf6ay5fQ9Rd9qMbbnSkXXE2bkHc+IXBYk6jdzXKPvc8th5STW3n3VXqyJrbRlAs+1VpQmnI5YJF6v4z7WfkaqQF7mR+mauc6e4xDeQ8/3/uEjbpdEcOw0EDlE3aH2lMjjG+cCAwEAAaBLMEkGCSqGSIb3DQEJDjE8MDowDgYDVR0PAQH/BAQDAgWgMB0GA1UdJQQWMBQGCCsGAQUFBwMBBggrBgEFBQcDAjAJBgNVHRMEAjAAMA0GCSqGSIb3DQEBCwUAA4IBAQCqtki5grY/wNZN9sl4b7DCNVHwlSGitWJ+27k/vShhatbi3jlH/r7Ipc1IWU8XGkRSIltCvPkxbZ14G9elf71OMnZOLIUHDSxflB8J1ZVBk8aEdAeGZZmdW+a8KNwbNXggi4qCrSWc1rF/XXUfyjSYOZCggIWMN3/3eq6IxPMgAYqW3prL3lPq+0rHgqwMIkM5zvsTx+HzWHCWfNcVc75VuKuiOBuKgkxdZ/z6prXV4nbLe/qtOVZgwqGmbFzVy+7xiHKIThHtHRMAm1XdGjYdbHSfvIKnPJlkIvvR9KJTrdDRRvBiu9cnG9XyuaMUgom4cBeIgzLyGzITT9LuL4+2\",\"cancellation_requested\":false,\"status\":\"completed\",\"target\":\"https://azure-java-live-test.vault.azure.net/certificates/testCertificate3\",\"request_id\":\"f6b4f71f44044486bf687e5ab3f95cc2\"}",
>>>>>>> 62a0dd42
      "X-Powered-By" : "ASP.NET",
      "Content-Type" : "application/json; charset=utf-8"
    },
    "Exception" : null
  }, {
    "Method" : "GET",
<<<<<<< HEAD
    "Uri" : "https://azure-sdk-java-key-vault.vault.azure.net/certificates/da3ca45d-bf00-49cb-bbc8-18b68c207954-testCertificate3/?api-version=7.1-preview",
=======
    "Uri" : "https://azure-java-live-test.vault.azure.net/certificates/testCertificate3/?api-version=7.0",
>>>>>>> 62a0dd42
    "Headers" : {
      "User-Agent" : "azsdk-java-client_name/client_version (12.0.1; Mac OS X 10.14.6)",
      "Content-Type" : "application/json"
    },
    "Response" : {
      "Server" : "Microsoft-IIS/10.0",
      "X-Content-Type-Options" : "nosniff",
      "Pragma" : "no-cache",
      "retry-after" : "0",
      "StatusCode" : "200",
<<<<<<< HEAD
      "Date" : "Mon, 09 Mar 2020 15:05:45 GMT",
      "Strict-Transport-Security" : "max-age=31536000;includeSubDomains",
      "Cache-Control" : "no-cache",
      "X-AspNet-Version" : "4.0.30319",
      "x-ms-keyvault-region" : "eastus2",
      "x-ms-keyvault-network-info" : "addr=43.241.70.141;act_addr_fam=InterNetwork;",
      "Expires" : "-1",
      "Content-Length" : "2635",
      "x-ms-request-id" : "ee95d97a-551e-44d1-9825-28df1613f496",
      "x-ms-keyvault-service-version" : "1.1.0.897",
      "Body" : "{\"id\":\"https://azure-sdk-java-key-vault.vault.azure.net/certificates/da3ca45d-bf00-49cb-bbc8-18b68c207954-testCertificate3/7ce5e5a0f71646b29d97b085ce7e19ad\",\"kid\":\"https://azure-sdk-java-key-vault.vault.azure.net/keys/da3ca45d-bf00-49cb-bbc8-18b68c207954-testCertificate3/7ce5e5a0f71646b29d97b085ce7e19ad\",\"sid\":\"https://azure-sdk-java-key-vault.vault.azure.net/secrets/da3ca45d-bf00-49cb-bbc8-18b68c207954-testCertificate3/7ce5e5a0f71646b29d97b085ce7e19ad\",\"x5t\":\"Sn63QnOFJiEGaGXbEJdmLISF5S8\",\"cer\":\"MIIDNjCCAh6gAwIBAgIQZrp3w9pCTgiOJBvOlBx+OzANBgkqhkiG9w0BAQsFADAYMRYwFAYDVQQDEw1EZWZhdWx0UG9saWN5MB4XDTIwMDMwOTE0NTU0M1oXDTIxMDMwOTE1MDU0M1owGDEWMBQGA1UEAxMNRGVmYXVsdFBvbGljeTCCASIwDQYJKoZIhvcNAQEBBQADggEPADCCAQoCggEBALE8d9c63kS1m9kpjISif5GbVyythEtgVORWpneiPdlZEXovxYOT6ORWbXTptEM3UW6PjoqYy4TdvtYjM+BHfiAUQ3maN4OuVA0tliENN3VZjKw82E8T1kHdX7A/L7ATzCLrvt0RkWLhOVBLaCBm2zbCOnHaKv9G5iq/nh4bUkllP+oMFjK+XIjQB83oZIlXTXUpxm7KgUtshw6My9ZGzOZl1G/5tjIar62M26VqxbVVwz3h6AyPRj5ZZ2BlCAsbFus2Ds2uqRIy/LzN1hK91BDN1L0gzH4uw8/NBTjbAFtbZYN93jv9gh4UbahC+FzgRa7BCFPUrKuZsG/i197Y9r8CAwEAAaN8MHowDgYDVR0PAQH/BAQDAgWgMAkGA1UdEwQCMAAwHQYDVR0lBBYwFAYIKwYBBQUHAwEGCCsGAQUFBwMCMB8GA1UdIwQYMBaAFHbBiOlFD8e+49gfTlGdyEDuDHEzMB0GA1UdDgQWBBR2wYjpRQ/HvuPYH05RnchA7gxxMzANBgkqhkiG9w0BAQsFAAOCAQEAjkRIWjR1XnOegt5A8Xr8MSmn5UzhjtqmHaQCTJFhPOkX1NCJxgTgbgj59a7/AY881h31T9bsOat/4dxuHFAGJS2TtuCtYMUOI53sRsk/VECr0nJhCqmarcdkkfcgfSXpqJcZYWM/nN2RkvOSbsZ/DZU5pDZb9j0PJY5gwA/iebqSM8hj0doRqUvCGgxiqzb3PgGpaULXSG7f6OLeJwtg9C1tWFgtrLjcV3SXqF8WCAIPvHlAffgeQUd3esl1Z6BZXYZ2NVOLGWlztzIVN2DQEaDsjH2C6UmOyWXl/8TA8VSCrDM4V9WfM+7Q47SfoX9EVwasKxUFDrIkwFQjFfH5Ww==\",\"attributes\":{\"enabled\":false,\"nbf\":1583765743,\"exp\":1615302343,\"created\":1583766343,\"updated\":1583766343,\"recoveryLevel\":\"Recoverable+Purgeable\"},\"tags\":{\"second tag\":\"second value\",\"first tag\":\"first value\"},\"policy\":{\"id\":\"https://azure-sdk-java-key-vault.vault.azure.net/certificates/da3ca45d-bf00-49cb-bbc8-18b68c207954-testCertificate3/policy\",\"key_props\":{\"exportable\":true,\"kty\":\"RSA\",\"key_size\":2048,\"reuse_key\":false},\"secret_props\":{\"contentType\":\"application/x-pkcs12\"},\"x509_props\":{\"subject\":\"CN=DefaultPolicy\",\"sans\":{},\"ekus\":[\"1.3.6.1.5.5.7.3.1\",\"1.3.6.1.5.5.7.3.2\"],\"key_usage\":[\"digitalSignature\",\"keyEncipherment\"],\"validity_months\":12,\"basic_constraints\":{\"ca\":false}},\"lifetime_actions\":[{\"trigger\":{\"lifetime_percentage\":80},\"action\":{\"action_type\":\"AutoRenew\"}}],\"issuer\":{\"name\":\"Self\"},\"attributes\":{\"enabled\":true,\"created\":1583766310,\"updated\":1583766310}},\"pending\":{\"id\":\"https://azure-sdk-java-key-vault.vault.azure.net/certificates/da3ca45d-bf00-49cb-bbc8-18b68c207954-testCertificate3/pending\"}}",
=======
      "Date" : "Tue, 10 Mar 2020 15:51:27 GMT",
      "Strict-Transport-Security" : "max-age=31536000;includeSubDomains",
      "Cache-Control" : "no-cache",
      "X-AspNet-Version" : "4.0.30319",
      "x-ms-keyvault-region" : "westus2",
      "x-ms-keyvault-network-info" : "addr=172.103.233.178;act_addr_fam=InterNetwork;",
      "Expires" : "-1",
      "Content-Length" : "2430",
      "x-ms-request-id" : "d20283ea-43f1-4e41-b699-8ed4e209d88d",
      "x-ms-keyvault-service-version" : "1.1.0.897",
      "Body" : "{\"id\":\"https://azure-java-live-test.vault.azure.net/certificates/testCertificate3/3d5dfe6aea334fea835bf973029349f9\",\"kid\":\"https://azure-java-live-test.vault.azure.net/keys/testCertificate3/3d5dfe6aea334fea835bf973029349f9\",\"sid\":\"https://azure-java-live-test.vault.azure.net/secrets/testCertificate3/3d5dfe6aea334fea835bf973029349f9\",\"x5t\":\"BKbQ1Igt5hoPb-5zKEQIGb19Om0\",\"cer\":\"MIIDNjCCAh6gAwIBAgIQZXr4N6FuQ3K9/iHH/Zg7IDANBgkqhkiG9w0BAQsFADAYMRYwFAYDVQQDEw1EZWZhdWx0UG9saWN5MB4XDTIwMDMxMDE1NDEyNloXDTIxMDMxMDE1NTEyNlowGDEWMBQGA1UEAxMNRGVmYXVsdFBvbGljeTCCASIwDQYJKoZIhvcNAQEBBQADggEPADCCAQoCggEBANf1wcEJxvV7am2YGA/TdyYNQ/Hqf9c6DjkcFxyiMJD2NWOERW2i99bdR8KamuAqQF2niAzRVaJoPBUJ7AhAaIca8laFmAjz5AxQ3m+cYt0Udn9Jlq0vJ2ClLalIETJkGe9RcYRBjseml8R+NinUqrDX+bky60BB/jeYfqYFT6jv50v2VblBaenTr7VXi37Lvx/puFL4+1QosfJfSkLXf6ay5fQ9Rd9qMbbnSkXXE2bkHc+IXBYk6jdzXKPvc8th5STW3n3VXqyJrbRlAs+1VpQmnI5YJF6v4z7WfkaqQF7mR+mauc6e4xDeQ8/3/uEjbpdEcOw0EDlE3aH2lMjjG+cCAwEAAaN8MHowDgYDVR0PAQH/BAQDAgWgMAkGA1UdEwQCMAAwHQYDVR0lBBYwFAYIKwYBBQUHAwEGCCsGAQUFBwMCMB8GA1UdIwQYMBaAFPxnydVc9hfknG6JKphc6LqzGX0vMB0GA1UdDgQWBBT8Z8nVXPYX5JxuiSqYXOi6sxl9LzANBgkqhkiG9w0BAQsFAAOCAQEASc6L5dUgU+cCS99gJqqg2taLyVRK5pckd8BbzEdbYJpX5QmlM8drMWneNNpTyC0MuH+TtSkUN2XpBrFWjcV6aUFlCenBDmLPpaOWDdwrbgS0rd0gWqNqH6nPYbei2XQoAucfF24NTTod6eqx8wxsL4TSOWOdS1tXEAPTmp+28Sk15iw/i0WRgdoeXNpdTMNxB2HqMKpoc6d6HfrZIIjdTvbAz9EQJEdWd1O5VRZaD/CGGy9ReykXesyWkMPD0MH9e5HuDwYxdv3Oxel870SbeODF00fp3nhpsqdfQeweBKx31kDkuEbh+r8M74f+mlrYCR1JPqBipC0Efy/CQHc1lw==\",\"attributes\":{\"enabled\":false,\"nbf\":1583854886,\"exp\":1615391486,\"created\":1583855486,\"updated\":1583855486,\"recoveryLevel\":\"Recoverable+Purgeable\"},\"tags\":{\"second tag\":\"second value\",\"first tag\":\"first value\"},\"policy\":{\"id\":\"https://azure-java-live-test.vault.azure.net/certificates/testCertificate3/policy\",\"key_props\":{\"exportable\":true,\"kty\":\"RSA\",\"key_size\":2048,\"reuse_key\":false},\"secret_props\":{\"contentType\":\"application/x-pkcs12\"},\"x509_props\":{\"subject\":\"CN=DefaultPolicy\",\"sans\":{},\"ekus\":[\"1.3.6.1.5.5.7.3.1\",\"1.3.6.1.5.5.7.3.2\"],\"key_usage\":[\"digitalSignature\",\"keyEncipherment\"],\"validity_months\":12,\"basic_constraints\":{\"ca\":false}},\"lifetime_actions\":[{\"trigger\":{\"lifetime_percentage\":80},\"action\":{\"action_type\":\"AutoRenew\"}}],\"issuer\":{\"name\":\"Self\"},\"attributes\":{\"enabled\":true,\"created\":1583855467,\"updated\":1583855467}},\"pending\":{\"id\":\"https://azure-java-live-test.vault.azure.net/certificates/testCertificate3/pending\"}}",
>>>>>>> 62a0dd42
      "X-Powered-By" : "ASP.NET",
      "Content-Type" : "application/json; charset=utf-8"
    },
    "Exception" : null
  }, {
    "Method" : "PATCH",
<<<<<<< HEAD
    "Uri" : "https://azure-sdk-java-key-vault.vault.azure.net/certificates/da3ca45d-bf00-49cb-bbc8-18b68c207954-testCertificate3/{certificate-version}?api-version=7.1-preview",
=======
    "Uri" : "https://azure-java-live-test.vault.azure.net/certificates/testCertificate3/3d5dfe6aea334fea835bf973029349f9?api-version=7.0",
>>>>>>> 62a0dd42
    "Headers" : {
      "User-Agent" : "azsdk-java-client_name/client_version (12.0.1; Mac OS X 10.14.6)",
      "Content-Type" : "application/json"
    },
    "Response" : {
      "Server" : "Microsoft-IIS/10.0",
      "X-Content-Type-Options" : "nosniff",
      "Pragma" : "no-cache",
      "retry-after" : "0",
      "StatusCode" : "200",
<<<<<<< HEAD
      "Date" : "Mon, 09 Mar 2020 15:05:45 GMT",
      "Strict-Transport-Security" : "max-age=31536000;includeSubDomains",
      "Cache-Control" : "no-cache",
      "X-AspNet-Version" : "4.0.30319",
      "x-ms-keyvault-region" : "eastus2",
      "x-ms-keyvault-network-info" : "addr=43.241.70.141;act_addr_fam=InterNetwork;",
      "Expires" : "-1",
      "Content-Length" : "2582",
      "x-ms-request-id" : "ce9361ce-6c57-49c8-b9c6-0b02642cf6c5",
      "x-ms-keyvault-service-version" : "1.1.0.897",
      "Body" : "{\"id\":\"https://azure-sdk-java-key-vault.vault.azure.net/certificates/da3ca45d-bf00-49cb-bbc8-18b68c207954-testCertificate3/7ce5e5a0f71646b29d97b085ce7e19ad\",\"kid\":\"https://azure-sdk-java-key-vault.vault.azure.net/keys/da3ca45d-bf00-49cb-bbc8-18b68c207954-testCertificate3/7ce5e5a0f71646b29d97b085ce7e19ad\",\"sid\":\"https://azure-sdk-java-key-vault.vault.azure.net/secrets/da3ca45d-bf00-49cb-bbc8-18b68c207954-testCertificate3/7ce5e5a0f71646b29d97b085ce7e19ad\",\"x5t\":\"Sn63QnOFJiEGaGXbEJdmLISF5S8\",\"cer\":\"MIIDNjCCAh6gAwIBAgIQZrp3w9pCTgiOJBvOlBx+OzANBgkqhkiG9w0BAQsFADAYMRYwFAYDVQQDEw1EZWZhdWx0UG9saWN5MB4XDTIwMDMwOTE0NTU0M1oXDTIxMDMwOTE1MDU0M1owGDEWMBQGA1UEAxMNRGVmYXVsdFBvbGljeTCCASIwDQYJKoZIhvcNAQEBBQADggEPADCCAQoCggEBALE8d9c63kS1m9kpjISif5GbVyythEtgVORWpneiPdlZEXovxYOT6ORWbXTptEM3UW6PjoqYy4TdvtYjM+BHfiAUQ3maN4OuVA0tliENN3VZjKw82E8T1kHdX7A/L7ATzCLrvt0RkWLhOVBLaCBm2zbCOnHaKv9G5iq/nh4bUkllP+oMFjK+XIjQB83oZIlXTXUpxm7KgUtshw6My9ZGzOZl1G/5tjIar62M26VqxbVVwz3h6AyPRj5ZZ2BlCAsbFus2Ds2uqRIy/LzN1hK91BDN1L0gzH4uw8/NBTjbAFtbZYN93jv9gh4UbahC+FzgRa7BCFPUrKuZsG/i197Y9r8CAwEAAaN8MHowDgYDVR0PAQH/BAQDAgWgMAkGA1UdEwQCMAAwHQYDVR0lBBYwFAYIKwYBBQUHAwEGCCsGAQUFBwMCMB8GA1UdIwQYMBaAFHbBiOlFD8e+49gfTlGdyEDuDHEzMB0GA1UdDgQWBBR2wYjpRQ/HvuPYH05RnchA7gxxMzANBgkqhkiG9w0BAQsFAAOCAQEAjkRIWjR1XnOegt5A8Xr8MSmn5UzhjtqmHaQCTJFhPOkX1NCJxgTgbgj59a7/AY881h31T9bsOat/4dxuHFAGJS2TtuCtYMUOI53sRsk/VECr0nJhCqmarcdkkfcgfSXpqJcZYWM/nN2RkvOSbsZ/DZU5pDZb9j0PJY5gwA/iebqSM8hj0doRqUvCGgxiqzb3PgGpaULXSG7f6OLeJwtg9C1tWFgtrLjcV3SXqF8WCAIPvHlAffgeQUd3esl1Z6BZXYZ2NVOLGWlztzIVN2DQEaDsjH2C6UmOyWXl/8TA8VSCrDM4V9WfM+7Q47SfoX9EVwasKxUFDrIkwFQjFfH5Ww==\",\"attributes\":{\"enabled\":false,\"nbf\":1583765743,\"exp\":1615302343,\"created\":1583766343,\"updated\":1583766346,\"recoveryLevel\":\"Recoverable+Purgeable\"},\"tags\":{},\"policy\":{\"id\":\"https://azure-sdk-java-key-vault.vault.azure.net/certificates/da3ca45d-bf00-49cb-bbc8-18b68c207954-testCertificate3/policy\",\"key_props\":{\"exportable\":true,\"kty\":\"RSA\",\"key_size\":2048,\"reuse_key\":false},\"secret_props\":{\"contentType\":\"application/x-pkcs12\"},\"x509_props\":{\"subject\":\"CN=DefaultPolicy\",\"sans\":{},\"ekus\":[\"1.3.6.1.5.5.7.3.1\",\"1.3.6.1.5.5.7.3.2\"],\"key_usage\":[\"digitalSignature\",\"keyEncipherment\"],\"validity_months\":12,\"basic_constraints\":{\"ca\":false}},\"lifetime_actions\":[{\"trigger\":{\"lifetime_percentage\":80},\"action\":{\"action_type\":\"AutoRenew\"}}],\"issuer\":{\"name\":\"Self\"},\"attributes\":{\"enabled\":true,\"created\":1583766310,\"updated\":1583766310}},\"pending\":{\"id\":\"https://azure-sdk-java-key-vault.vault.azure.net/certificates/da3ca45d-bf00-49cb-bbc8-18b68c207954-testCertificate3/pending\"}}",
=======
      "Date" : "Tue, 10 Mar 2020 15:51:27 GMT",
      "Strict-Transport-Security" : "max-age=31536000;includeSubDomains",
      "Cache-Control" : "no-cache",
      "X-AspNet-Version" : "4.0.30319",
      "x-ms-keyvault-region" : "westus2",
      "x-ms-keyvault-network-info" : "addr=172.103.233.178;act_addr_fam=InterNetwork;",
      "Expires" : "-1",
      "Content-Length" : "1743",
      "x-ms-request-id" : "ad3c5b3b-28e8-428e-a69f-70bd8e9fd8f1",
      "x-ms-keyvault-service-version" : "1.1.0.897",
      "Body" : "{\"id\":\"https://azure-java-live-test.vault.azure.net/certificates/testCertificate3/3d5dfe6aea334fea835bf973029349f9\",\"kid\":\"https://azure-java-live-test.vault.azure.net/keys/testCertificate3/3d5dfe6aea334fea835bf973029349f9\",\"sid\":\"https://azure-java-live-test.vault.azure.net/secrets/testCertificate3/3d5dfe6aea334fea835bf973029349f9\",\"x5t\":\"BKbQ1Igt5hoPb-5zKEQIGb19Om0\",\"cer\":\"MIIDNjCCAh6gAwIBAgIQZXr4N6FuQ3K9/iHH/Zg7IDANBgkqhkiG9w0BAQsFADAYMRYwFAYDVQQDEw1EZWZhdWx0UG9saWN5MB4XDTIwMDMxMDE1NDEyNloXDTIxMDMxMDE1NTEyNlowGDEWMBQGA1UEAxMNRGVmYXVsdFBvbGljeTCCASIwDQYJKoZIhvcNAQEBBQADggEPADCCAQoCggEBANf1wcEJxvV7am2YGA/TdyYNQ/Hqf9c6DjkcFxyiMJD2NWOERW2i99bdR8KamuAqQF2niAzRVaJoPBUJ7AhAaIca8laFmAjz5AxQ3m+cYt0Udn9Jlq0vJ2ClLalIETJkGe9RcYRBjseml8R+NinUqrDX+bky60BB/jeYfqYFT6jv50v2VblBaenTr7VXi37Lvx/puFL4+1QosfJfSkLXf6ay5fQ9Rd9qMbbnSkXXE2bkHc+IXBYk6jdzXKPvc8th5STW3n3VXqyJrbRlAs+1VpQmnI5YJF6v4z7WfkaqQF7mR+mauc6e4xDeQ8/3/uEjbpdEcOw0EDlE3aH2lMjjG+cCAwEAAaN8MHowDgYDVR0PAQH/BAQDAgWgMAkGA1UdEwQCMAAwHQYDVR0lBBYwFAYIKwYBBQUHAwEGCCsGAQUFBwMCMB8GA1UdIwQYMBaAFPxnydVc9hfknG6JKphc6LqzGX0vMB0GA1UdDgQWBBT8Z8nVXPYX5JxuiSqYXOi6sxl9LzANBgkqhkiG9w0BAQsFAAOCAQEASc6L5dUgU+cCS99gJqqg2taLyVRK5pckd8BbzEdbYJpX5QmlM8drMWneNNpTyC0MuH+TtSkUN2XpBrFWjcV6aUFlCenBDmLPpaOWDdwrbgS0rd0gWqNqH6nPYbei2XQoAucfF24NTTod6eqx8wxsL4TSOWOdS1tXEAPTmp+28Sk15iw/i0WRgdoeXNpdTMNxB2HqMKpoc6d6HfrZIIjdTvbAz9EQJEdWd1O5VRZaD/CGGy9ReykXesyWkMPD0MH9e5HuDwYxdv3Oxel870SbeODF00fp3nhpsqdfQeweBKx31kDkuEbh+r8M74f+mlrYCR1JPqBipC0Efy/CQHc1lw==\",\"attributes\":{\"enabled\":false,\"nbf\":1583854886,\"exp\":1615391486,\"created\":1583855486,\"updated\":1583855487,\"recoveryLevel\":\"Recoverable+Purgeable\"},\"tags\":{},\"pending\":{\"id\":\"https://azure-java-live-test.vault.azure.net/certificates/testCertificate3/pending\"}}",
>>>>>>> 62a0dd42
      "X-Powered-By" : "ASP.NET",
      "Content-Type" : "application/json; charset=utf-8"
    },
    "Exception" : null
  }, {
    "Method" : "DELETE",
<<<<<<< HEAD
    "Uri" : "https://azure-sdk-java-key-vault.vault.azure.net/certificates/da3ca45d-bf00-49cb-bbc8-18b68c207954-testCertificate3?api-version=7.1-preview",
=======
    "Uri" : "https://azure-java-live-test.vault.azure.net/certificates/testCertificate3?api-version=7.0",
>>>>>>> 62a0dd42
    "Headers" : {
      "User-Agent" : "azsdk-java-client_name/client_version (12.0.1; Mac OS X 10.14.6)",
      "Content-Type" : "application/json"
    },
    "Response" : {
      "Server" : "Microsoft-IIS/10.0",
      "X-Content-Type-Options" : "nosniff",
      "Pragma" : "no-cache",
      "retry-after" : "0",
      "StatusCode" : "200",
<<<<<<< HEAD
      "Date" : "Mon, 09 Mar 2020 15:05:46 GMT",
      "Strict-Transport-Security" : "max-age=31536000;includeSubDomains",
      "Cache-Control" : "no-cache",
      "X-AspNet-Version" : "4.0.30319",
      "x-ms-keyvault-region" : "eastus2",
      "x-ms-keyvault-network-info" : "addr=43.241.70.141;act_addr_fam=InterNetwork;",
      "Expires" : "-1",
      "Content-Length" : "2777",
      "x-ms-request-id" : "34b56e32-d28f-42b5-a620-1b1ce6d6d0ea",
      "x-ms-keyvault-service-version" : "1.1.0.897",
      "Body" : "{\"recoveryId\":\"https://azure-sdk-java-key-vault.vault.azure.net/deletedcertificates/da3ca45d-bf00-49cb-bbc8-18b68c207954-testCertificate3\",\"deletedDate\":1583766346,\"scheduledPurgeDate\":1591542346,\"id\":\"https://azure-sdk-java-key-vault.vault.azure.net/certificates/da3ca45d-bf00-49cb-bbc8-18b68c207954-testCertificate3/7ce5e5a0f71646b29d97b085ce7e19ad\",\"kid\":\"https://azure-sdk-java-key-vault.vault.azure.net/keys/da3ca45d-bf00-49cb-bbc8-18b68c207954-testCertificate3/7ce5e5a0f71646b29d97b085ce7e19ad\",\"sid\":\"https://azure-sdk-java-key-vault.vault.azure.net/secrets/da3ca45d-bf00-49cb-bbc8-18b68c207954-testCertificate3/7ce5e5a0f71646b29d97b085ce7e19ad\",\"x5t\":\"Sn63QnOFJiEGaGXbEJdmLISF5S8\",\"cer\":\"MIIDNjCCAh6gAwIBAgIQZrp3w9pCTgiOJBvOlBx+OzANBgkqhkiG9w0BAQsFADAYMRYwFAYDVQQDEw1EZWZhdWx0UG9saWN5MB4XDTIwMDMwOTE0NTU0M1oXDTIxMDMwOTE1MDU0M1owGDEWMBQGA1UEAxMNRGVmYXVsdFBvbGljeTCCASIwDQYJKoZIhvcNAQEBBQADggEPADCCAQoCggEBALE8d9c63kS1m9kpjISif5GbVyythEtgVORWpneiPdlZEXovxYOT6ORWbXTptEM3UW6PjoqYy4TdvtYjM+BHfiAUQ3maN4OuVA0tliENN3VZjKw82E8T1kHdX7A/L7ATzCLrvt0RkWLhOVBLaCBm2zbCOnHaKv9G5iq/nh4bUkllP+oMFjK+XIjQB83oZIlXTXUpxm7KgUtshw6My9ZGzOZl1G/5tjIar62M26VqxbVVwz3h6AyPRj5ZZ2BlCAsbFus2Ds2uqRIy/LzN1hK91BDN1L0gzH4uw8/NBTjbAFtbZYN93jv9gh4UbahC+FzgRa7BCFPUrKuZsG/i197Y9r8CAwEAAaN8MHowDgYDVR0PAQH/BAQDAgWgMAkGA1UdEwQCMAAwHQYDVR0lBBYwFAYIKwYBBQUHAwEGCCsGAQUFBwMCMB8GA1UdIwQYMBaAFHbBiOlFD8e+49gfTlGdyEDuDHEzMB0GA1UdDgQWBBR2wYjpRQ/HvuPYH05RnchA7gxxMzANBgkqhkiG9w0BAQsFAAOCAQEAjkRIWjR1XnOegt5A8Xr8MSmn5UzhjtqmHaQCTJFhPOkX1NCJxgTgbgj59a7/AY881h31T9bsOat/4dxuHFAGJS2TtuCtYMUOI53sRsk/VECr0nJhCqmarcdkkfcgfSXpqJcZYWM/nN2RkvOSbsZ/DZU5pDZb9j0PJY5gwA/iebqSM8hj0doRqUvCGgxiqzb3PgGpaULXSG7f6OLeJwtg9C1tWFgtrLjcV3SXqF8WCAIPvHlAffgeQUd3esl1Z6BZXYZ2NVOLGWlztzIVN2DQEaDsjH2C6UmOyWXl/8TA8VSCrDM4V9WfM+7Q47SfoX9EVwasKxUFDrIkwFQjFfH5Ww==\",\"attributes\":{\"enabled\":false,\"nbf\":1583765743,\"exp\":1615302343,\"created\":1583766343,\"updated\":1583766346,\"recoveryLevel\":\"Recoverable+Purgeable\"},\"tags\":{},\"policy\":{\"id\":\"https://azure-sdk-java-key-vault.vault.azure.net/certificates/da3ca45d-bf00-49cb-bbc8-18b68c207954-testCertificate3/policy\",\"key_props\":{\"exportable\":true,\"kty\":\"RSA\",\"key_size\":2048,\"reuse_key\":false},\"secret_props\":{\"contentType\":\"application/x-pkcs12\"},\"x509_props\":{\"subject\":\"CN=DefaultPolicy\",\"sans\":{},\"ekus\":[\"1.3.6.1.5.5.7.3.1\",\"1.3.6.1.5.5.7.3.2\"],\"key_usage\":[\"digitalSignature\",\"keyEncipherment\"],\"validity_months\":12,\"basic_constraints\":{\"ca\":false}},\"lifetime_actions\":[{\"trigger\":{\"lifetime_percentage\":80},\"action\":{\"action_type\":\"AutoRenew\"}}],\"issuer\":{\"name\":\"Self\"},\"attributes\":{\"enabled\":true,\"created\":1583766310,\"updated\":1583766310}},\"pending\":{\"id\":\"https://azure-sdk-java-key-vault.vault.azure.net/certificates/da3ca45d-bf00-49cb-bbc8-18b68c207954-testCertificate3/pending\"}}",
=======
      "Date" : "Tue, 10 Mar 2020 15:51:28 GMT",
      "Strict-Transport-Security" : "max-age=31536000;includeSubDomains",
      "Cache-Control" : "no-cache",
      "X-AspNet-Version" : "4.0.30319",
      "x-ms-keyvault-region" : "westus2",
      "x-ms-keyvault-network-info" : "addr=172.103.233.178;act_addr_fam=InterNetwork;",
      "Expires" : "-1",
      "Content-Length" : "2531",
      "x-ms-request-id" : "fee774c0-f35f-4c99-b392-f2d7f9b92177",
      "x-ms-keyvault-service-version" : "1.1.0.897",
      "Body" : "{\"recoveryId\":\"https://azure-java-live-test.vault.azure.net/deletedcertificates/testCertificate3\",\"deletedDate\":1583855488,\"scheduledPurgeDate\":1591631488,\"id\":\"https://azure-java-live-test.vault.azure.net/certificates/testCertificate3/3d5dfe6aea334fea835bf973029349f9\",\"kid\":\"https://azure-java-live-test.vault.azure.net/keys/testCertificate3/3d5dfe6aea334fea835bf973029349f9\",\"sid\":\"https://azure-java-live-test.vault.azure.net/secrets/testCertificate3/3d5dfe6aea334fea835bf973029349f9\",\"x5t\":\"BKbQ1Igt5hoPb-5zKEQIGb19Om0\",\"cer\":\"MIIDNjCCAh6gAwIBAgIQZXr4N6FuQ3K9/iHH/Zg7IDANBgkqhkiG9w0BAQsFADAYMRYwFAYDVQQDEw1EZWZhdWx0UG9saWN5MB4XDTIwMDMxMDE1NDEyNloXDTIxMDMxMDE1NTEyNlowGDEWMBQGA1UEAxMNRGVmYXVsdFBvbGljeTCCASIwDQYJKoZIhvcNAQEBBQADggEPADCCAQoCggEBANf1wcEJxvV7am2YGA/TdyYNQ/Hqf9c6DjkcFxyiMJD2NWOERW2i99bdR8KamuAqQF2niAzRVaJoPBUJ7AhAaIca8laFmAjz5AxQ3m+cYt0Udn9Jlq0vJ2ClLalIETJkGe9RcYRBjseml8R+NinUqrDX+bky60BB/jeYfqYFT6jv50v2VblBaenTr7VXi37Lvx/puFL4+1QosfJfSkLXf6ay5fQ9Rd9qMbbnSkXXE2bkHc+IXBYk6jdzXKPvc8th5STW3n3VXqyJrbRlAs+1VpQmnI5YJF6v4z7WfkaqQF7mR+mauc6e4xDeQ8/3/uEjbpdEcOw0EDlE3aH2lMjjG+cCAwEAAaN8MHowDgYDVR0PAQH/BAQDAgWgMAkGA1UdEwQCMAAwHQYDVR0lBBYwFAYIKwYBBQUHAwEGCCsGAQUFBwMCMB8GA1UdIwQYMBaAFPxnydVc9hfknG6JKphc6LqzGX0vMB0GA1UdDgQWBBT8Z8nVXPYX5JxuiSqYXOi6sxl9LzANBgkqhkiG9w0BAQsFAAOCAQEASc6L5dUgU+cCS99gJqqg2taLyVRK5pckd8BbzEdbYJpX5QmlM8drMWneNNpTyC0MuH+TtSkUN2XpBrFWjcV6aUFlCenBDmLPpaOWDdwrbgS0rd0gWqNqH6nPYbei2XQoAucfF24NTTod6eqx8wxsL4TSOWOdS1tXEAPTmp+28Sk15iw/i0WRgdoeXNpdTMNxB2HqMKpoc6d6HfrZIIjdTvbAz9EQJEdWd1O5VRZaD/CGGy9ReykXesyWkMPD0MH9e5HuDwYxdv3Oxel870SbeODF00fp3nhpsqdfQeweBKx31kDkuEbh+r8M74f+mlrYCR1JPqBipC0Efy/CQHc1lw==\",\"attributes\":{\"enabled\":false,\"nbf\":1583854886,\"exp\":1615391486,\"created\":1583855486,\"updated\":1583855487,\"recoveryLevel\":\"Recoverable+Purgeable\"},\"tags\":{},\"policy\":{\"id\":\"https://azure-java-live-test.vault.azure.net/certificates/testCertificate3/policy\",\"key_props\":{\"exportable\":true,\"kty\":\"RSA\",\"key_size\":2048,\"reuse_key\":false},\"secret_props\":{\"contentType\":\"application/x-pkcs12\"},\"x509_props\":{\"subject\":\"CN=DefaultPolicy\",\"sans\":{},\"ekus\":[\"1.3.6.1.5.5.7.3.1\",\"1.3.6.1.5.5.7.3.2\"],\"key_usage\":[\"digitalSignature\",\"keyEncipherment\"],\"validity_months\":12,\"basic_constraints\":{\"ca\":false}},\"lifetime_actions\":[{\"trigger\":{\"lifetime_percentage\":80},\"action\":{\"action_type\":\"AutoRenew\"}}],\"issuer\":{\"name\":\"Self\"},\"attributes\":{\"enabled\":true,\"created\":1583855467,\"updated\":1583855467}},\"pending\":{\"id\":\"https://azure-java-live-test.vault.azure.net/certificates/testCertificate3/pending\"}}",
>>>>>>> 62a0dd42
      "X-Powered-By" : "ASP.NET",
      "Content-Type" : "application/json; charset=utf-8"
    },
    "Exception" : null
  }, {
    "Method" : "GET",
<<<<<<< HEAD
    "Uri" : "https://azure-sdk-java-key-vault.vault.azure.net/deletedcertificates/da3ca45d-bf00-49cb-bbc8-18b68c207954-testCertificate3?api-version=7.1-preview",
=======
    "Uri" : "https://azure-java-live-test.vault.azure.net/deletedcertificates/testCertificate3?api-version=7.0",
>>>>>>> 62a0dd42
    "Headers" : {
      "User-Agent" : "azsdk-java-client_name/client_version (12.0.1; Mac OS X 10.14.6)",
      "Content-Type" : "application/json"
    },
    "Response" : {
      "Server" : "Microsoft-IIS/10.0",
      "X-Content-Type-Options" : "nosniff",
      "Pragma" : "no-cache",
      "retry-after" : "0",
      "StatusCode" : "404",
<<<<<<< HEAD
      "Date" : "Mon, 09 Mar 2020 15:05:46 GMT",
      "Strict-Transport-Security" : "max-age=31536000;includeSubDomains",
      "Cache-Control" : "no-cache",
      "X-AspNet-Version" : "4.0.30319",
      "x-ms-keyvault-region" : "eastus2",
      "x-ms-keyvault-network-info" : "addr=43.241.70.141;act_addr_fam=InterNetwork;",
      "Expires" : "-1",
      "Content-Length" : "137",
      "x-ms-request-id" : "b2c9d7c7-60d4-44af-b691-0e4a45e451b0",
      "x-ms-keyvault-service-version" : "1.1.0.897",
      "Body" : "{\"error\":{\"code\":\"CertificateNotFound\",\"message\":\"Deleted Certificate not found: da3ca45d-bf00-49cb-bbc8-18b68c207954-testCertificate3\"}}",
=======
      "Date" : "Tue, 10 Mar 2020 15:51:28 GMT",
      "Strict-Transport-Security" : "max-age=31536000;includeSubDomains",
      "Cache-Control" : "no-cache",
      "X-AspNet-Version" : "4.0.30319",
      "x-ms-keyvault-region" : "westus2",
      "x-ms-keyvault-network-info" : "addr=172.103.233.178;act_addr_fam=InterNetwork;",
      "Expires" : "-1",
      "Content-Length" : "100",
      "x-ms-request-id" : "5374950a-bc73-4ddd-9b5a-97ddc00f3ccb",
      "x-ms-keyvault-service-version" : "1.1.0.897",
      "Body" : "{\"error\":{\"code\":\"CertificateNotFound\",\"message\":\"Deleted Certificate not found: testCertificate3\"}}",
>>>>>>> 62a0dd42
      "X-Powered-By" : "ASP.NET",
      "Content-Type" : "application/json; charset=utf-8"
    },
    "Exception" : null
  }, {
    "Method" : "GET",
<<<<<<< HEAD
    "Uri" : "https://azure-sdk-java-key-vault.vault.azure.net/deletedcertificates/da3ca45d-bf00-49cb-bbc8-18b68c207954-testCertificate3?api-version=7.1-preview",
=======
    "Uri" : "https://azure-java-live-test.vault.azure.net/deletedcertificates/testCertificate3?api-version=7.0",
>>>>>>> 62a0dd42
    "Headers" : {
      "User-Agent" : "azsdk-java-client_name/client_version (12.0.1; Mac OS X 10.14.6)",
      "Content-Type" : "application/json"
    },
    "Response" : {
      "Server" : "Microsoft-IIS/10.0",
      "X-Content-Type-Options" : "nosniff",
      "Pragma" : "no-cache",
      "retry-after" : "0",
      "StatusCode" : "404",
<<<<<<< HEAD
      "Date" : "Mon, 09 Mar 2020 15:05:48 GMT",
      "Strict-Transport-Security" : "max-age=31536000;includeSubDomains",
      "Cache-Control" : "no-cache",
      "X-AspNet-Version" : "4.0.30319",
      "x-ms-keyvault-region" : "eastus2",
      "x-ms-keyvault-network-info" : "addr=43.241.70.141;act_addr_fam=InterNetwork;",
      "Expires" : "-1",
      "Content-Length" : "137",
      "x-ms-request-id" : "68bb0afe-f00e-45b1-a03a-484d8e9bb3d8",
      "x-ms-keyvault-service-version" : "1.1.0.897",
      "Body" : "{\"error\":{\"code\":\"CertificateNotFound\",\"message\":\"Deleted Certificate not found: da3ca45d-bf00-49cb-bbc8-18b68c207954-testCertificate3\"}}",
=======
      "Date" : "Tue, 10 Mar 2020 15:51:29 GMT",
      "Strict-Transport-Security" : "max-age=31536000;includeSubDomains",
      "Cache-Control" : "no-cache",
      "X-AspNet-Version" : "4.0.30319",
      "x-ms-keyvault-region" : "westus2",
      "x-ms-keyvault-network-info" : "addr=172.103.233.178;act_addr_fam=InterNetwork;",
      "Expires" : "-1",
      "Content-Length" : "100",
      "x-ms-request-id" : "9789a5f0-99aa-4229-b13f-8169046a784b",
      "x-ms-keyvault-service-version" : "1.1.0.897",
      "Body" : "{\"error\":{\"code\":\"CertificateNotFound\",\"message\":\"Deleted Certificate not found: testCertificate3\"}}",
>>>>>>> 62a0dd42
      "X-Powered-By" : "ASP.NET",
      "Content-Type" : "application/json; charset=utf-8"
    },
    "Exception" : null
  }, {
    "Method" : "GET",
<<<<<<< HEAD
    "Uri" : "https://azure-sdk-java-key-vault.vault.azure.net/deletedcertificates/da3ca45d-bf00-49cb-bbc8-18b68c207954-testCertificate3?api-version=7.1-preview",
=======
    "Uri" : "https://azure-java-live-test.vault.azure.net/deletedcertificates/testCertificate3?api-version=7.0",
>>>>>>> 62a0dd42
    "Headers" : {
      "User-Agent" : "azsdk-java-client_name/client_version (12.0.1; Mac OS X 10.14.6)",
      "Content-Type" : "application/json"
    },
    "Response" : {
      "Server" : "Microsoft-IIS/10.0",
      "X-Content-Type-Options" : "nosniff",
      "Pragma" : "no-cache",
      "retry-after" : "0",
      "StatusCode" : "404",
<<<<<<< HEAD
      "Date" : "Mon, 09 Mar 2020 15:05:49 GMT",
      "Strict-Transport-Security" : "max-age=31536000;includeSubDomains",
      "Cache-Control" : "no-cache",
      "X-AspNet-Version" : "4.0.30319",
      "x-ms-keyvault-region" : "eastus2",
      "x-ms-keyvault-network-info" : "addr=43.241.70.141;act_addr_fam=InterNetwork;",
      "Expires" : "-1",
      "Content-Length" : "137",
      "x-ms-request-id" : "abe13f38-b869-46ca-91b3-0d95ba4dbac7",
      "x-ms-keyvault-service-version" : "1.1.0.897",
      "Body" : "{\"error\":{\"code\":\"CertificateNotFound\",\"message\":\"Deleted Certificate not found: da3ca45d-bf00-49cb-bbc8-18b68c207954-testCertificate3\"}}",
=======
      "Date" : "Tue, 10 Mar 2020 15:51:30 GMT",
      "Strict-Transport-Security" : "max-age=31536000;includeSubDomains",
      "Cache-Control" : "no-cache",
      "X-AspNet-Version" : "4.0.30319",
      "x-ms-keyvault-region" : "westus2",
      "x-ms-keyvault-network-info" : "addr=172.103.233.178;act_addr_fam=InterNetwork;",
      "Expires" : "-1",
      "Content-Length" : "100",
      "x-ms-request-id" : "ad66b60b-12b0-4479-80ad-28dafb42e03a",
      "x-ms-keyvault-service-version" : "1.1.0.897",
      "Body" : "{\"error\":{\"code\":\"CertificateNotFound\",\"message\":\"Deleted Certificate not found: testCertificate3\"}}",
>>>>>>> 62a0dd42
      "X-Powered-By" : "ASP.NET",
      "Content-Type" : "application/json; charset=utf-8"
    },
    "Exception" : null
  }, {
    "Method" : "GET",
<<<<<<< HEAD
    "Uri" : "https://azure-sdk-java-key-vault.vault.azure.net/deletedcertificates/da3ca45d-bf00-49cb-bbc8-18b68c207954-testCertificate3?api-version=7.1-preview",
=======
    "Uri" : "https://azure-java-live-test.vault.azure.net/deletedcertificates/testCertificate3?api-version=7.0",
>>>>>>> 62a0dd42
    "Headers" : {
      "User-Agent" : "azsdk-java-client_name/client_version (12.0.1; Mac OS X 10.14.6)",
      "Content-Type" : "application/json"
    },
    "Response" : {
      "Server" : "Microsoft-IIS/10.0",
      "X-Content-Type-Options" : "nosniff",
      "Pragma" : "no-cache",
      "retry-after" : "0",
      "StatusCode" : "404",
<<<<<<< HEAD
      "Date" : "Mon, 09 Mar 2020 15:05:51 GMT",
      "Strict-Transport-Security" : "max-age=31536000;includeSubDomains",
      "Cache-Control" : "no-cache",
      "X-AspNet-Version" : "4.0.30319",
      "x-ms-keyvault-region" : "eastus2",
      "x-ms-keyvault-network-info" : "addr=43.241.70.141;act_addr_fam=InterNetwork;",
      "Expires" : "-1",
      "Content-Length" : "137",
      "x-ms-request-id" : "45b5e472-c438-433e-b878-01ae8673e60e",
      "x-ms-keyvault-service-version" : "1.1.0.897",
      "Body" : "{\"error\":{\"code\":\"CertificateNotFound\",\"message\":\"Deleted Certificate not found: da3ca45d-bf00-49cb-bbc8-18b68c207954-testCertificate3\"}}",
=======
      "Date" : "Tue, 10 Mar 2020 15:51:31 GMT",
      "Strict-Transport-Security" : "max-age=31536000;includeSubDomains",
      "Cache-Control" : "no-cache",
      "X-AspNet-Version" : "4.0.30319",
      "x-ms-keyvault-region" : "westus2",
      "x-ms-keyvault-network-info" : "addr=172.103.233.178;act_addr_fam=InterNetwork;",
      "Expires" : "-1",
      "Content-Length" : "100",
      "x-ms-request-id" : "30a576c4-63e2-4e91-9353-15f5cc0c5ce7",
      "x-ms-keyvault-service-version" : "1.1.0.897",
      "Body" : "{\"error\":{\"code\":\"CertificateNotFound\",\"message\":\"Deleted Certificate not found: testCertificate3\"}}",
>>>>>>> 62a0dd42
      "X-Powered-By" : "ASP.NET",
      "Content-Type" : "application/json; charset=utf-8"
    },
    "Exception" : null
  }, {
    "Method" : "GET",
<<<<<<< HEAD
    "Uri" : "https://azure-sdk-java-key-vault.vault.azure.net/deletedcertificates/da3ca45d-bf00-49cb-bbc8-18b68c207954-testCertificate3?api-version=7.1-preview",
=======
    "Uri" : "https://azure-java-live-test.vault.azure.net/deletedcertificates/testCertificate3?api-version=7.0",
>>>>>>> 62a0dd42
    "Headers" : {
      "User-Agent" : "azsdk-java-client_name/client_version (12.0.1; Mac OS X 10.14.6)",
      "Content-Type" : "application/json"
    },
    "Response" : {
      "Server" : "Microsoft-IIS/10.0",
      "X-Content-Type-Options" : "nosniff",
      "Pragma" : "no-cache",
      "retry-after" : "0",
      "StatusCode" : "404",
<<<<<<< HEAD
      "Date" : "Mon, 09 Mar 2020 15:05:52 GMT",
      "Strict-Transport-Security" : "max-age=31536000;includeSubDomains",
      "Cache-Control" : "no-cache",
      "X-AspNet-Version" : "4.0.30319",
      "x-ms-keyvault-region" : "eastus2",
      "x-ms-keyvault-network-info" : "addr=43.241.70.141;act_addr_fam=InterNetwork;",
      "Expires" : "-1",
      "Content-Length" : "137",
      "x-ms-request-id" : "4506154e-a1ac-4ccc-99b1-0a107d74507f",
      "x-ms-keyvault-service-version" : "1.1.0.897",
      "Body" : "{\"error\":{\"code\":\"CertificateNotFound\",\"message\":\"Deleted Certificate not found: da3ca45d-bf00-49cb-bbc8-18b68c207954-testCertificate3\"}}",
      "X-Powered-By" : "ASP.NET",
      "Content-Type" : "application/json; charset=utf-8"
    },
    "Exception" : null
  }, {
    "Method" : "GET",
    "Uri" : "https://azure-sdk-java-key-vault.vault.azure.net/deletedcertificates/da3ca45d-bf00-49cb-bbc8-18b68c207954-testCertificate3?api-version=7.1-preview",
    "Headers" : {
      "User-Agent" : "azsdk-java-client_name/client_version (12.0.1; Mac OS X 10.14.6)",
      "Content-Type" : "application/json"
    },
    "Response" : {
      "Server" : "Microsoft-IIS/10.0",
      "X-Content-Type-Options" : "nosniff",
      "Pragma" : "no-cache",
      "retry-after" : "0",
      "StatusCode" : "404",
      "Date" : "Mon, 09 Mar 2020 15:05:53 GMT",
      "Strict-Transport-Security" : "max-age=31536000;includeSubDomains",
      "Cache-Control" : "no-cache",
      "X-AspNet-Version" : "4.0.30319",
      "x-ms-keyvault-region" : "eastus2",
      "x-ms-keyvault-network-info" : "addr=43.241.70.141;act_addr_fam=InterNetwork;",
      "Expires" : "-1",
      "Content-Length" : "137",
      "x-ms-request-id" : "8e2b8f07-9b6f-40a2-9161-610359a4fd19",
      "x-ms-keyvault-service-version" : "1.1.0.897",
      "Body" : "{\"error\":{\"code\":\"CertificateNotFound\",\"message\":\"Deleted Certificate not found: da3ca45d-bf00-49cb-bbc8-18b68c207954-testCertificate3\"}}",
      "X-Powered-By" : "ASP.NET",
      "Content-Type" : "application/json; charset=utf-8"
    },
    "Exception" : null
  }, {
    "Method" : "GET",
    "Uri" : "https://azure-sdk-java-key-vault.vault.azure.net/deletedcertificates/da3ca45d-bf00-49cb-bbc8-18b68c207954-testCertificate3?api-version=7.1-preview",
    "Headers" : {
      "User-Agent" : "azsdk-java-client_name/client_version (12.0.1; Mac OS X 10.14.6)",
      "Content-Type" : "application/json"
    },
    "Response" : {
      "Server" : "Microsoft-IIS/10.0",
      "X-Content-Type-Options" : "nosniff",
      "Pragma" : "no-cache",
      "retry-after" : "0",
      "StatusCode" : "404",
      "Date" : "Mon, 09 Mar 2020 15:05:55 GMT",
      "Strict-Transport-Security" : "max-age=31536000;includeSubDomains",
      "Cache-Control" : "no-cache",
      "X-AspNet-Version" : "4.0.30319",
      "x-ms-keyvault-region" : "eastus2",
      "x-ms-keyvault-network-info" : "addr=43.241.70.141;act_addr_fam=InterNetwork;",
      "Expires" : "-1",
      "Content-Length" : "137",
      "x-ms-request-id" : "203fdd71-1102-4539-9b02-782b61867510",
      "x-ms-keyvault-service-version" : "1.1.0.897",
      "Body" : "{\"error\":{\"code\":\"CertificateNotFound\",\"message\":\"Deleted Certificate not found: da3ca45d-bf00-49cb-bbc8-18b68c207954-testCertificate3\"}}",
      "X-Powered-By" : "ASP.NET",
      "Content-Type" : "application/json; charset=utf-8"
    },
    "Exception" : null
  }, {
    "Method" : "GET",
    "Uri" : "https://azure-sdk-java-key-vault.vault.azure.net/deletedcertificates/da3ca45d-bf00-49cb-bbc8-18b68c207954-testCertificate3?api-version=7.1-preview",
    "Headers" : {
      "User-Agent" : "azsdk-java-client_name/client_version (12.0.1; Mac OS X 10.14.6)",
      "Content-Type" : "application/json"
    },
    "Response" : {
      "Server" : "Microsoft-IIS/10.0",
      "X-Content-Type-Options" : "nosniff",
      "Pragma" : "no-cache",
      "retry-after" : "0",
      "StatusCode" : "404",
      "Date" : "Mon, 09 Mar 2020 15:05:56 GMT",
      "Strict-Transport-Security" : "max-age=31536000;includeSubDomains",
      "Cache-Control" : "no-cache",
      "X-AspNet-Version" : "4.0.30319",
      "x-ms-keyvault-region" : "eastus2",
      "x-ms-keyvault-network-info" : "addr=43.241.70.141;act_addr_fam=InterNetwork;",
      "Expires" : "-1",
      "Content-Length" : "137",
      "x-ms-request-id" : "73af828e-b7d5-47af-a163-1082da57e298",
      "x-ms-keyvault-service-version" : "1.1.0.897",
      "Body" : "{\"error\":{\"code\":\"CertificateNotFound\",\"message\":\"Deleted Certificate not found: da3ca45d-bf00-49cb-bbc8-18b68c207954-testCertificate3\"}}",
      "X-Powered-By" : "ASP.NET",
      "Content-Type" : "application/json; charset=utf-8"
    },
    "Exception" : null
  }, {
    "Method" : "GET",
    "Uri" : "https://azure-sdk-java-key-vault.vault.azure.net/deletedcertificates/da3ca45d-bf00-49cb-bbc8-18b68c207954-testCertificate3?api-version=7.1-preview",
    "Headers" : {
      "User-Agent" : "azsdk-java-client_name/client_version (12.0.1; Mac OS X 10.14.6)",
      "Content-Type" : "application/json"
    },
    "Response" : {
      "Server" : "Microsoft-IIS/10.0",
      "X-Content-Type-Options" : "nosniff",
      "Pragma" : "no-cache",
      "retry-after" : "0",
      "StatusCode" : "404",
      "Date" : "Mon, 09 Mar 2020 15:05:59 GMT",
      "Strict-Transport-Security" : "max-age=31536000;includeSubDomains",
      "Cache-Control" : "no-cache",
      "X-AspNet-Version" : "4.0.30319",
      "x-ms-keyvault-region" : "eastus2",
      "x-ms-keyvault-network-info" : "addr=43.241.70.141;act_addr_fam=InterNetwork;",
      "Expires" : "-1",
      "Content-Length" : "137",
      "x-ms-request-id" : "98b042ce-77cf-4815-b186-416003fad4cb",
      "x-ms-keyvault-service-version" : "1.1.0.897",
      "Body" : "{\"error\":{\"code\":\"CertificateNotFound\",\"message\":\"Deleted Certificate not found: da3ca45d-bf00-49cb-bbc8-18b68c207954-testCertificate3\"}}",
      "X-Powered-By" : "ASP.NET",
      "Content-Type" : "application/json; charset=utf-8"
    },
    "Exception" : null
  }, {
    "Method" : "GET",
    "Uri" : "https://azure-sdk-java-key-vault.vault.azure.net/deletedcertificates/da3ca45d-bf00-49cb-bbc8-18b68c207954-testCertificate3?api-version=7.1-preview",
    "Headers" : {
      "User-Agent" : "azsdk-java-client_name/client_version (12.0.1; Mac OS X 10.14.6)",
      "Content-Type" : "application/json"
    },
    "Response" : {
      "Server" : "Microsoft-IIS/10.0",
      "X-Content-Type-Options" : "nosniff",
      "Pragma" : "no-cache",
      "retry-after" : "0",
      "StatusCode" : "404",
      "Date" : "Mon, 09 Mar 2020 15:05:59 GMT",
      "Strict-Transport-Security" : "max-age=31536000;includeSubDomains",
      "Cache-Control" : "no-cache",
      "X-AspNet-Version" : "4.0.30319",
      "x-ms-keyvault-region" : "eastus2",
      "x-ms-keyvault-network-info" : "addr=43.241.70.141;act_addr_fam=InterNetwork;",
      "Expires" : "-1",
      "Content-Length" : "137",
      "x-ms-request-id" : "b45bfbf0-c5cb-4a85-830e-103748121e80",
      "x-ms-keyvault-service-version" : "1.1.0.897",
      "Body" : "{\"error\":{\"code\":\"CertificateNotFound\",\"message\":\"Deleted Certificate not found: da3ca45d-bf00-49cb-bbc8-18b68c207954-testCertificate3\"}}",
      "X-Powered-By" : "ASP.NET",
      "Content-Type" : "application/json; charset=utf-8"
    },
    "Exception" : null
  }, {
    "Method" : "GET",
    "Uri" : "https://azure-sdk-java-key-vault.vault.azure.net/deletedcertificates/da3ca45d-bf00-49cb-bbc8-18b68c207954-testCertificate3?api-version=7.1-preview",
    "Headers" : {
      "User-Agent" : "azsdk-java-client_name/client_version (12.0.1; Mac OS X 10.14.6)",
      "Content-Type" : "application/json"
    },
    "Response" : {
      "Server" : "Microsoft-IIS/10.0",
      "X-Content-Type-Options" : "nosniff",
      "Pragma" : "no-cache",
      "retry-after" : "0",
      "StatusCode" : "404",
      "Date" : "Mon, 09 Mar 2020 15:06:02 GMT",
      "Strict-Transport-Security" : "max-age=31536000;includeSubDomains",
      "Cache-Control" : "no-cache",
      "X-AspNet-Version" : "4.0.30319",
      "x-ms-keyvault-region" : "eastus2",
      "x-ms-keyvault-network-info" : "addr=43.241.70.141;act_addr_fam=InterNetwork;",
      "Expires" : "-1",
      "Content-Length" : "137",
      "x-ms-request-id" : "9c67b772-cba4-4f36-beff-fe0c55bb8043",
      "x-ms-keyvault-service-version" : "1.1.0.897",
      "Body" : "{\"error\":{\"code\":\"CertificateNotFound\",\"message\":\"Deleted Certificate not found: da3ca45d-bf00-49cb-bbc8-18b68c207954-testCertificate3\"}}",
      "X-Powered-By" : "ASP.NET",
      "Content-Type" : "application/json; charset=utf-8"
    },
    "Exception" : null
  }, {
    "Method" : "GET",
    "Uri" : "https://azure-sdk-java-key-vault.vault.azure.net/deletedcertificates/da3ca45d-bf00-49cb-bbc8-18b68c207954-testCertificate3?api-version=7.1-preview",
    "Headers" : {
      "User-Agent" : "azsdk-java-client_name/client_version (12.0.1; Mac OS X 10.14.6)",
      "Content-Type" : "application/json"
    },
    "Response" : {
      "Server" : "Microsoft-IIS/10.0",
      "X-Content-Type-Options" : "nosniff",
      "Pragma" : "no-cache",
      "retry-after" : "0",
      "StatusCode" : "404",
      "Date" : "Mon, 09 Mar 2020 15:06:03 GMT",
      "Strict-Transport-Security" : "max-age=31536000;includeSubDomains",
      "Cache-Control" : "no-cache",
      "X-AspNet-Version" : "4.0.30319",
      "x-ms-keyvault-region" : "eastus2",
      "x-ms-keyvault-network-info" : "addr=43.241.70.141;act_addr_fam=InterNetwork;",
      "Expires" : "-1",
      "Content-Length" : "137",
      "x-ms-request-id" : "27a38d06-a4cc-4997-8c0b-0c857b64cfca",
      "x-ms-keyvault-service-version" : "1.1.0.897",
      "Body" : "{\"error\":{\"code\":\"CertificateNotFound\",\"message\":\"Deleted Certificate not found: da3ca45d-bf00-49cb-bbc8-18b68c207954-testCertificate3\"}}",
=======
      "Date" : "Tue, 10 Mar 2020 15:51:32 GMT",
      "Strict-Transport-Security" : "max-age=31536000;includeSubDomains",
      "Cache-Control" : "no-cache",
      "X-AspNet-Version" : "4.0.30319",
      "x-ms-keyvault-region" : "westus2",
      "x-ms-keyvault-network-info" : "addr=172.103.233.178;act_addr_fam=InterNetwork;",
      "Expires" : "-1",
      "Content-Length" : "100",
      "x-ms-request-id" : "1ef74fab-4d48-439a-978f-8134f433a018",
      "x-ms-keyvault-service-version" : "1.1.0.897",
      "Body" : "{\"error\":{\"code\":\"CertificateNotFound\",\"message\":\"Deleted Certificate not found: testCertificate3\"}}",
>>>>>>> 62a0dd42
      "X-Powered-By" : "ASP.NET",
      "Content-Type" : "application/json; charset=utf-8"
    },
    "Exception" : null
  }, {
    "Method" : "GET",
<<<<<<< HEAD
    "Uri" : "https://azure-sdk-java-key-vault.vault.azure.net/deletedcertificates/da3ca45d-bf00-49cb-bbc8-18b68c207954-testCertificate3?api-version=7.1-preview",
=======
    "Uri" : "https://azure-java-live-test.vault.azure.net/deletedcertificates/testCertificate3?api-version=7.0",
>>>>>>> 62a0dd42
    "Headers" : {
      "User-Agent" : "azsdk-java-client_name/client_version (12.0.1; Mac OS X 10.14.6)",
      "Content-Type" : "application/json"
    },
    "Response" : {
      "Server" : "Microsoft-IIS/10.0",
      "X-Content-Type-Options" : "nosniff",
      "Pragma" : "no-cache",
      "retry-after" : "0",
      "StatusCode" : "404",
<<<<<<< HEAD
      "Date" : "Mon, 09 Mar 2020 15:06:05 GMT",
      "Strict-Transport-Security" : "max-age=31536000;includeSubDomains",
      "Cache-Control" : "no-cache",
      "X-AspNet-Version" : "4.0.30319",
      "x-ms-keyvault-region" : "eastus2",
      "x-ms-keyvault-network-info" : "addr=43.241.70.141;act_addr_fam=InterNetwork;",
      "Expires" : "-1",
      "Content-Length" : "137",
      "x-ms-request-id" : "2962485b-968b-4edb-b859-65c77cc7831b",
      "x-ms-keyvault-service-version" : "1.1.0.897",
      "Body" : "{\"error\":{\"code\":\"CertificateNotFound\",\"message\":\"Deleted Certificate not found: da3ca45d-bf00-49cb-bbc8-18b68c207954-testCertificate3\"}}",
=======
      "Date" : "Tue, 10 Mar 2020 15:51:33 GMT",
      "Strict-Transport-Security" : "max-age=31536000;includeSubDomains",
      "Cache-Control" : "no-cache",
      "X-AspNet-Version" : "4.0.30319",
      "x-ms-keyvault-region" : "westus2",
      "x-ms-keyvault-network-info" : "addr=172.103.233.178;act_addr_fam=InterNetwork;",
      "Expires" : "-1",
      "Content-Length" : "100",
      "x-ms-request-id" : "7dc284c4-6f1c-41f7-bfc2-00dbda62edc2",
      "x-ms-keyvault-service-version" : "1.1.0.897",
      "Body" : "{\"error\":{\"code\":\"CertificateNotFound\",\"message\":\"Deleted Certificate not found: testCertificate3\"}}",
>>>>>>> 62a0dd42
      "X-Powered-By" : "ASP.NET",
      "Content-Type" : "application/json; charset=utf-8"
    },
    "Exception" : null
  }, {
    "Method" : "GET",
<<<<<<< HEAD
    "Uri" : "https://azure-sdk-java-key-vault.vault.azure.net/deletedcertificates/da3ca45d-bf00-49cb-bbc8-18b68c207954-testCertificate3?api-version=7.1-preview",
=======
    "Uri" : "https://azure-java-live-test.vault.azure.net/deletedcertificates/testCertificate3?api-version=7.0",
>>>>>>> 62a0dd42
    "Headers" : {
      "User-Agent" : "azsdk-java-client_name/client_version (12.0.1; Mac OS X 10.14.6)",
      "Content-Type" : "application/json"
    },
    "Response" : {
      "Server" : "Microsoft-IIS/10.0",
      "X-Content-Type-Options" : "nosniff",
      "Pragma" : "no-cache",
      "retry-after" : "0",
      "StatusCode" : "404",
<<<<<<< HEAD
      "Date" : "Mon, 09 Mar 2020 15:06:06 GMT",
      "Strict-Transport-Security" : "max-age=31536000;includeSubDomains",
      "Cache-Control" : "no-cache",
      "X-AspNet-Version" : "4.0.30319",
      "x-ms-keyvault-region" : "eastus2",
      "x-ms-keyvault-network-info" : "addr=43.241.70.141;act_addr_fam=InterNetwork;",
      "Expires" : "-1",
      "Content-Length" : "137",
      "x-ms-request-id" : "c4521fa5-7079-4654-9d47-57bc04e67178",
      "x-ms-keyvault-service-version" : "1.1.0.897",
      "Body" : "{\"error\":{\"code\":\"CertificateNotFound\",\"message\":\"Deleted Certificate not found: da3ca45d-bf00-49cb-bbc8-18b68c207954-testCertificate3\"}}",
=======
      "Date" : "Tue, 10 Mar 2020 15:51:34 GMT",
      "Strict-Transport-Security" : "max-age=31536000;includeSubDomains",
      "Cache-Control" : "no-cache",
      "X-AspNet-Version" : "4.0.30319",
      "x-ms-keyvault-region" : "westus2",
      "x-ms-keyvault-network-info" : "addr=172.103.233.178;act_addr_fam=InterNetwork;",
      "Expires" : "-1",
      "Content-Length" : "100",
      "x-ms-request-id" : "0c66b13a-73ed-4951-8fa0-b5a929b2ffde",
      "x-ms-keyvault-service-version" : "1.1.0.897",
      "Body" : "{\"error\":{\"code\":\"CertificateNotFound\",\"message\":\"Deleted Certificate not found: testCertificate3\"}}",
>>>>>>> 62a0dd42
      "X-Powered-By" : "ASP.NET",
      "Content-Type" : "application/json; charset=utf-8"
    },
    "Exception" : null
  }, {
    "Method" : "GET",
<<<<<<< HEAD
    "Uri" : "https://azure-sdk-java-key-vault.vault.azure.net/deletedcertificates/da3ca45d-bf00-49cb-bbc8-18b68c207954-testCertificate3?api-version=7.1-preview",
=======
    "Uri" : "https://azure-java-live-test.vault.azure.net/deletedcertificates/testCertificate3?api-version=7.0",
>>>>>>> 62a0dd42
    "Headers" : {
      "User-Agent" : "azsdk-java-client_name/client_version (12.0.1; Mac OS X 10.14.6)",
      "Content-Type" : "application/json"
    },
    "Response" : {
      "Server" : "Microsoft-IIS/10.0",
      "X-Content-Type-Options" : "nosniff",
      "Pragma" : "no-cache",
      "retry-after" : "0",
      "StatusCode" : "404",
<<<<<<< HEAD
      "Date" : "Mon, 09 Mar 2020 15:06:07 GMT",
      "Strict-Transport-Security" : "max-age=31536000;includeSubDomains",
      "Cache-Control" : "no-cache",
      "X-AspNet-Version" : "4.0.30319",
      "x-ms-keyvault-region" : "eastus2",
      "x-ms-keyvault-network-info" : "addr=43.241.70.141;act_addr_fam=InterNetwork;",
      "Expires" : "-1",
      "Content-Length" : "137",
      "x-ms-request-id" : "29a29c28-6fd8-400c-bd87-7eaf37f04f45",
      "x-ms-keyvault-service-version" : "1.1.0.897",
      "Body" : "{\"error\":{\"code\":\"CertificateNotFound\",\"message\":\"Deleted Certificate not found: da3ca45d-bf00-49cb-bbc8-18b68c207954-testCertificate3\"}}",
=======
      "Date" : "Tue, 10 Mar 2020 15:51:36 GMT",
      "Strict-Transport-Security" : "max-age=31536000;includeSubDomains",
      "Cache-Control" : "no-cache",
      "X-AspNet-Version" : "4.0.30319",
      "x-ms-keyvault-region" : "westus2",
      "x-ms-keyvault-network-info" : "addr=172.103.233.178;act_addr_fam=InterNetwork;",
      "Expires" : "-1",
      "Content-Length" : "100",
      "x-ms-request-id" : "96cd03aa-1962-47cf-a6ec-b47b816a6ba9",
      "x-ms-keyvault-service-version" : "1.1.0.897",
      "Body" : "{\"error\":{\"code\":\"CertificateNotFound\",\"message\":\"Deleted Certificate not found: testCertificate3\"}}",
>>>>>>> 62a0dd42
      "X-Powered-By" : "ASP.NET",
      "Content-Type" : "application/json; charset=utf-8"
    },
    "Exception" : null
  }, {
    "Method" : "GET",
<<<<<<< HEAD
    "Uri" : "https://azure-sdk-java-key-vault.vault.azure.net/deletedcertificates/da3ca45d-bf00-49cb-bbc8-18b68c207954-testCertificate3?api-version=7.1-preview",
=======
    "Uri" : "https://azure-java-live-test.vault.azure.net/deletedcertificates/testCertificate3?api-version=7.0",
>>>>>>> 62a0dd42
    "Headers" : {
      "User-Agent" : "azsdk-java-client_name/client_version (12.0.1; Mac OS X 10.14.6)",
      "Content-Type" : "application/json"
    },
    "Response" : {
      "Server" : "Microsoft-IIS/10.0",
      "X-Content-Type-Options" : "nosniff",
      "Pragma" : "no-cache",
      "retry-after" : "0",
      "StatusCode" : "404",
<<<<<<< HEAD
      "Date" : "Mon, 09 Mar 2020 15:06:09 GMT",
      "Strict-Transport-Security" : "max-age=31536000;includeSubDomains",
      "Cache-Control" : "no-cache",
      "X-AspNet-Version" : "4.0.30319",
      "x-ms-keyvault-region" : "eastus2",
      "x-ms-keyvault-network-info" : "addr=43.241.70.141;act_addr_fam=InterNetwork;",
      "Expires" : "-1",
      "Content-Length" : "137",
      "x-ms-request-id" : "9320da70-6e55-4fd1-bb66-5b80a9c7eef7",
      "x-ms-keyvault-service-version" : "1.1.0.897",
      "Body" : "{\"error\":{\"code\":\"CertificateNotFound\",\"message\":\"Deleted Certificate not found: da3ca45d-bf00-49cb-bbc8-18b68c207954-testCertificate3\"}}",
=======
      "Date" : "Tue, 10 Mar 2020 15:51:37 GMT",
      "Strict-Transport-Security" : "max-age=31536000;includeSubDomains",
      "Cache-Control" : "no-cache",
      "X-AspNet-Version" : "4.0.30319",
      "x-ms-keyvault-region" : "westus2",
      "x-ms-keyvault-network-info" : "addr=172.103.233.178;act_addr_fam=InterNetwork;",
      "Expires" : "-1",
      "Content-Length" : "100",
      "x-ms-request-id" : "869241aa-2aa6-4440-b622-182764067c35",
      "x-ms-keyvault-service-version" : "1.1.0.897",
      "Body" : "{\"error\":{\"code\":\"CertificateNotFound\",\"message\":\"Deleted Certificate not found: testCertificate3\"}}",
>>>>>>> 62a0dd42
      "X-Powered-By" : "ASP.NET",
      "Content-Type" : "application/json; charset=utf-8"
    },
    "Exception" : null
  }, {
    "Method" : "GET",
<<<<<<< HEAD
    "Uri" : "https://azure-sdk-java-key-vault.vault.azure.net/deletedcertificates/da3ca45d-bf00-49cb-bbc8-18b68c207954-testCertificate3?api-version=7.1-preview",
=======
    "Uri" : "https://azure-java-live-test.vault.azure.net/deletedcertificates/testCertificate3?api-version=7.0",
>>>>>>> 62a0dd42
    "Headers" : {
      "User-Agent" : "azsdk-java-client_name/client_version (12.0.1; Mac OS X 10.14.6)",
      "Content-Type" : "application/json"
    },
    "Response" : {
      "Server" : "Microsoft-IIS/10.0",
      "X-Content-Type-Options" : "nosniff",
      "Pragma" : "no-cache",
      "retry-after" : "0",
      "StatusCode" : "404",
<<<<<<< HEAD
      "Date" : "Mon, 09 Mar 2020 15:06:10 GMT",
      "Strict-Transport-Security" : "max-age=31536000;includeSubDomains",
      "Cache-Control" : "no-cache",
      "X-AspNet-Version" : "4.0.30319",
      "x-ms-keyvault-region" : "eastus2",
      "x-ms-keyvault-network-info" : "addr=43.241.70.141;act_addr_fam=InterNetwork;",
      "Expires" : "-1",
      "Content-Length" : "137",
      "x-ms-request-id" : "6bc90ae9-b4b7-46ad-b9aa-46916f892b97",
      "x-ms-keyvault-service-version" : "1.1.0.897",
      "Body" : "{\"error\":{\"code\":\"CertificateNotFound\",\"message\":\"Deleted Certificate not found: da3ca45d-bf00-49cb-bbc8-18b68c207954-testCertificate3\"}}",
=======
      "Date" : "Tue, 10 Mar 2020 15:51:38 GMT",
      "Strict-Transport-Security" : "max-age=31536000;includeSubDomains",
      "Cache-Control" : "no-cache",
      "X-AspNet-Version" : "4.0.30319",
      "x-ms-keyvault-region" : "westus2",
      "x-ms-keyvault-network-info" : "addr=172.103.233.178;act_addr_fam=InterNetwork;",
      "Expires" : "-1",
      "Content-Length" : "100",
      "x-ms-request-id" : "850ead4b-c30e-4212-9722-de374554b47a",
      "x-ms-keyvault-service-version" : "1.1.0.897",
      "Body" : "{\"error\":{\"code\":\"CertificateNotFound\",\"message\":\"Deleted Certificate not found: testCertificate3\"}}",
>>>>>>> 62a0dd42
      "X-Powered-By" : "ASP.NET",
      "Content-Type" : "application/json; charset=utf-8"
    },
    "Exception" : null
  }, {
    "Method" : "GET",
<<<<<<< HEAD
    "Uri" : "https://azure-sdk-java-key-vault.vault.azure.net/deletedcertificates/da3ca45d-bf00-49cb-bbc8-18b68c207954-testCertificate3?api-version=7.1-preview",
=======
    "Uri" : "https://azure-java-live-test.vault.azure.net/deletedcertificates/testCertificate3?api-version=7.0",
>>>>>>> 62a0dd42
    "Headers" : {
      "User-Agent" : "azsdk-java-client_name/client_version (12.0.1; Mac OS X 10.14.6)",
      "Content-Type" : "application/json"
    },
    "Response" : {
      "Server" : "Microsoft-IIS/10.0",
      "X-Content-Type-Options" : "nosniff",
      "Pragma" : "no-cache",
      "retry-after" : "0",
      "StatusCode" : "404",
<<<<<<< HEAD
      "Date" : "Mon, 09 Mar 2020 15:06:11 GMT",
      "Strict-Transport-Security" : "max-age=31536000;includeSubDomains",
      "Cache-Control" : "no-cache",
      "X-AspNet-Version" : "4.0.30319",
      "x-ms-keyvault-region" : "eastus2",
      "x-ms-keyvault-network-info" : "addr=43.241.70.141;act_addr_fam=InterNetwork;",
      "Expires" : "-1",
      "Content-Length" : "137",
      "x-ms-request-id" : "03a70d94-6174-4e53-8596-91672dc0edac",
      "x-ms-keyvault-service-version" : "1.1.0.897",
      "Body" : "{\"error\":{\"code\":\"CertificateNotFound\",\"message\":\"Deleted Certificate not found: da3ca45d-bf00-49cb-bbc8-18b68c207954-testCertificate3\"}}",
=======
      "Date" : "Tue, 10 Mar 2020 15:51:39 GMT",
      "Strict-Transport-Security" : "max-age=31536000;includeSubDomains",
      "Cache-Control" : "no-cache",
      "X-AspNet-Version" : "4.0.30319",
      "x-ms-keyvault-region" : "westus2",
      "x-ms-keyvault-network-info" : "addr=172.103.233.178;act_addr_fam=InterNetwork;",
      "Expires" : "-1",
      "Content-Length" : "100",
      "x-ms-request-id" : "520e6c49-8988-44c8-a680-4dcbf31d2496",
      "x-ms-keyvault-service-version" : "1.1.0.897",
      "Body" : "{\"error\":{\"code\":\"CertificateNotFound\",\"message\":\"Deleted Certificate not found: testCertificate3\"}}",
>>>>>>> 62a0dd42
      "X-Powered-By" : "ASP.NET",
      "Content-Type" : "application/json; charset=utf-8"
    },
    "Exception" : null
  }, {
    "Method" : "GET",
<<<<<<< HEAD
    "Uri" : "https://azure-sdk-java-key-vault.vault.azure.net/deletedcertificates/da3ca45d-bf00-49cb-bbc8-18b68c207954-testCertificate3?api-version=7.1-preview",
=======
    "Uri" : "https://azure-java-live-test.vault.azure.net/deletedcertificates/testCertificate3?api-version=7.0",
>>>>>>> 62a0dd42
    "Headers" : {
      "User-Agent" : "azsdk-java-client_name/client_version (12.0.1; Mac OS X 10.14.6)",
      "Content-Type" : "application/json"
    },
    "Response" : {
      "Server" : "Microsoft-IIS/10.0",
      "X-Content-Type-Options" : "nosniff",
      "Pragma" : "no-cache",
      "retry-after" : "0",
      "StatusCode" : "404",
<<<<<<< HEAD
      "Date" : "Mon, 09 Mar 2020 15:06:13 GMT",
      "Strict-Transport-Security" : "max-age=31536000;includeSubDomains",
      "Cache-Control" : "no-cache",
      "X-AspNet-Version" : "4.0.30319",
      "x-ms-keyvault-region" : "eastus2",
      "x-ms-keyvault-network-info" : "addr=43.241.70.141;act_addr_fam=InterNetwork;",
      "Expires" : "-1",
      "Content-Length" : "137",
      "x-ms-request-id" : "2dbb941a-2a51-4232-9dd9-e6ffeb2c1bb5",
      "x-ms-keyvault-service-version" : "1.1.0.897",
      "Body" : "{\"error\":{\"code\":\"CertificateNotFound\",\"message\":\"Deleted Certificate not found: da3ca45d-bf00-49cb-bbc8-18b68c207954-testCertificate3\"}}",
=======
      "Date" : "Tue, 10 Mar 2020 15:51:40 GMT",
      "Strict-Transport-Security" : "max-age=31536000;includeSubDomains",
      "Cache-Control" : "no-cache",
      "X-AspNet-Version" : "4.0.30319",
      "x-ms-keyvault-region" : "westus2",
      "x-ms-keyvault-network-info" : "addr=172.103.233.178;act_addr_fam=InterNetwork;",
      "Expires" : "-1",
      "Content-Length" : "100",
      "x-ms-request-id" : "404d4d78-2869-4636-99a2-32fe9b41b36e",
      "x-ms-keyvault-service-version" : "1.1.0.897",
      "Body" : "{\"error\":{\"code\":\"CertificateNotFound\",\"message\":\"Deleted Certificate not found: testCertificate3\"}}",
>>>>>>> 62a0dd42
      "X-Powered-By" : "ASP.NET",
      "Content-Type" : "application/json; charset=utf-8"
    },
    "Exception" : null
  }, {
    "Method" : "GET",
<<<<<<< HEAD
    "Uri" : "https://azure-sdk-java-key-vault.vault.azure.net/deletedcertificates/da3ca45d-bf00-49cb-bbc8-18b68c207954-testCertificate3?api-version=7.1-preview",
=======
    "Uri" : "https://azure-java-live-test.vault.azure.net/deletedcertificates/testCertificate3?api-version=7.0",
>>>>>>> 62a0dd42
    "Headers" : {
      "User-Agent" : "azsdk-java-client_name/client_version (12.0.1; Mac OS X 10.14.6)",
      "Content-Type" : "application/json"
    },
    "Response" : {
      "Server" : "Microsoft-IIS/10.0",
      "X-Content-Type-Options" : "nosniff",
      "Pragma" : "no-cache",
      "retry-after" : "0",
      "StatusCode" : "404",
<<<<<<< HEAD
      "Date" : "Mon, 09 Mar 2020 15:06:14 GMT",
      "Strict-Transport-Security" : "max-age=31536000;includeSubDomains",
      "Cache-Control" : "no-cache",
      "X-AspNet-Version" : "4.0.30319",
      "x-ms-keyvault-region" : "eastus2",
      "x-ms-keyvault-network-info" : "addr=43.241.70.141;act_addr_fam=InterNetwork;",
      "Expires" : "-1",
      "Content-Length" : "137",
      "x-ms-request-id" : "d027efeb-0885-4ec5-8990-c22804486531",
      "x-ms-keyvault-service-version" : "1.1.0.897",
      "Body" : "{\"error\":{\"code\":\"CertificateNotFound\",\"message\":\"Deleted Certificate not found: da3ca45d-bf00-49cb-bbc8-18b68c207954-testCertificate3\"}}",
=======
      "Date" : "Tue, 10 Mar 2020 15:51:41 GMT",
      "Strict-Transport-Security" : "max-age=31536000;includeSubDomains",
      "Cache-Control" : "no-cache",
      "X-AspNet-Version" : "4.0.30319",
      "x-ms-keyvault-region" : "westus2",
      "x-ms-keyvault-network-info" : "addr=172.103.233.178;act_addr_fam=InterNetwork;",
      "Expires" : "-1",
      "Content-Length" : "100",
      "x-ms-request-id" : "e20c337d-ad7c-4635-858c-64fbd7f83b43",
      "x-ms-keyvault-service-version" : "1.1.0.897",
      "Body" : "{\"error\":{\"code\":\"CertificateNotFound\",\"message\":\"Deleted Certificate not found: testCertificate3\"}}",
>>>>>>> 62a0dd42
      "X-Powered-By" : "ASP.NET",
      "Content-Type" : "application/json; charset=utf-8"
    },
    "Exception" : null
  }, {
    "Method" : "GET",
<<<<<<< HEAD
    "Uri" : "https://azure-sdk-java-key-vault.vault.azure.net/deletedcertificates/da3ca45d-bf00-49cb-bbc8-18b68c207954-testCertificate3?api-version=7.1-preview",
=======
    "Uri" : "https://azure-java-live-test.vault.azure.net/deletedcertificates/testCertificate3?api-version=7.0",
>>>>>>> 62a0dd42
    "Headers" : {
      "User-Agent" : "azsdk-java-client_name/client_version (12.0.1; Mac OS X 10.14.6)",
      "Content-Type" : "application/json"
    },
    "Response" : {
      "Server" : "Microsoft-IIS/10.0",
      "X-Content-Type-Options" : "nosniff",
      "Pragma" : "no-cache",
      "retry-after" : "0",
      "StatusCode" : "404",
<<<<<<< HEAD
      "Date" : "Mon, 09 Mar 2020 15:06:16 GMT",
      "Strict-Transport-Security" : "max-age=31536000;includeSubDomains",
      "Cache-Control" : "no-cache",
      "X-AspNet-Version" : "4.0.30319",
      "x-ms-keyvault-region" : "eastus2",
      "x-ms-keyvault-network-info" : "addr=43.241.70.141;act_addr_fam=InterNetwork;",
      "Expires" : "-1",
      "Content-Length" : "137",
      "x-ms-request-id" : "1f32f53d-29ce-462a-ae99-7fc18f9c5a3c",
      "x-ms-keyvault-service-version" : "1.1.0.897",
      "Body" : "{\"error\":{\"code\":\"CertificateNotFound\",\"message\":\"Deleted Certificate not found: da3ca45d-bf00-49cb-bbc8-18b68c207954-testCertificate3\"}}",
=======
      "Date" : "Tue, 10 Mar 2020 15:51:42 GMT",
      "Strict-Transport-Security" : "max-age=31536000;includeSubDomains",
      "Cache-Control" : "no-cache",
      "X-AspNet-Version" : "4.0.30319",
      "x-ms-keyvault-region" : "westus2",
      "x-ms-keyvault-network-info" : "addr=172.103.233.178;act_addr_fam=InterNetwork;",
      "Expires" : "-1",
      "Content-Length" : "100",
      "x-ms-request-id" : "a540f5d5-9825-4f1a-a3e8-14dc50515ea5",
      "x-ms-keyvault-service-version" : "1.1.0.897",
      "Body" : "{\"error\":{\"code\":\"CertificateNotFound\",\"message\":\"Deleted Certificate not found: testCertificate3\"}}",
>>>>>>> 62a0dd42
      "X-Powered-By" : "ASP.NET",
      "Content-Type" : "application/json; charset=utf-8"
    },
    "Exception" : null
  }, {
    "Method" : "GET",
<<<<<<< HEAD
    "Uri" : "https://azure-sdk-java-key-vault.vault.azure.net/deletedcertificates/da3ca45d-bf00-49cb-bbc8-18b68c207954-testCertificate3?api-version=7.1-preview",
=======
    "Uri" : "https://azure-java-live-test.vault.azure.net/deletedcertificates/testCertificate3?api-version=7.0",
>>>>>>> 62a0dd42
    "Headers" : {
      "User-Agent" : "azsdk-java-client_name/client_version (12.0.1; Mac OS X 10.14.6)",
      "Content-Type" : "application/json"
    },
    "Response" : {
      "Server" : "Microsoft-IIS/10.0",
      "X-Content-Type-Options" : "nosniff",
      "Pragma" : "no-cache",
      "retry-after" : "0",
      "StatusCode" : "404",
<<<<<<< HEAD
      "Date" : "Mon, 09 Mar 2020 15:06:17 GMT",
      "Strict-Transport-Security" : "max-age=31536000;includeSubDomains",
      "Cache-Control" : "no-cache",
      "X-AspNet-Version" : "4.0.30319",
      "x-ms-keyvault-region" : "eastus2",
      "x-ms-keyvault-network-info" : "addr=43.241.70.141;act_addr_fam=InterNetwork;",
      "Expires" : "-1",
      "Content-Length" : "137",
      "x-ms-request-id" : "950c73c4-2fca-469b-b90e-4307a46ab6a5",
      "x-ms-keyvault-service-version" : "1.1.0.897",
      "Body" : "{\"error\":{\"code\":\"CertificateNotFound\",\"message\":\"Deleted Certificate not found: da3ca45d-bf00-49cb-bbc8-18b68c207954-testCertificate3\"}}",
=======
      "Date" : "Tue, 10 Mar 2020 15:51:43 GMT",
      "Strict-Transport-Security" : "max-age=31536000;includeSubDomains",
      "Cache-Control" : "no-cache",
      "X-AspNet-Version" : "4.0.30319",
      "x-ms-keyvault-region" : "westus2",
      "x-ms-keyvault-network-info" : "addr=172.103.233.178;act_addr_fam=InterNetwork;",
      "Expires" : "-1",
      "Content-Length" : "100",
      "x-ms-request-id" : "4dda00c8-f60c-4ac4-af5f-a5b450af6a7f",
      "x-ms-keyvault-service-version" : "1.1.0.897",
      "Body" : "{\"error\":{\"code\":\"CertificateNotFound\",\"message\":\"Deleted Certificate not found: testCertificate3\"}}",
>>>>>>> 62a0dd42
      "X-Powered-By" : "ASP.NET",
      "Content-Type" : "application/json; charset=utf-8"
    },
    "Exception" : null
  }, {
    "Method" : "GET",
<<<<<<< HEAD
    "Uri" : "https://azure-sdk-java-key-vault.vault.azure.net/deletedcertificates/da3ca45d-bf00-49cb-bbc8-18b68c207954-testCertificate3?api-version=7.1-preview",
=======
    "Uri" : "https://azure-java-live-test.vault.azure.net/deletedcertificates/testCertificate3?api-version=7.0",
>>>>>>> 62a0dd42
    "Headers" : {
      "User-Agent" : "azsdk-java-client_name/client_version (12.0.1; Mac OS X 10.14.6)",
      "Content-Type" : "application/json"
    },
    "Response" : {
      "Server" : "Microsoft-IIS/10.0",
      "X-Content-Type-Options" : "nosniff",
      "Pragma" : "no-cache",
      "retry-after" : "0",
      "StatusCode" : "404",
<<<<<<< HEAD
      "Date" : "Mon, 09 Mar 2020 15:06:19 GMT",
      "Strict-Transport-Security" : "max-age=31536000;includeSubDomains",
      "Cache-Control" : "no-cache",
      "X-AspNet-Version" : "4.0.30319",
      "x-ms-keyvault-region" : "eastus2",
      "x-ms-keyvault-network-info" : "addr=43.241.70.141;act_addr_fam=InterNetwork;",
      "Expires" : "-1",
      "Content-Length" : "137",
      "x-ms-request-id" : "bcf077af-a0e9-4db2-b391-e61ec09efaf8",
      "x-ms-keyvault-service-version" : "1.1.0.897",
      "Body" : "{\"error\":{\"code\":\"CertificateNotFound\",\"message\":\"Deleted Certificate not found: da3ca45d-bf00-49cb-bbc8-18b68c207954-testCertificate3\"}}",
=======
      "Date" : "Tue, 10 Mar 2020 15:51:44 GMT",
      "Strict-Transport-Security" : "max-age=31536000;includeSubDomains",
      "Cache-Control" : "no-cache",
      "X-AspNet-Version" : "4.0.30319",
      "x-ms-keyvault-region" : "westus2",
      "x-ms-keyvault-network-info" : "addr=172.103.233.178;act_addr_fam=InterNetwork;",
      "Expires" : "-1",
      "Content-Length" : "100",
      "x-ms-request-id" : "1768e5ea-4725-44ff-bf93-e84a1560f21f",
      "x-ms-keyvault-service-version" : "1.1.0.897",
      "Body" : "{\"error\":{\"code\":\"CertificateNotFound\",\"message\":\"Deleted Certificate not found: testCertificate3\"}}",
>>>>>>> 62a0dd42
      "X-Powered-By" : "ASP.NET",
      "Content-Type" : "application/json; charset=utf-8"
    },
    "Exception" : null
  }, {
    "Method" : "GET",
<<<<<<< HEAD
    "Uri" : "https://azure-sdk-java-key-vault.vault.azure.net/deletedcertificates/da3ca45d-bf00-49cb-bbc8-18b68c207954-testCertificate3?api-version=7.1-preview",
=======
    "Uri" : "https://azure-java-live-test.vault.azure.net/deletedcertificates/testCertificate3?api-version=7.0",
>>>>>>> 62a0dd42
    "Headers" : {
      "User-Agent" : "azsdk-java-client_name/client_version (12.0.1; Mac OS X 10.14.6)",
      "Content-Type" : "application/json"
    },
    "Response" : {
      "Server" : "Microsoft-IIS/10.0",
      "X-Content-Type-Options" : "nosniff",
      "Pragma" : "no-cache",
      "retry-after" : "0",
      "StatusCode" : "200",
<<<<<<< HEAD
      "Date" : "Mon, 09 Mar 2020 15:06:20 GMT",
      "Strict-Transport-Security" : "max-age=31536000;includeSubDomains",
      "Cache-Control" : "no-cache",
      "X-AspNet-Version" : "4.0.30319",
      "x-ms-keyvault-region" : "eastus2",
      "x-ms-keyvault-network-info" : "addr=43.241.70.141;act_addr_fam=InterNetwork;",
      "Expires" : "-1",
      "Content-Length" : "2777",
      "x-ms-request-id" : "056fa580-4a07-4022-a92d-6ecefa0cfd1f",
      "x-ms-keyvault-service-version" : "1.1.0.897",
      "Body" : "{\"recoveryId\":\"https://azure-sdk-java-key-vault.vault.azure.net/deletedcertificates/da3ca45d-bf00-49cb-bbc8-18b68c207954-testCertificate3\",\"deletedDate\":1583766346,\"scheduledPurgeDate\":1591542346,\"id\":\"https://azure-sdk-java-key-vault.vault.azure.net/certificates/da3ca45d-bf00-49cb-bbc8-18b68c207954-testCertificate3/7ce5e5a0f71646b29d97b085ce7e19ad\",\"kid\":\"https://azure-sdk-java-key-vault.vault.azure.net/keys/da3ca45d-bf00-49cb-bbc8-18b68c207954-testCertificate3/7ce5e5a0f71646b29d97b085ce7e19ad\",\"sid\":\"https://azure-sdk-java-key-vault.vault.azure.net/secrets/da3ca45d-bf00-49cb-bbc8-18b68c207954-testCertificate3/7ce5e5a0f71646b29d97b085ce7e19ad\",\"x5t\":\"Sn63QnOFJiEGaGXbEJdmLISF5S8\",\"cer\":\"MIIDNjCCAh6gAwIBAgIQZrp3w9pCTgiOJBvOlBx+OzANBgkqhkiG9w0BAQsFADAYMRYwFAYDVQQDEw1EZWZhdWx0UG9saWN5MB4XDTIwMDMwOTE0NTU0M1oXDTIxMDMwOTE1MDU0M1owGDEWMBQGA1UEAxMNRGVmYXVsdFBvbGljeTCCASIwDQYJKoZIhvcNAQEBBQADggEPADCCAQoCggEBALE8d9c63kS1m9kpjISif5GbVyythEtgVORWpneiPdlZEXovxYOT6ORWbXTptEM3UW6PjoqYy4TdvtYjM+BHfiAUQ3maN4OuVA0tliENN3VZjKw82E8T1kHdX7A/L7ATzCLrvt0RkWLhOVBLaCBm2zbCOnHaKv9G5iq/nh4bUkllP+oMFjK+XIjQB83oZIlXTXUpxm7KgUtshw6My9ZGzOZl1G/5tjIar62M26VqxbVVwz3h6AyPRj5ZZ2BlCAsbFus2Ds2uqRIy/LzN1hK91BDN1L0gzH4uw8/NBTjbAFtbZYN93jv9gh4UbahC+FzgRa7BCFPUrKuZsG/i197Y9r8CAwEAAaN8MHowDgYDVR0PAQH/BAQDAgWgMAkGA1UdEwQCMAAwHQYDVR0lBBYwFAYIKwYBBQUHAwEGCCsGAQUFBwMCMB8GA1UdIwQYMBaAFHbBiOlFD8e+49gfTlGdyEDuDHEzMB0GA1UdDgQWBBR2wYjpRQ/HvuPYH05RnchA7gxxMzANBgkqhkiG9w0BAQsFAAOCAQEAjkRIWjR1XnOegt5A8Xr8MSmn5UzhjtqmHaQCTJFhPOkX1NCJxgTgbgj59a7/AY881h31T9bsOat/4dxuHFAGJS2TtuCtYMUOI53sRsk/VECr0nJhCqmarcdkkfcgfSXpqJcZYWM/nN2RkvOSbsZ/DZU5pDZb9j0PJY5gwA/iebqSM8hj0doRqUvCGgxiqzb3PgGpaULXSG7f6OLeJwtg9C1tWFgtrLjcV3SXqF8WCAIPvHlAffgeQUd3esl1Z6BZXYZ2NVOLGWlztzIVN2DQEaDsjH2C6UmOyWXl/8TA8VSCrDM4V9WfM+7Q47SfoX9EVwasKxUFDrIkwFQjFfH5Ww==\",\"attributes\":{\"enabled\":false,\"nbf\":1583765743,\"exp\":1615302343,\"created\":1583766343,\"updated\":1583766346,\"recoveryLevel\":\"Recoverable+Purgeable\"},\"tags\":{},\"policy\":{\"id\":\"https://azure-sdk-java-key-vault.vault.azure.net/certificates/da3ca45d-bf00-49cb-bbc8-18b68c207954-testCertificate3/policy\",\"key_props\":{\"exportable\":true,\"kty\":\"RSA\",\"key_size\":2048,\"reuse_key\":false},\"secret_props\":{\"contentType\":\"application/x-pkcs12\"},\"x509_props\":{\"subject\":\"CN=DefaultPolicy\",\"sans\":{},\"ekus\":[\"1.3.6.1.5.5.7.3.1\",\"1.3.6.1.5.5.7.3.2\"],\"key_usage\":[\"digitalSignature\",\"keyEncipherment\"],\"validity_months\":12,\"basic_constraints\":{\"ca\":false}},\"lifetime_actions\":[{\"trigger\":{\"lifetime_percentage\":80},\"action\":{\"action_type\":\"AutoRenew\"}}],\"issuer\":{\"name\":\"Self\"},\"attributes\":{\"enabled\":true,\"created\":1583766310,\"updated\":1583766310}},\"pending\":{\"id\":\"https://azure-sdk-java-key-vault.vault.azure.net/certificates/da3ca45d-bf00-49cb-bbc8-18b68c207954-testCertificate3/pending\"}}",
=======
      "Date" : "Tue, 10 Mar 2020 15:51:45 GMT",
      "Strict-Transport-Security" : "max-age=31536000;includeSubDomains",
      "Cache-Control" : "no-cache",
      "X-AspNet-Version" : "4.0.30319",
      "x-ms-keyvault-region" : "westus2",
      "x-ms-keyvault-network-info" : "addr=172.103.233.178;act_addr_fam=InterNetwork;",
      "Expires" : "-1",
      "Content-Length" : "2531",
      "x-ms-request-id" : "7423ba6a-c2f3-4f31-9e36-1a6207e40cbd",
      "x-ms-keyvault-service-version" : "1.1.0.897",
      "Body" : "{\"recoveryId\":\"https://azure-java-live-test.vault.azure.net/deletedcertificates/testCertificate3\",\"deletedDate\":1583855488,\"scheduledPurgeDate\":1591631488,\"id\":\"https://azure-java-live-test.vault.azure.net/certificates/testCertificate3/3d5dfe6aea334fea835bf973029349f9\",\"kid\":\"https://azure-java-live-test.vault.azure.net/keys/testCertificate3/3d5dfe6aea334fea835bf973029349f9\",\"sid\":\"https://azure-java-live-test.vault.azure.net/secrets/testCertificate3/3d5dfe6aea334fea835bf973029349f9\",\"x5t\":\"BKbQ1Igt5hoPb-5zKEQIGb19Om0\",\"cer\":\"MIIDNjCCAh6gAwIBAgIQZXr4N6FuQ3K9/iHH/Zg7IDANBgkqhkiG9w0BAQsFADAYMRYwFAYDVQQDEw1EZWZhdWx0UG9saWN5MB4XDTIwMDMxMDE1NDEyNloXDTIxMDMxMDE1NTEyNlowGDEWMBQGA1UEAxMNRGVmYXVsdFBvbGljeTCCASIwDQYJKoZIhvcNAQEBBQADggEPADCCAQoCggEBANf1wcEJxvV7am2YGA/TdyYNQ/Hqf9c6DjkcFxyiMJD2NWOERW2i99bdR8KamuAqQF2niAzRVaJoPBUJ7AhAaIca8laFmAjz5AxQ3m+cYt0Udn9Jlq0vJ2ClLalIETJkGe9RcYRBjseml8R+NinUqrDX+bky60BB/jeYfqYFT6jv50v2VblBaenTr7VXi37Lvx/puFL4+1QosfJfSkLXf6ay5fQ9Rd9qMbbnSkXXE2bkHc+IXBYk6jdzXKPvc8th5STW3n3VXqyJrbRlAs+1VpQmnI5YJF6v4z7WfkaqQF7mR+mauc6e4xDeQ8/3/uEjbpdEcOw0EDlE3aH2lMjjG+cCAwEAAaN8MHowDgYDVR0PAQH/BAQDAgWgMAkGA1UdEwQCMAAwHQYDVR0lBBYwFAYIKwYBBQUHAwEGCCsGAQUFBwMCMB8GA1UdIwQYMBaAFPxnydVc9hfknG6JKphc6LqzGX0vMB0GA1UdDgQWBBT8Z8nVXPYX5JxuiSqYXOi6sxl9LzANBgkqhkiG9w0BAQsFAAOCAQEASc6L5dUgU+cCS99gJqqg2taLyVRK5pckd8BbzEdbYJpX5QmlM8drMWneNNpTyC0MuH+TtSkUN2XpBrFWjcV6aUFlCenBDmLPpaOWDdwrbgS0rd0gWqNqH6nPYbei2XQoAucfF24NTTod6eqx8wxsL4TSOWOdS1tXEAPTmp+28Sk15iw/i0WRgdoeXNpdTMNxB2HqMKpoc6d6HfrZIIjdTvbAz9EQJEdWd1O5VRZaD/CGGy9ReykXesyWkMPD0MH9e5HuDwYxdv3Oxel870SbeODF00fp3nhpsqdfQeweBKx31kDkuEbh+r8M74f+mlrYCR1JPqBipC0Efy/CQHc1lw==\",\"attributes\":{\"enabled\":false,\"nbf\":1583854886,\"exp\":1615391486,\"created\":1583855486,\"updated\":1583855487,\"recoveryLevel\":\"Recoverable+Purgeable\"},\"tags\":{},\"policy\":{\"id\":\"https://azure-java-live-test.vault.azure.net/certificates/testCertificate3/policy\",\"key_props\":{\"exportable\":true,\"kty\":\"RSA\",\"key_size\":2048,\"reuse_key\":false},\"secret_props\":{\"contentType\":\"application/x-pkcs12\"},\"x509_props\":{\"subject\":\"CN=DefaultPolicy\",\"sans\":{},\"ekus\":[\"1.3.6.1.5.5.7.3.1\",\"1.3.6.1.5.5.7.3.2\"],\"key_usage\":[\"digitalSignature\",\"keyEncipherment\"],\"validity_months\":12,\"basic_constraints\":{\"ca\":false}},\"lifetime_actions\":[{\"trigger\":{\"lifetime_percentage\":80},\"action\":{\"action_type\":\"AutoRenew\"}}],\"issuer\":{\"name\":\"Self\"},\"attributes\":{\"enabled\":true,\"created\":1583855467,\"updated\":1583855467}},\"pending\":{\"id\":\"https://azure-java-live-test.vault.azure.net/certificates/testCertificate3/pending\"}}",
>>>>>>> 62a0dd42
      "X-Powered-By" : "ASP.NET",
      "Content-Type" : "application/json; charset=utf-8"
    },
    "Exception" : null
  }, {
    "Method" : "DELETE",
<<<<<<< HEAD
    "Uri" : "https://azure-sdk-java-key-vault.vault.azure.net/deletedcertificates/da3ca45d-bf00-49cb-bbc8-18b68c207954-testCertificate3?api-version=7.1-preview",
=======
    "Uri" : "https://azure-java-live-test.vault.azure.net/deletedcertificates/testCertificate3?api-version=7.0",
>>>>>>> 62a0dd42
    "Headers" : {
      "User-Agent" : "azsdk-java-client_name/client_version (12.0.1; Mac OS X 10.14.6)",
      "Content-Type" : "application/json"
    },
    "Response" : {
      "Server" : "Microsoft-IIS/10.0",
      "X-Content-Type-Options" : "nosniff",
      "Pragma" : "no-cache",
      "retry-after" : "0",
      "StatusCode" : "204",
<<<<<<< HEAD
      "Date" : "Mon, 09 Mar 2020 15:06:21 GMT",
      "Strict-Transport-Security" : "max-age=31536000;includeSubDomains",
      "Cache-Control" : "no-cache",
      "X-AspNet-Version" : "4.0.30319",
      "x-ms-keyvault-region" : "eastus2",
      "x-ms-keyvault-network-info" : "addr=43.241.70.141;act_addr_fam=InterNetwork;",
      "Expires" : "-1",
      "x-ms-request-id" : "51f91991-938e-4af7-a49a-46a0685da939",
=======
      "Date" : "Tue, 10 Mar 2020 15:51:45 GMT",
      "Strict-Transport-Security" : "max-age=31536000;includeSubDomains",
      "Cache-Control" : "no-cache",
      "X-AspNet-Version" : "4.0.30319",
      "x-ms-keyvault-region" : "westus2",
      "x-ms-keyvault-network-info" : "addr=172.103.233.178;act_addr_fam=InterNetwork;",
      "Expires" : "-1",
      "x-ms-request-id" : "57c56d84-0426-4285-bcf5-533ed9aec3a1",
>>>>>>> 62a0dd42
      "x-ms-keyvault-service-version" : "1.1.0.897",
      "X-Powered-By" : "ASP.NET"
    },
    "Exception" : null
  }, {
    "Method" : "GET",
<<<<<<< HEAD
    "Uri" : "https://azure-sdk-java-key-vault.vault.azure.net/deletedcertificates/da3ca45d-bf00-49cb-bbc8-18b68c207954-testCertificate3?api-version=7.1-preview",
=======
    "Uri" : "https://azure-java-live-test.vault.azure.net/deletedcertificates/testCertificate3?api-version=7.0",
>>>>>>> 62a0dd42
    "Headers" : {
      "User-Agent" : "azsdk-java-client_name/client_version (12.0.1; Mac OS X 10.14.6)",
      "Content-Type" : "application/json"
    },
    "Response" : {
      "Server" : "Microsoft-IIS/10.0",
      "X-Content-Type-Options" : "nosniff",
      "Pragma" : "no-cache",
      "retry-after" : "0",
      "StatusCode" : "404",
<<<<<<< HEAD
      "Date" : "Mon, 09 Mar 2020 15:06:22 GMT",
      "Strict-Transport-Security" : "max-age=31536000;includeSubDomains",
      "Cache-Control" : "no-cache",
      "X-AspNet-Version" : "4.0.30319",
      "x-ms-keyvault-region" : "eastus2",
      "x-ms-keyvault-network-info" : "addr=43.241.70.141;act_addr_fam=InterNetwork;",
      "Expires" : "-1",
      "Content-Length" : "137",
      "x-ms-request-id" : "c44b9d9d-1399-416c-af1a-59bae674dce7",
      "x-ms-keyvault-service-version" : "1.1.0.897",
      "Body" : "{\"error\":{\"code\":\"CertificateNotFound\",\"message\":\"Deleted Certificate not found: da3ca45d-bf00-49cb-bbc8-18b68c207954-testCertificate3\"}}",
=======
      "Date" : "Tue, 10 Mar 2020 15:51:45 GMT",
      "Strict-Transport-Security" : "max-age=31536000;includeSubDomains",
      "Cache-Control" : "no-cache",
      "X-AspNet-Version" : "4.0.30319",
      "x-ms-keyvault-region" : "westus2",
      "x-ms-keyvault-network-info" : "addr=172.103.233.178;act_addr_fam=InterNetwork;",
      "Expires" : "-1",
      "Content-Length" : "100",
      "x-ms-request-id" : "dac889a4-71f0-4000-aa45-f5c5fe9524ee",
      "x-ms-keyvault-service-version" : "1.1.0.897",
      "Body" : "{\"error\":{\"code\":\"CertificateNotFound\",\"message\":\"Deleted Certificate not found: testCertificate3\"}}",
>>>>>>> 62a0dd42
      "X-Powered-By" : "ASP.NET",
      "Content-Type" : "application/json; charset=utf-8"
    },
    "Exception" : null
  } ],
  "variables" : [ ]
}<|MERGE_RESOLUTION|>--- conflicted
+++ resolved
@@ -1,11 +1,7 @@
 {
   "networkCallRecords" : [ {
     "Method" : "POST",
-<<<<<<< HEAD
-    "Uri" : "https://azure-sdk-java-key-vault.vault.azure.net/certificates/da3ca45d-bf00-49cb-bbc8-18b68c207954-testCertificate3/create?api-version=7.1-preview",
-=======
     "Uri" : "https://azure-java-live-test.vault.azure.net/certificates/testCertificate3/create?api-version=7.0",
->>>>>>> 62a0dd42
     "Headers" : {
       "User-Agent" : "azsdk-java-client_name/client_version (12.0.1; Mac OS X 10.14.6)",
       "Content-Type" : "application/json"
@@ -15,27 +11,11 @@
       "X-Content-Type-Options" : "nosniff",
       "Pragma" : "no-cache",
       "StatusCode" : "202",
-<<<<<<< HEAD
-      "Date" : "Mon, 09 Mar 2020 15:05:09 GMT",
-=======
       "Date" : "Tue, 10 Mar 2020 15:51:07 GMT",
->>>>>>> 62a0dd42
-      "Strict-Transport-Security" : "max-age=31536000;includeSubDomains",
-      "Retry-After" : "0",
-      "Cache-Control" : "no-cache",
-      "X-AspNet-Version" : "4.0.30319",
-<<<<<<< HEAD
-      "x-ms-keyvault-region" : "eastus2",
-      "x-ms-keyvault-network-info" : "addr=43.241.70.141;act_addr_fam=InterNetwork;",
-      "Expires" : "-1",
-      "Content-Length" : "1343",
-      "x-ms-request-id" : "25ba61ed-e590-42e6-8b19-d8b02eabb401",
-      "x-ms-keyvault-service-version" : "1.1.0.897",
-      "Body" : "{\"id\":\"https://azure-sdk-java-key-vault.vault.azure.net/certificates/da3ca45d-bf00-49cb-bbc8-18b68c207954-testCertificate3/pending\",\"issuer\":{\"name\":\"Self\"},\"csr\":\"MIICqDCCAZACAQAwGDEWMBQGA1UEAxMNRGVmYXVsdFBvbGljeTCCASIwDQYJKoZIhvcNAQEBBQADggEPADCCAQoCggEBALE8d9c63kS1m9kpjISif5GbVyythEtgVORWpneiPdlZEXovxYOT6ORWbXTptEM3UW6PjoqYy4TdvtYjM+BHfiAUQ3maN4OuVA0tliENN3VZjKw82E8T1kHdX7A/L7ATzCLrvt0RkWLhOVBLaCBm2zbCOnHaKv9G5iq/nh4bUkllP+oMFjK+XIjQB83oZIlXTXUpxm7KgUtshw6My9ZGzOZl1G/5tjIar62M26VqxbVVwz3h6AyPRj5ZZ2BlCAsbFus2Ds2uqRIy/LzN1hK91BDN1L0gzH4uw8/NBTjbAFtbZYN93jv9gh4UbahC+FzgRa7BCFPUrKuZsG/i197Y9r8CAwEAAaBLMEkGCSqGSIb3DQEJDjE8MDowDgYDVR0PAQH/BAQDAgWgMB0GA1UdJQQWMBQGCCsGAQUFBwMBBggrBgEFBQcDAjAJBgNVHRMEAjAAMA0GCSqGSIb3DQEBCwUAA4IBAQAWo7YU2S/kxBgzJF8WbinvyeQgLeqRZT8TsLbO2ziHiDGfY3i2pV6+fSqMyrIymhnv/PZ4NKVwcbMWDYtcEivWFMnONM/WqS/dJsI4YUZgdkwuSs8dVqa29lo/rVKRGhmPIwaMeuJwTooapTH0OH4EXJbOq0a1Shl+CPwKbH5EgclA4c1z7r7FKFBM0FFzZcTdyYI6IYr0sgchr8WOLQaMEtLb1IySj19XoYN3f0n6vb51Rr2Vsg3kaRMiWCUI4V7/VFLJ/QG0cg9bwn6djhnjfkiUonIH2zFRf9JdUKtD2EoOT5I4ffa8mWKensoUrWXEH9uUBMgFov2ZinTKq4DQ\",\"cancellation_requested\":false,\"status\":\"inProgress\",\"status_details\":\"Pending certificate created. Certificate request is in progress. This may take some time based on the issuer provider. Please check again later.\",\"request_id\":\"1603646ce4094a009f1659ff67741deb\"}",
-      "X-Powered-By" : "ASP.NET",
-      "Content-Type" : "application/json; charset=utf-8",
-      "Location" : "https://azure-sdk-java-key-vault.vault.azure.net/certificates/da3ca45d-bf00-49cb-bbc8-18b68c207954-testCertificate3/pending?api-version=7.1-preview&request_id=1603646ce4094a009f1659ff67741deb"
-=======
+      "Strict-Transport-Security" : "max-age=31536000;includeSubDomains",
+      "Retry-After" : "0",
+      "Cache-Control" : "no-cache",
+      "X-AspNet-Version" : "4.0.30319",
       "x-ms-keyvault-region" : "westus2",
       "x-ms-keyvault-network-info" : "addr=172.103.233.178;act_addr_fam=InterNetwork;",
       "Expires" : "-1",
@@ -46,43 +26,25 @@
       "X-Powered-By" : "ASP.NET",
       "Content-Type" : "application/json; charset=utf-8",
       "Location" : "https://azure-java-live-test.vault.azure.net/certificates/testCertificate3/pending?api-version=7.0&request_id=f6b4f71f44044486bf687e5ab3f95cc2"
->>>>>>> 62a0dd42
-    },
-    "Exception" : null
-  }, {
-    "Method" : "GET",
-<<<<<<< HEAD
-    "Uri" : "https://azure-sdk-java-key-vault.vault.azure.net/certificates/da3ca45d-bf00-49cb-bbc8-18b68c207954-testCertificate3/pending?api-version=7.1-preview",
-=======
-    "Uri" : "https://azure-java-live-test.vault.azure.net/certificates/testCertificate3/pending?api-version=7.0",
->>>>>>> 62a0dd42
-    "Headers" : {
-      "User-Agent" : "azsdk-java-client_name/client_version (12.0.1; Mac OS X 10.14.6)",
-      "Content-Type" : "application/json"
-    },
-    "Response" : {
-      "Server" : "Microsoft-IIS/10.0",
-      "X-Content-Type-Options" : "nosniff",
-      "Pragma" : "no-cache",
-      "StatusCode" : "200",
-<<<<<<< HEAD
-      "Date" : "Mon, 09 Mar 2020 15:05:10 GMT",
-=======
+    },
+    "Exception" : null
+  }, {
+    "Method" : "GET",
+    "Uri" : "https://azure-java-live-test.vault.azure.net/certificates/testCertificate3/pending?api-version=7.0",
+    "Headers" : {
+      "User-Agent" : "azsdk-java-client_name/client_version (12.0.1; Mac OS X 10.14.6)",
+      "Content-Type" : "application/json"
+    },
+    "Response" : {
+      "Server" : "Microsoft-IIS/10.0",
+      "X-Content-Type-Options" : "nosniff",
+      "Pragma" : "no-cache",
+      "StatusCode" : "200",
       "Date" : "Tue, 10 Mar 2020 15:51:08 GMT",
->>>>>>> 62a0dd42
-      "Strict-Transport-Security" : "max-age=31536000;includeSubDomains",
-      "Retry-After" : "0",
-      "Cache-Control" : "no-cache",
-      "X-AspNet-Version" : "4.0.30319",
-<<<<<<< HEAD
-      "x-ms-keyvault-region" : "eastus2",
-      "x-ms-keyvault-network-info" : "addr=43.241.70.141;act_addr_fam=InterNetwork;",
-      "Expires" : "-1",
-      "Content-Length" : "1343",
-      "x-ms-request-id" : "29ed54e2-0921-42d5-8453-d711fb31c08f",
-      "x-ms-keyvault-service-version" : "1.1.0.897",
-      "Body" : "{\"id\":\"https://azure-sdk-java-key-vault.vault.azure.net/certificates/da3ca45d-bf00-49cb-bbc8-18b68c207954-testCertificate3/pending\",\"issuer\":{\"name\":\"Self\"},\"csr\":\"MIICqDCCAZACAQAwGDEWMBQGA1UEAxMNRGVmYXVsdFBvbGljeTCCASIwDQYJKoZIhvcNAQEBBQADggEPADCCAQoCggEBALE8d9c63kS1m9kpjISif5GbVyythEtgVORWpneiPdlZEXovxYOT6ORWbXTptEM3UW6PjoqYy4TdvtYjM+BHfiAUQ3maN4OuVA0tliENN3VZjKw82E8T1kHdX7A/L7ATzCLrvt0RkWLhOVBLaCBm2zbCOnHaKv9G5iq/nh4bUkllP+oMFjK+XIjQB83oZIlXTXUpxm7KgUtshw6My9ZGzOZl1G/5tjIar62M26VqxbVVwz3h6AyPRj5ZZ2BlCAsbFus2Ds2uqRIy/LzN1hK91BDN1L0gzH4uw8/NBTjbAFtbZYN93jv9gh4UbahC+FzgRa7BCFPUrKuZsG/i197Y9r8CAwEAAaBLMEkGCSqGSIb3DQEJDjE8MDowDgYDVR0PAQH/BAQDAgWgMB0GA1UdJQQWMBQGCCsGAQUFBwMBBggrBgEFBQcDAjAJBgNVHRMEAjAAMA0GCSqGSIb3DQEBCwUAA4IBAQAWo7YU2S/kxBgzJF8WbinvyeQgLeqRZT8TsLbO2ziHiDGfY3i2pV6+fSqMyrIymhnv/PZ4NKVwcbMWDYtcEivWFMnONM/WqS/dJsI4YUZgdkwuSs8dVqa29lo/rVKRGhmPIwaMeuJwTooapTH0OH4EXJbOq0a1Shl+CPwKbH5EgclA4c1z7r7FKFBM0FFzZcTdyYI6IYr0sgchr8WOLQaMEtLb1IySj19XoYN3f0n6vb51Rr2Vsg3kaRMiWCUI4V7/VFLJ/QG0cg9bwn6djhnjfkiUonIH2zFRf9JdUKtD2EoOT5I4ffa8mWKensoUrWXEH9uUBMgFov2ZinTKq4DQ\",\"cancellation_requested\":false,\"status\":\"inProgress\",\"status_details\":\"Pending certificate created. Certificate request is in progress. This may take some time based on the issuer provider. Please check again later.\",\"request_id\":\"1603646ce4094a009f1659ff67741deb\"}",
-=======
+      "Strict-Transport-Security" : "max-age=31536000;includeSubDomains",
+      "Retry-After" : "0",
+      "Cache-Control" : "no-cache",
+      "X-AspNet-Version" : "4.0.30319",
       "x-ms-keyvault-region" : "westus2",
       "x-ms-keyvault-network-info" : "addr=172.103.233.178;act_addr_fam=InterNetwork;",
       "Expires" : "-1",
@@ -90,45 +52,27 @@
       "x-ms-request-id" : "683887af-34a2-46e3-b6e4-6afbb4045f31",
       "x-ms-keyvault-service-version" : "1.1.0.897",
       "Body" : "{\"id\":\"https://azure-java-live-test.vault.azure.net/certificates/testCertificate3/pending\",\"issuer\":{\"name\":\"Self\"},\"csr\":\"MIICqDCCAZACAQAwGDEWMBQGA1UEAxMNRGVmYXVsdFBvbGljeTCCASIwDQYJKoZIhvcNAQEBBQADggEPADCCAQoCggEBANf1wcEJxvV7am2YGA/TdyYNQ/Hqf9c6DjkcFxyiMJD2NWOERW2i99bdR8KamuAqQF2niAzRVaJoPBUJ7AhAaIca8laFmAjz5AxQ3m+cYt0Udn9Jlq0vJ2ClLalIETJkGe9RcYRBjseml8R+NinUqrDX+bky60BB/jeYfqYFT6jv50v2VblBaenTr7VXi37Lvx/puFL4+1QosfJfSkLXf6ay5fQ9Rd9qMbbnSkXXE2bkHc+IXBYk6jdzXKPvc8th5STW3n3VXqyJrbRlAs+1VpQmnI5YJF6v4z7WfkaqQF7mR+mauc6e4xDeQ8/3/uEjbpdEcOw0EDlE3aH2lMjjG+cCAwEAAaBLMEkGCSqGSIb3DQEJDjE8MDowDgYDVR0PAQH/BAQDAgWgMB0GA1UdJQQWMBQGCCsGAQUFBwMBBggrBgEFBQcDAjAJBgNVHRMEAjAAMA0GCSqGSIb3DQEBCwUAA4IBAQCqtki5grY/wNZN9sl4b7DCNVHwlSGitWJ+27k/vShhatbi3jlH/r7Ipc1IWU8XGkRSIltCvPkxbZ14G9elf71OMnZOLIUHDSxflB8J1ZVBk8aEdAeGZZmdW+a8KNwbNXggi4qCrSWc1rF/XXUfyjSYOZCggIWMN3/3eq6IxPMgAYqW3prL3lPq+0rHgqwMIkM5zvsTx+HzWHCWfNcVc75VuKuiOBuKgkxdZ/z6prXV4nbLe/qtOVZgwqGmbFzVy+7xiHKIThHtHRMAm1XdGjYdbHSfvIKnPJlkIvvR9KJTrdDRRvBiu9cnG9XyuaMUgom4cBeIgzLyGzITT9LuL4+2\",\"cancellation_requested\":false,\"status\":\"inProgress\",\"status_details\":\"Pending certificate created. Certificate request is in progress. This may take some time based on the issuer provider. Please check again later.\",\"request_id\":\"f6b4f71f44044486bf687e5ab3f95cc2\"}",
->>>>>>> 62a0dd42
-      "X-Powered-By" : "ASP.NET",
-      "Content-Type" : "application/json; charset=utf-8"
-    },
-    "Exception" : null
-  }, {
-    "Method" : "GET",
-<<<<<<< HEAD
-    "Uri" : "https://azure-sdk-java-key-vault.vault.azure.net/certificates/da3ca45d-bf00-49cb-bbc8-18b68c207954-testCertificate3/pending?api-version=7.1-preview",
-=======
-    "Uri" : "https://azure-java-live-test.vault.azure.net/certificates/testCertificate3/pending?api-version=7.0",
->>>>>>> 62a0dd42
-    "Headers" : {
-      "User-Agent" : "azsdk-java-client_name/client_version (12.0.1; Mac OS X 10.14.6)",
-      "Content-Type" : "application/json"
-    },
-    "Response" : {
-      "Server" : "Microsoft-IIS/10.0",
-      "X-Content-Type-Options" : "nosniff",
-      "Pragma" : "no-cache",
-      "StatusCode" : "200",
-<<<<<<< HEAD
-      "Date" : "Mon, 09 Mar 2020 15:05:12 GMT",
-=======
+      "X-Powered-By" : "ASP.NET",
+      "Content-Type" : "application/json; charset=utf-8"
+    },
+    "Exception" : null
+  }, {
+    "Method" : "GET",
+    "Uri" : "https://azure-java-live-test.vault.azure.net/certificates/testCertificate3/pending?api-version=7.0",
+    "Headers" : {
+      "User-Agent" : "azsdk-java-client_name/client_version (12.0.1; Mac OS X 10.14.6)",
+      "Content-Type" : "application/json"
+    },
+    "Response" : {
+      "Server" : "Microsoft-IIS/10.0",
+      "X-Content-Type-Options" : "nosniff",
+      "Pragma" : "no-cache",
+      "StatusCode" : "200",
       "Date" : "Tue, 10 Mar 2020 15:51:10 GMT",
->>>>>>> 62a0dd42
-      "Strict-Transport-Security" : "max-age=31536000;includeSubDomains",
-      "Retry-After" : "0",
-      "Cache-Control" : "no-cache",
-      "X-AspNet-Version" : "4.0.30319",
-<<<<<<< HEAD
-      "x-ms-keyvault-region" : "eastus2",
-      "x-ms-keyvault-network-info" : "addr=43.241.70.141;act_addr_fam=InterNetwork;",
-      "Expires" : "-1",
-      "Content-Length" : "1343",
-      "x-ms-request-id" : "488eb152-16c2-4710-b2aa-a9ae02ea1679",
-      "x-ms-keyvault-service-version" : "1.1.0.897",
-      "Body" : "{\"id\":\"https://azure-sdk-java-key-vault.vault.azure.net/certificates/da3ca45d-bf00-49cb-bbc8-18b68c207954-testCertificate3/pending\",\"issuer\":{\"name\":\"Self\"},\"csr\":\"MIICqDCCAZACAQAwGDEWMBQGA1UEAxMNRGVmYXVsdFBvbGljeTCCASIwDQYJKoZIhvcNAQEBBQADggEPADCCAQoCggEBALE8d9c63kS1m9kpjISif5GbVyythEtgVORWpneiPdlZEXovxYOT6ORWbXTptEM3UW6PjoqYy4TdvtYjM+BHfiAUQ3maN4OuVA0tliENN3VZjKw82E8T1kHdX7A/L7ATzCLrvt0RkWLhOVBLaCBm2zbCOnHaKv9G5iq/nh4bUkllP+oMFjK+XIjQB83oZIlXTXUpxm7KgUtshw6My9ZGzOZl1G/5tjIar62M26VqxbVVwz3h6AyPRj5ZZ2BlCAsbFus2Ds2uqRIy/LzN1hK91BDN1L0gzH4uw8/NBTjbAFtbZYN93jv9gh4UbahC+FzgRa7BCFPUrKuZsG/i197Y9r8CAwEAAaBLMEkGCSqGSIb3DQEJDjE8MDowDgYDVR0PAQH/BAQDAgWgMB0GA1UdJQQWMBQGCCsGAQUFBwMBBggrBgEFBQcDAjAJBgNVHRMEAjAAMA0GCSqGSIb3DQEBCwUAA4IBAQAWo7YU2S/kxBgzJF8WbinvyeQgLeqRZT8TsLbO2ziHiDGfY3i2pV6+fSqMyrIymhnv/PZ4NKVwcbMWDYtcEivWFMnONM/WqS/dJsI4YUZgdkwuSs8dVqa29lo/rVKRGhmPIwaMeuJwTooapTH0OH4EXJbOq0a1Shl+CPwKbH5EgclA4c1z7r7FKFBM0FFzZcTdyYI6IYr0sgchr8WOLQaMEtLb1IySj19XoYN3f0n6vb51Rr2Vsg3kaRMiWCUI4V7/VFLJ/QG0cg9bwn6djhnjfkiUonIH2zFRf9JdUKtD2EoOT5I4ffa8mWKensoUrWXEH9uUBMgFov2ZinTKq4DQ\",\"cancellation_requested\":false,\"status\":\"inProgress\",\"status_details\":\"Pending certificate created. Certificate request is in progress. This may take some time based on the issuer provider. Please check again later.\",\"request_id\":\"1603646ce4094a009f1659ff67741deb\"}",
-=======
+      "Strict-Transport-Security" : "max-age=31536000;includeSubDomains",
+      "Retry-After" : "0",
+      "Cache-Control" : "no-cache",
+      "X-AspNet-Version" : "4.0.30319",
       "x-ms-keyvault-region" : "westus2",
       "x-ms-keyvault-network-info" : "addr=172.103.233.178;act_addr_fam=InterNetwork;",
       "Expires" : "-1",
@@ -136,45 +80,27 @@
       "x-ms-request-id" : "46e1eb06-23ff-409c-a55b-e292889e8f8e",
       "x-ms-keyvault-service-version" : "1.1.0.897",
       "Body" : "{\"id\":\"https://azure-java-live-test.vault.azure.net/certificates/testCertificate3/pending\",\"issuer\":{\"name\":\"Self\"},\"csr\":\"MIICqDCCAZACAQAwGDEWMBQGA1UEAxMNRGVmYXVsdFBvbGljeTCCASIwDQYJKoZIhvcNAQEBBQADggEPADCCAQoCggEBANf1wcEJxvV7am2YGA/TdyYNQ/Hqf9c6DjkcFxyiMJD2NWOERW2i99bdR8KamuAqQF2niAzRVaJoPBUJ7AhAaIca8laFmAjz5AxQ3m+cYt0Udn9Jlq0vJ2ClLalIETJkGe9RcYRBjseml8R+NinUqrDX+bky60BB/jeYfqYFT6jv50v2VblBaenTr7VXi37Lvx/puFL4+1QosfJfSkLXf6ay5fQ9Rd9qMbbnSkXXE2bkHc+IXBYk6jdzXKPvc8th5STW3n3VXqyJrbRlAs+1VpQmnI5YJF6v4z7WfkaqQF7mR+mauc6e4xDeQ8/3/uEjbpdEcOw0EDlE3aH2lMjjG+cCAwEAAaBLMEkGCSqGSIb3DQEJDjE8MDowDgYDVR0PAQH/BAQDAgWgMB0GA1UdJQQWMBQGCCsGAQUFBwMBBggrBgEFBQcDAjAJBgNVHRMEAjAAMA0GCSqGSIb3DQEBCwUAA4IBAQCqtki5grY/wNZN9sl4b7DCNVHwlSGitWJ+27k/vShhatbi3jlH/r7Ipc1IWU8XGkRSIltCvPkxbZ14G9elf71OMnZOLIUHDSxflB8J1ZVBk8aEdAeGZZmdW+a8KNwbNXggi4qCrSWc1rF/XXUfyjSYOZCggIWMN3/3eq6IxPMgAYqW3prL3lPq+0rHgqwMIkM5zvsTx+HzWHCWfNcVc75VuKuiOBuKgkxdZ/z6prXV4nbLe/qtOVZgwqGmbFzVy+7xiHKIThHtHRMAm1XdGjYdbHSfvIKnPJlkIvvR9KJTrdDRRvBiu9cnG9XyuaMUgom4cBeIgzLyGzITT9LuL4+2\",\"cancellation_requested\":false,\"status\":\"inProgress\",\"status_details\":\"Pending certificate created. Certificate request is in progress. This may take some time based on the issuer provider. Please check again later.\",\"request_id\":\"f6b4f71f44044486bf687e5ab3f95cc2\"}",
->>>>>>> 62a0dd42
-      "X-Powered-By" : "ASP.NET",
-      "Content-Type" : "application/json; charset=utf-8"
-    },
-    "Exception" : null
-  }, {
-    "Method" : "GET",
-<<<<<<< HEAD
-    "Uri" : "https://azure-sdk-java-key-vault.vault.azure.net/certificates/da3ca45d-bf00-49cb-bbc8-18b68c207954-testCertificate3/pending?api-version=7.1-preview",
-=======
-    "Uri" : "https://azure-java-live-test.vault.azure.net/certificates/testCertificate3/pending?api-version=7.0",
->>>>>>> 62a0dd42
-    "Headers" : {
-      "User-Agent" : "azsdk-java-client_name/client_version (12.0.1; Mac OS X 10.14.6)",
-      "Content-Type" : "application/json"
-    },
-    "Response" : {
-      "Server" : "Microsoft-IIS/10.0",
-      "X-Content-Type-Options" : "nosniff",
-      "Pragma" : "no-cache",
-      "StatusCode" : "200",
-<<<<<<< HEAD
-      "Date" : "Mon, 09 Mar 2020 15:05:13 GMT",
-=======
+      "X-Powered-By" : "ASP.NET",
+      "Content-Type" : "application/json; charset=utf-8"
+    },
+    "Exception" : null
+  }, {
+    "Method" : "GET",
+    "Uri" : "https://azure-java-live-test.vault.azure.net/certificates/testCertificate3/pending?api-version=7.0",
+    "Headers" : {
+      "User-Agent" : "azsdk-java-client_name/client_version (12.0.1; Mac OS X 10.14.6)",
+      "Content-Type" : "application/json"
+    },
+    "Response" : {
+      "Server" : "Microsoft-IIS/10.0",
+      "X-Content-Type-Options" : "nosniff",
+      "Pragma" : "no-cache",
+      "StatusCode" : "200",
       "Date" : "Tue, 10 Mar 2020 15:51:11 GMT",
->>>>>>> 62a0dd42
-      "Strict-Transport-Security" : "max-age=31536000;includeSubDomains",
-      "Retry-After" : "0",
-      "Cache-Control" : "no-cache",
-      "X-AspNet-Version" : "4.0.30319",
-<<<<<<< HEAD
-      "x-ms-keyvault-region" : "eastus2",
-      "x-ms-keyvault-network-info" : "addr=43.241.70.141;act_addr_fam=InterNetwork;",
-      "Expires" : "-1",
-      "Content-Length" : "1343",
-      "x-ms-request-id" : "6ae11170-38e5-4fca-9d81-17d22a850cca",
-      "x-ms-keyvault-service-version" : "1.1.0.897",
-      "Body" : "{\"id\":\"https://azure-sdk-java-key-vault.vault.azure.net/certificates/da3ca45d-bf00-49cb-bbc8-18b68c207954-testCertificate3/pending\",\"issuer\":{\"name\":\"Self\"},\"csr\":\"MIICqDCCAZACAQAwGDEWMBQGA1UEAxMNRGVmYXVsdFBvbGljeTCCASIwDQYJKoZIhvcNAQEBBQADggEPADCCAQoCggEBALE8d9c63kS1m9kpjISif5GbVyythEtgVORWpneiPdlZEXovxYOT6ORWbXTptEM3UW6PjoqYy4TdvtYjM+BHfiAUQ3maN4OuVA0tliENN3VZjKw82E8T1kHdX7A/L7ATzCLrvt0RkWLhOVBLaCBm2zbCOnHaKv9G5iq/nh4bUkllP+oMFjK+XIjQB83oZIlXTXUpxm7KgUtshw6My9ZGzOZl1G/5tjIar62M26VqxbVVwz3h6AyPRj5ZZ2BlCAsbFus2Ds2uqRIy/LzN1hK91BDN1L0gzH4uw8/NBTjbAFtbZYN93jv9gh4UbahC+FzgRa7BCFPUrKuZsG/i197Y9r8CAwEAAaBLMEkGCSqGSIb3DQEJDjE8MDowDgYDVR0PAQH/BAQDAgWgMB0GA1UdJQQWMBQGCCsGAQUFBwMBBggrBgEFBQcDAjAJBgNVHRMEAjAAMA0GCSqGSIb3DQEBCwUAA4IBAQAWo7YU2S/kxBgzJF8WbinvyeQgLeqRZT8TsLbO2ziHiDGfY3i2pV6+fSqMyrIymhnv/PZ4NKVwcbMWDYtcEivWFMnONM/WqS/dJsI4YUZgdkwuSs8dVqa29lo/rVKRGhmPIwaMeuJwTooapTH0OH4EXJbOq0a1Shl+CPwKbH5EgclA4c1z7r7FKFBM0FFzZcTdyYI6IYr0sgchr8WOLQaMEtLb1IySj19XoYN3f0n6vb51Rr2Vsg3kaRMiWCUI4V7/VFLJ/QG0cg9bwn6djhnjfkiUonIH2zFRf9JdUKtD2EoOT5I4ffa8mWKensoUrWXEH9uUBMgFov2ZinTKq4DQ\",\"cancellation_requested\":false,\"status\":\"inProgress\",\"status_details\":\"Pending certificate created. Certificate request is in progress. This may take some time based on the issuer provider. Please check again later.\",\"request_id\":\"1603646ce4094a009f1659ff67741deb\"}",
-=======
+      "Strict-Transport-Security" : "max-age=31536000;includeSubDomains",
+      "Retry-After" : "0",
+      "Cache-Control" : "no-cache",
+      "X-AspNet-Version" : "4.0.30319",
       "x-ms-keyvault-region" : "westus2",
       "x-ms-keyvault-network-info" : "addr=172.103.233.178;act_addr_fam=InterNetwork;",
       "Expires" : "-1",
@@ -182,45 +108,27 @@
       "x-ms-request-id" : "c2e2405e-c05f-45ea-a0e5-ff4cf918d762",
       "x-ms-keyvault-service-version" : "1.1.0.897",
       "Body" : "{\"id\":\"https://azure-java-live-test.vault.azure.net/certificates/testCertificate3/pending\",\"issuer\":{\"name\":\"Self\"},\"csr\":\"MIICqDCCAZACAQAwGDEWMBQGA1UEAxMNRGVmYXVsdFBvbGljeTCCASIwDQYJKoZIhvcNAQEBBQADggEPADCCAQoCggEBANf1wcEJxvV7am2YGA/TdyYNQ/Hqf9c6DjkcFxyiMJD2NWOERW2i99bdR8KamuAqQF2niAzRVaJoPBUJ7AhAaIca8laFmAjz5AxQ3m+cYt0Udn9Jlq0vJ2ClLalIETJkGe9RcYRBjseml8R+NinUqrDX+bky60BB/jeYfqYFT6jv50v2VblBaenTr7VXi37Lvx/puFL4+1QosfJfSkLXf6ay5fQ9Rd9qMbbnSkXXE2bkHc+IXBYk6jdzXKPvc8th5STW3n3VXqyJrbRlAs+1VpQmnI5YJF6v4z7WfkaqQF7mR+mauc6e4xDeQ8/3/uEjbpdEcOw0EDlE3aH2lMjjG+cCAwEAAaBLMEkGCSqGSIb3DQEJDjE8MDowDgYDVR0PAQH/BAQDAgWgMB0GA1UdJQQWMBQGCCsGAQUFBwMBBggrBgEFBQcDAjAJBgNVHRMEAjAAMA0GCSqGSIb3DQEBCwUAA4IBAQCqtki5grY/wNZN9sl4b7DCNVHwlSGitWJ+27k/vShhatbi3jlH/r7Ipc1IWU8XGkRSIltCvPkxbZ14G9elf71OMnZOLIUHDSxflB8J1ZVBk8aEdAeGZZmdW+a8KNwbNXggi4qCrSWc1rF/XXUfyjSYOZCggIWMN3/3eq6IxPMgAYqW3prL3lPq+0rHgqwMIkM5zvsTx+HzWHCWfNcVc75VuKuiOBuKgkxdZ/z6prXV4nbLe/qtOVZgwqGmbFzVy+7xiHKIThHtHRMAm1XdGjYdbHSfvIKnPJlkIvvR9KJTrdDRRvBiu9cnG9XyuaMUgom4cBeIgzLyGzITT9LuL4+2\",\"cancellation_requested\":false,\"status\":\"inProgress\",\"status_details\":\"Pending certificate created. Certificate request is in progress. This may take some time based on the issuer provider. Please check again later.\",\"request_id\":\"f6b4f71f44044486bf687e5ab3f95cc2\"}",
->>>>>>> 62a0dd42
-      "X-Powered-By" : "ASP.NET",
-      "Content-Type" : "application/json; charset=utf-8"
-    },
-    "Exception" : null
-  }, {
-    "Method" : "GET",
-<<<<<<< HEAD
-    "Uri" : "https://azure-sdk-java-key-vault.vault.azure.net/certificates/da3ca45d-bf00-49cb-bbc8-18b68c207954-testCertificate3/pending?api-version=7.1-preview",
-=======
-    "Uri" : "https://azure-java-live-test.vault.azure.net/certificates/testCertificate3/pending?api-version=7.0",
->>>>>>> 62a0dd42
-    "Headers" : {
-      "User-Agent" : "azsdk-java-client_name/client_version (12.0.1; Mac OS X 10.14.6)",
-      "Content-Type" : "application/json"
-    },
-    "Response" : {
-      "Server" : "Microsoft-IIS/10.0",
-      "X-Content-Type-Options" : "nosniff",
-      "Pragma" : "no-cache",
-      "StatusCode" : "200",
-<<<<<<< HEAD
-      "Date" : "Mon, 09 Mar 2020 15:05:15 GMT",
-=======
+      "X-Powered-By" : "ASP.NET",
+      "Content-Type" : "application/json; charset=utf-8"
+    },
+    "Exception" : null
+  }, {
+    "Method" : "GET",
+    "Uri" : "https://azure-java-live-test.vault.azure.net/certificates/testCertificate3/pending?api-version=7.0",
+    "Headers" : {
+      "User-Agent" : "azsdk-java-client_name/client_version (12.0.1; Mac OS X 10.14.6)",
+      "Content-Type" : "application/json"
+    },
+    "Response" : {
+      "Server" : "Microsoft-IIS/10.0",
+      "X-Content-Type-Options" : "nosniff",
+      "Pragma" : "no-cache",
+      "StatusCode" : "200",
       "Date" : "Tue, 10 Mar 2020 15:51:12 GMT",
->>>>>>> 62a0dd42
-      "Strict-Transport-Security" : "max-age=31536000;includeSubDomains",
-      "Retry-After" : "0",
-      "Cache-Control" : "no-cache",
-      "X-AspNet-Version" : "4.0.30319",
-<<<<<<< HEAD
-      "x-ms-keyvault-region" : "eastus2",
-      "x-ms-keyvault-network-info" : "addr=43.241.70.141;act_addr_fam=InterNetwork;",
-      "Expires" : "-1",
-      "Content-Length" : "1343",
-      "x-ms-request-id" : "a09c9acf-6335-4d94-a57b-00508840d645",
-      "x-ms-keyvault-service-version" : "1.1.0.897",
-      "Body" : "{\"id\":\"https://azure-sdk-java-key-vault.vault.azure.net/certificates/da3ca45d-bf00-49cb-bbc8-18b68c207954-testCertificate3/pending\",\"issuer\":{\"name\":\"Self\"},\"csr\":\"MIICqDCCAZACAQAwGDEWMBQGA1UEAxMNRGVmYXVsdFBvbGljeTCCASIwDQYJKoZIhvcNAQEBBQADggEPADCCAQoCggEBALE8d9c63kS1m9kpjISif5GbVyythEtgVORWpneiPdlZEXovxYOT6ORWbXTptEM3UW6PjoqYy4TdvtYjM+BHfiAUQ3maN4OuVA0tliENN3VZjKw82E8T1kHdX7A/L7ATzCLrvt0RkWLhOVBLaCBm2zbCOnHaKv9G5iq/nh4bUkllP+oMFjK+XIjQB83oZIlXTXUpxm7KgUtshw6My9ZGzOZl1G/5tjIar62M26VqxbVVwz3h6AyPRj5ZZ2BlCAsbFus2Ds2uqRIy/LzN1hK91BDN1L0gzH4uw8/NBTjbAFtbZYN93jv9gh4UbahC+FzgRa7BCFPUrKuZsG/i197Y9r8CAwEAAaBLMEkGCSqGSIb3DQEJDjE8MDowDgYDVR0PAQH/BAQDAgWgMB0GA1UdJQQWMBQGCCsGAQUFBwMBBggrBgEFBQcDAjAJBgNVHRMEAjAAMA0GCSqGSIb3DQEBCwUAA4IBAQAWo7YU2S/kxBgzJF8WbinvyeQgLeqRZT8TsLbO2ziHiDGfY3i2pV6+fSqMyrIymhnv/PZ4NKVwcbMWDYtcEivWFMnONM/WqS/dJsI4YUZgdkwuSs8dVqa29lo/rVKRGhmPIwaMeuJwTooapTH0OH4EXJbOq0a1Shl+CPwKbH5EgclA4c1z7r7FKFBM0FFzZcTdyYI6IYr0sgchr8WOLQaMEtLb1IySj19XoYN3f0n6vb51Rr2Vsg3kaRMiWCUI4V7/VFLJ/QG0cg9bwn6djhnjfkiUonIH2zFRf9JdUKtD2EoOT5I4ffa8mWKensoUrWXEH9uUBMgFov2ZinTKq4DQ\",\"cancellation_requested\":false,\"status\":\"inProgress\",\"status_details\":\"Pending certificate created. Certificate request is in progress. This may take some time based on the issuer provider. Please check again later.\",\"request_id\":\"1603646ce4094a009f1659ff67741deb\"}",
-=======
+      "Strict-Transport-Security" : "max-age=31536000;includeSubDomains",
+      "Retry-After" : "0",
+      "Cache-Control" : "no-cache",
+      "X-AspNet-Version" : "4.0.30319",
       "x-ms-keyvault-region" : "westus2",
       "x-ms-keyvault-network-info" : "addr=172.103.233.178;act_addr_fam=InterNetwork;",
       "Expires" : "-1",
@@ -228,45 +136,27 @@
       "x-ms-request-id" : "15118e2b-8650-4fbf-98bd-4f8f0941c0c1",
       "x-ms-keyvault-service-version" : "1.1.0.897",
       "Body" : "{\"id\":\"https://azure-java-live-test.vault.azure.net/certificates/testCertificate3/pending\",\"issuer\":{\"name\":\"Self\"},\"csr\":\"MIICqDCCAZACAQAwGDEWMBQGA1UEAxMNRGVmYXVsdFBvbGljeTCCASIwDQYJKoZIhvcNAQEBBQADggEPADCCAQoCggEBANf1wcEJxvV7am2YGA/TdyYNQ/Hqf9c6DjkcFxyiMJD2NWOERW2i99bdR8KamuAqQF2niAzRVaJoPBUJ7AhAaIca8laFmAjz5AxQ3m+cYt0Udn9Jlq0vJ2ClLalIETJkGe9RcYRBjseml8R+NinUqrDX+bky60BB/jeYfqYFT6jv50v2VblBaenTr7VXi37Lvx/puFL4+1QosfJfSkLXf6ay5fQ9Rd9qMbbnSkXXE2bkHc+IXBYk6jdzXKPvc8th5STW3n3VXqyJrbRlAs+1VpQmnI5YJF6v4z7WfkaqQF7mR+mauc6e4xDeQ8/3/uEjbpdEcOw0EDlE3aH2lMjjG+cCAwEAAaBLMEkGCSqGSIb3DQEJDjE8MDowDgYDVR0PAQH/BAQDAgWgMB0GA1UdJQQWMBQGCCsGAQUFBwMBBggrBgEFBQcDAjAJBgNVHRMEAjAAMA0GCSqGSIb3DQEBCwUAA4IBAQCqtki5grY/wNZN9sl4b7DCNVHwlSGitWJ+27k/vShhatbi3jlH/r7Ipc1IWU8XGkRSIltCvPkxbZ14G9elf71OMnZOLIUHDSxflB8J1ZVBk8aEdAeGZZmdW+a8KNwbNXggi4qCrSWc1rF/XXUfyjSYOZCggIWMN3/3eq6IxPMgAYqW3prL3lPq+0rHgqwMIkM5zvsTx+HzWHCWfNcVc75VuKuiOBuKgkxdZ/z6prXV4nbLe/qtOVZgwqGmbFzVy+7xiHKIThHtHRMAm1XdGjYdbHSfvIKnPJlkIvvR9KJTrdDRRvBiu9cnG9XyuaMUgom4cBeIgzLyGzITT9LuL4+2\",\"cancellation_requested\":false,\"status\":\"inProgress\",\"status_details\":\"Pending certificate created. Certificate request is in progress. This may take some time based on the issuer provider. Please check again later.\",\"request_id\":\"f6b4f71f44044486bf687e5ab3f95cc2\"}",
->>>>>>> 62a0dd42
-      "X-Powered-By" : "ASP.NET",
-      "Content-Type" : "application/json; charset=utf-8"
-    },
-    "Exception" : null
-  }, {
-    "Method" : "GET",
-<<<<<<< HEAD
-    "Uri" : "https://azure-sdk-java-key-vault.vault.azure.net/certificates/da3ca45d-bf00-49cb-bbc8-18b68c207954-testCertificate3/pending?api-version=7.1-preview",
-=======
-    "Uri" : "https://azure-java-live-test.vault.azure.net/certificates/testCertificate3/pending?api-version=7.0",
->>>>>>> 62a0dd42
-    "Headers" : {
-      "User-Agent" : "azsdk-java-client_name/client_version (12.0.1; Mac OS X 10.14.6)",
-      "Content-Type" : "application/json"
-    },
-    "Response" : {
-      "Server" : "Microsoft-IIS/10.0",
-      "X-Content-Type-Options" : "nosniff",
-      "Pragma" : "no-cache",
-      "StatusCode" : "200",
-<<<<<<< HEAD
-      "Date" : "Mon, 09 Mar 2020 15:05:18 GMT",
-=======
+      "X-Powered-By" : "ASP.NET",
+      "Content-Type" : "application/json; charset=utf-8"
+    },
+    "Exception" : null
+  }, {
+    "Method" : "GET",
+    "Uri" : "https://azure-java-live-test.vault.azure.net/certificates/testCertificate3/pending?api-version=7.0",
+    "Headers" : {
+      "User-Agent" : "azsdk-java-client_name/client_version (12.0.1; Mac OS X 10.14.6)",
+      "Content-Type" : "application/json"
+    },
+    "Response" : {
+      "Server" : "Microsoft-IIS/10.0",
+      "X-Content-Type-Options" : "nosniff",
+      "Pragma" : "no-cache",
+      "StatusCode" : "200",
       "Date" : "Tue, 10 Mar 2020 15:51:13 GMT",
->>>>>>> 62a0dd42
-      "Strict-Transport-Security" : "max-age=31536000;includeSubDomains",
-      "Retry-After" : "0",
-      "Cache-Control" : "no-cache",
-      "X-AspNet-Version" : "4.0.30319",
-<<<<<<< HEAD
-      "x-ms-keyvault-region" : "eastus2",
-      "x-ms-keyvault-network-info" : "addr=43.241.70.141;act_addr_fam=InterNetwork;",
-      "Expires" : "-1",
-      "Content-Length" : "1343",
-      "x-ms-request-id" : "01e219db-dcf3-4ac9-a66f-fe36e671d46f",
-      "x-ms-keyvault-service-version" : "1.1.0.897",
-      "Body" : "{\"id\":\"https://azure-sdk-java-key-vault.vault.azure.net/certificates/da3ca45d-bf00-49cb-bbc8-18b68c207954-testCertificate3/pending\",\"issuer\":{\"name\":\"Self\"},\"csr\":\"MIICqDCCAZACAQAwGDEWMBQGA1UEAxMNRGVmYXVsdFBvbGljeTCCASIwDQYJKoZIhvcNAQEBBQADggEPADCCAQoCggEBALE8d9c63kS1m9kpjISif5GbVyythEtgVORWpneiPdlZEXovxYOT6ORWbXTptEM3UW6PjoqYy4TdvtYjM+BHfiAUQ3maN4OuVA0tliENN3VZjKw82E8T1kHdX7A/L7ATzCLrvt0RkWLhOVBLaCBm2zbCOnHaKv9G5iq/nh4bUkllP+oMFjK+XIjQB83oZIlXTXUpxm7KgUtshw6My9ZGzOZl1G/5tjIar62M26VqxbVVwz3h6AyPRj5ZZ2BlCAsbFus2Ds2uqRIy/LzN1hK91BDN1L0gzH4uw8/NBTjbAFtbZYN93jv9gh4UbahC+FzgRa7BCFPUrKuZsG/i197Y9r8CAwEAAaBLMEkGCSqGSIb3DQEJDjE8MDowDgYDVR0PAQH/BAQDAgWgMB0GA1UdJQQWMBQGCCsGAQUFBwMBBggrBgEFBQcDAjAJBgNVHRMEAjAAMA0GCSqGSIb3DQEBCwUAA4IBAQAWo7YU2S/kxBgzJF8WbinvyeQgLeqRZT8TsLbO2ziHiDGfY3i2pV6+fSqMyrIymhnv/PZ4NKVwcbMWDYtcEivWFMnONM/WqS/dJsI4YUZgdkwuSs8dVqa29lo/rVKRGhmPIwaMeuJwTooapTH0OH4EXJbOq0a1Shl+CPwKbH5EgclA4c1z7r7FKFBM0FFzZcTdyYI6IYr0sgchr8WOLQaMEtLb1IySj19XoYN3f0n6vb51Rr2Vsg3kaRMiWCUI4V7/VFLJ/QG0cg9bwn6djhnjfkiUonIH2zFRf9JdUKtD2EoOT5I4ffa8mWKensoUrWXEH9uUBMgFov2ZinTKq4DQ\",\"cancellation_requested\":false,\"status\":\"inProgress\",\"status_details\":\"Pending certificate created. Certificate request is in progress. This may take some time based on the issuer provider. Please check again later.\",\"request_id\":\"1603646ce4094a009f1659ff67741deb\"}",
-=======
+      "Strict-Transport-Security" : "max-age=31536000;includeSubDomains",
+      "Retry-After" : "0",
+      "Cache-Control" : "no-cache",
+      "X-AspNet-Version" : "4.0.30319",
       "x-ms-keyvault-region" : "westus2",
       "x-ms-keyvault-network-info" : "addr=172.103.233.178;act_addr_fam=InterNetwork;",
       "Expires" : "-1",
@@ -274,45 +164,27 @@
       "x-ms-request-id" : "0859693f-c8a9-458b-9255-8592c0cc412f",
       "x-ms-keyvault-service-version" : "1.1.0.897",
       "Body" : "{\"id\":\"https://azure-java-live-test.vault.azure.net/certificates/testCertificate3/pending\",\"issuer\":{\"name\":\"Self\"},\"csr\":\"MIICqDCCAZACAQAwGDEWMBQGA1UEAxMNRGVmYXVsdFBvbGljeTCCASIwDQYJKoZIhvcNAQEBBQADggEPADCCAQoCggEBANf1wcEJxvV7am2YGA/TdyYNQ/Hqf9c6DjkcFxyiMJD2NWOERW2i99bdR8KamuAqQF2niAzRVaJoPBUJ7AhAaIca8laFmAjz5AxQ3m+cYt0Udn9Jlq0vJ2ClLalIETJkGe9RcYRBjseml8R+NinUqrDX+bky60BB/jeYfqYFT6jv50v2VblBaenTr7VXi37Lvx/puFL4+1QosfJfSkLXf6ay5fQ9Rd9qMbbnSkXXE2bkHc+IXBYk6jdzXKPvc8th5STW3n3VXqyJrbRlAs+1VpQmnI5YJF6v4z7WfkaqQF7mR+mauc6e4xDeQ8/3/uEjbpdEcOw0EDlE3aH2lMjjG+cCAwEAAaBLMEkGCSqGSIb3DQEJDjE8MDowDgYDVR0PAQH/BAQDAgWgMB0GA1UdJQQWMBQGCCsGAQUFBwMBBggrBgEFBQcDAjAJBgNVHRMEAjAAMA0GCSqGSIb3DQEBCwUAA4IBAQCqtki5grY/wNZN9sl4b7DCNVHwlSGitWJ+27k/vShhatbi3jlH/r7Ipc1IWU8XGkRSIltCvPkxbZ14G9elf71OMnZOLIUHDSxflB8J1ZVBk8aEdAeGZZmdW+a8KNwbNXggi4qCrSWc1rF/XXUfyjSYOZCggIWMN3/3eq6IxPMgAYqW3prL3lPq+0rHgqwMIkM5zvsTx+HzWHCWfNcVc75VuKuiOBuKgkxdZ/z6prXV4nbLe/qtOVZgwqGmbFzVy+7xiHKIThHtHRMAm1XdGjYdbHSfvIKnPJlkIvvR9KJTrdDRRvBiu9cnG9XyuaMUgom4cBeIgzLyGzITT9LuL4+2\",\"cancellation_requested\":false,\"status\":\"inProgress\",\"status_details\":\"Pending certificate created. Certificate request is in progress. This may take some time based on the issuer provider. Please check again later.\",\"request_id\":\"f6b4f71f44044486bf687e5ab3f95cc2\"}",
->>>>>>> 62a0dd42
-      "X-Powered-By" : "ASP.NET",
-      "Content-Type" : "application/json; charset=utf-8"
-    },
-    "Exception" : null
-  }, {
-    "Method" : "GET",
-<<<<<<< HEAD
-    "Uri" : "https://azure-sdk-java-key-vault.vault.azure.net/certificates/da3ca45d-bf00-49cb-bbc8-18b68c207954-testCertificate3/pending?api-version=7.1-preview",
-=======
-    "Uri" : "https://azure-java-live-test.vault.azure.net/certificates/testCertificate3/pending?api-version=7.0",
->>>>>>> 62a0dd42
-    "Headers" : {
-      "User-Agent" : "azsdk-java-client_name/client_version (12.0.1; Mac OS X 10.14.6)",
-      "Content-Type" : "application/json"
-    },
-    "Response" : {
-      "Server" : "Microsoft-IIS/10.0",
-      "X-Content-Type-Options" : "nosniff",
-      "Pragma" : "no-cache",
-      "StatusCode" : "200",
-<<<<<<< HEAD
-      "Date" : "Mon, 09 Mar 2020 15:05:19 GMT",
-=======
+      "X-Powered-By" : "ASP.NET",
+      "Content-Type" : "application/json; charset=utf-8"
+    },
+    "Exception" : null
+  }, {
+    "Method" : "GET",
+    "Uri" : "https://azure-java-live-test.vault.azure.net/certificates/testCertificate3/pending?api-version=7.0",
+    "Headers" : {
+      "User-Agent" : "azsdk-java-client_name/client_version (12.0.1; Mac OS X 10.14.6)",
+      "Content-Type" : "application/json"
+    },
+    "Response" : {
+      "Server" : "Microsoft-IIS/10.0",
+      "X-Content-Type-Options" : "nosniff",
+      "Pragma" : "no-cache",
+      "StatusCode" : "200",
       "Date" : "Tue, 10 Mar 2020 15:51:14 GMT",
->>>>>>> 62a0dd42
-      "Strict-Transport-Security" : "max-age=31536000;includeSubDomains",
-      "Retry-After" : "0",
-      "Cache-Control" : "no-cache",
-      "X-AspNet-Version" : "4.0.30319",
-<<<<<<< HEAD
-      "x-ms-keyvault-region" : "eastus2",
-      "x-ms-keyvault-network-info" : "addr=43.241.70.141;act_addr_fam=InterNetwork;",
-      "Expires" : "-1",
-      "Content-Length" : "1343",
-      "x-ms-request-id" : "137adf33-9655-4a89-aba8-a14a8becf5e1",
-      "x-ms-keyvault-service-version" : "1.1.0.897",
-      "Body" : "{\"id\":\"https://azure-sdk-java-key-vault.vault.azure.net/certificates/da3ca45d-bf00-49cb-bbc8-18b68c207954-testCertificate3/pending\",\"issuer\":{\"name\":\"Self\"},\"csr\":\"MIICqDCCAZACAQAwGDEWMBQGA1UEAxMNRGVmYXVsdFBvbGljeTCCASIwDQYJKoZIhvcNAQEBBQADggEPADCCAQoCggEBALE8d9c63kS1m9kpjISif5GbVyythEtgVORWpneiPdlZEXovxYOT6ORWbXTptEM3UW6PjoqYy4TdvtYjM+BHfiAUQ3maN4OuVA0tliENN3VZjKw82E8T1kHdX7A/L7ATzCLrvt0RkWLhOVBLaCBm2zbCOnHaKv9G5iq/nh4bUkllP+oMFjK+XIjQB83oZIlXTXUpxm7KgUtshw6My9ZGzOZl1G/5tjIar62M26VqxbVVwz3h6AyPRj5ZZ2BlCAsbFus2Ds2uqRIy/LzN1hK91BDN1L0gzH4uw8/NBTjbAFtbZYN93jv9gh4UbahC+FzgRa7BCFPUrKuZsG/i197Y9r8CAwEAAaBLMEkGCSqGSIb3DQEJDjE8MDowDgYDVR0PAQH/BAQDAgWgMB0GA1UdJQQWMBQGCCsGAQUFBwMBBggrBgEFBQcDAjAJBgNVHRMEAjAAMA0GCSqGSIb3DQEBCwUAA4IBAQAWo7YU2S/kxBgzJF8WbinvyeQgLeqRZT8TsLbO2ziHiDGfY3i2pV6+fSqMyrIymhnv/PZ4NKVwcbMWDYtcEivWFMnONM/WqS/dJsI4YUZgdkwuSs8dVqa29lo/rVKRGhmPIwaMeuJwTooapTH0OH4EXJbOq0a1Shl+CPwKbH5EgclA4c1z7r7FKFBM0FFzZcTdyYI6IYr0sgchr8WOLQaMEtLb1IySj19XoYN3f0n6vb51Rr2Vsg3kaRMiWCUI4V7/VFLJ/QG0cg9bwn6djhnjfkiUonIH2zFRf9JdUKtD2EoOT5I4ffa8mWKensoUrWXEH9uUBMgFov2ZinTKq4DQ\",\"cancellation_requested\":false,\"status\":\"inProgress\",\"status_details\":\"Pending certificate created. Certificate request is in progress. This may take some time based on the issuer provider. Please check again later.\",\"request_id\":\"1603646ce4094a009f1659ff67741deb\"}",
-=======
+      "Strict-Transport-Security" : "max-age=31536000;includeSubDomains",
+      "Retry-After" : "0",
+      "Cache-Control" : "no-cache",
+      "X-AspNet-Version" : "4.0.30319",
       "x-ms-keyvault-region" : "westus2",
       "x-ms-keyvault-network-info" : "addr=172.103.233.178;act_addr_fam=InterNetwork;",
       "Expires" : "-1",
@@ -320,45 +192,27 @@
       "x-ms-request-id" : "b4cf64d5-5a3c-4ff3-8658-afdc04bb3ccd",
       "x-ms-keyvault-service-version" : "1.1.0.897",
       "Body" : "{\"id\":\"https://azure-java-live-test.vault.azure.net/certificates/testCertificate3/pending\",\"issuer\":{\"name\":\"Self\"},\"csr\":\"MIICqDCCAZACAQAwGDEWMBQGA1UEAxMNRGVmYXVsdFBvbGljeTCCASIwDQYJKoZIhvcNAQEBBQADggEPADCCAQoCggEBANf1wcEJxvV7am2YGA/TdyYNQ/Hqf9c6DjkcFxyiMJD2NWOERW2i99bdR8KamuAqQF2niAzRVaJoPBUJ7AhAaIca8laFmAjz5AxQ3m+cYt0Udn9Jlq0vJ2ClLalIETJkGe9RcYRBjseml8R+NinUqrDX+bky60BB/jeYfqYFT6jv50v2VblBaenTr7VXi37Lvx/puFL4+1QosfJfSkLXf6ay5fQ9Rd9qMbbnSkXXE2bkHc+IXBYk6jdzXKPvc8th5STW3n3VXqyJrbRlAs+1VpQmnI5YJF6v4z7WfkaqQF7mR+mauc6e4xDeQ8/3/uEjbpdEcOw0EDlE3aH2lMjjG+cCAwEAAaBLMEkGCSqGSIb3DQEJDjE8MDowDgYDVR0PAQH/BAQDAgWgMB0GA1UdJQQWMBQGCCsGAQUFBwMBBggrBgEFBQcDAjAJBgNVHRMEAjAAMA0GCSqGSIb3DQEBCwUAA4IBAQCqtki5grY/wNZN9sl4b7DCNVHwlSGitWJ+27k/vShhatbi3jlH/r7Ipc1IWU8XGkRSIltCvPkxbZ14G9elf71OMnZOLIUHDSxflB8J1ZVBk8aEdAeGZZmdW+a8KNwbNXggi4qCrSWc1rF/XXUfyjSYOZCggIWMN3/3eq6IxPMgAYqW3prL3lPq+0rHgqwMIkM5zvsTx+HzWHCWfNcVc75VuKuiOBuKgkxdZ/z6prXV4nbLe/qtOVZgwqGmbFzVy+7xiHKIThHtHRMAm1XdGjYdbHSfvIKnPJlkIvvR9KJTrdDRRvBiu9cnG9XyuaMUgom4cBeIgzLyGzITT9LuL4+2\",\"cancellation_requested\":false,\"status\":\"inProgress\",\"status_details\":\"Pending certificate created. Certificate request is in progress. This may take some time based on the issuer provider. Please check again later.\",\"request_id\":\"f6b4f71f44044486bf687e5ab3f95cc2\"}",
->>>>>>> 62a0dd42
-      "X-Powered-By" : "ASP.NET",
-      "Content-Type" : "application/json; charset=utf-8"
-    },
-    "Exception" : null
-  }, {
-    "Method" : "GET",
-<<<<<<< HEAD
-    "Uri" : "https://azure-sdk-java-key-vault.vault.azure.net/certificates/da3ca45d-bf00-49cb-bbc8-18b68c207954-testCertificate3/pending?api-version=7.1-preview",
-=======
-    "Uri" : "https://azure-java-live-test.vault.azure.net/certificates/testCertificate3/pending?api-version=7.0",
->>>>>>> 62a0dd42
-    "Headers" : {
-      "User-Agent" : "azsdk-java-client_name/client_version (12.0.1; Mac OS X 10.14.6)",
-      "Content-Type" : "application/json"
-    },
-    "Response" : {
-      "Server" : "Microsoft-IIS/10.0",
-      "X-Content-Type-Options" : "nosniff",
-      "Pragma" : "no-cache",
-      "StatusCode" : "200",
-<<<<<<< HEAD
-      "Date" : "Mon, 09 Mar 2020 15:05:21 GMT",
-=======
+      "X-Powered-By" : "ASP.NET",
+      "Content-Type" : "application/json; charset=utf-8"
+    },
+    "Exception" : null
+  }, {
+    "Method" : "GET",
+    "Uri" : "https://azure-java-live-test.vault.azure.net/certificates/testCertificate3/pending?api-version=7.0",
+    "Headers" : {
+      "User-Agent" : "azsdk-java-client_name/client_version (12.0.1; Mac OS X 10.14.6)",
+      "Content-Type" : "application/json"
+    },
+    "Response" : {
+      "Server" : "Microsoft-IIS/10.0",
+      "X-Content-Type-Options" : "nosniff",
+      "Pragma" : "no-cache",
+      "StatusCode" : "200",
       "Date" : "Tue, 10 Mar 2020 15:51:15 GMT",
->>>>>>> 62a0dd42
-      "Strict-Transport-Security" : "max-age=31536000;includeSubDomains",
-      "Retry-After" : "0",
-      "Cache-Control" : "no-cache",
-      "X-AspNet-Version" : "4.0.30319",
-<<<<<<< HEAD
-      "x-ms-keyvault-region" : "eastus2",
-      "x-ms-keyvault-network-info" : "addr=43.241.70.141;act_addr_fam=InterNetwork;",
-      "Expires" : "-1",
-      "Content-Length" : "1343",
-      "x-ms-request-id" : "0f907c98-c733-40e1-896e-f7ac2602042f",
-      "x-ms-keyvault-service-version" : "1.1.0.897",
-      "Body" : "{\"id\":\"https://azure-sdk-java-key-vault.vault.azure.net/certificates/da3ca45d-bf00-49cb-bbc8-18b68c207954-testCertificate3/pending\",\"issuer\":{\"name\":\"Self\"},\"csr\":\"MIICqDCCAZACAQAwGDEWMBQGA1UEAxMNRGVmYXVsdFBvbGljeTCCASIwDQYJKoZIhvcNAQEBBQADggEPADCCAQoCggEBALE8d9c63kS1m9kpjISif5GbVyythEtgVORWpneiPdlZEXovxYOT6ORWbXTptEM3UW6PjoqYy4TdvtYjM+BHfiAUQ3maN4OuVA0tliENN3VZjKw82E8T1kHdX7A/L7ATzCLrvt0RkWLhOVBLaCBm2zbCOnHaKv9G5iq/nh4bUkllP+oMFjK+XIjQB83oZIlXTXUpxm7KgUtshw6My9ZGzOZl1G/5tjIar62M26VqxbVVwz3h6AyPRj5ZZ2BlCAsbFus2Ds2uqRIy/LzN1hK91BDN1L0gzH4uw8/NBTjbAFtbZYN93jv9gh4UbahC+FzgRa7BCFPUrKuZsG/i197Y9r8CAwEAAaBLMEkGCSqGSIb3DQEJDjE8MDowDgYDVR0PAQH/BAQDAgWgMB0GA1UdJQQWMBQGCCsGAQUFBwMBBggrBgEFBQcDAjAJBgNVHRMEAjAAMA0GCSqGSIb3DQEBCwUAA4IBAQAWo7YU2S/kxBgzJF8WbinvyeQgLeqRZT8TsLbO2ziHiDGfY3i2pV6+fSqMyrIymhnv/PZ4NKVwcbMWDYtcEivWFMnONM/WqS/dJsI4YUZgdkwuSs8dVqa29lo/rVKRGhmPIwaMeuJwTooapTH0OH4EXJbOq0a1Shl+CPwKbH5EgclA4c1z7r7FKFBM0FFzZcTdyYI6IYr0sgchr8WOLQaMEtLb1IySj19XoYN3f0n6vb51Rr2Vsg3kaRMiWCUI4V7/VFLJ/QG0cg9bwn6djhnjfkiUonIH2zFRf9JdUKtD2EoOT5I4ffa8mWKensoUrWXEH9uUBMgFov2ZinTKq4DQ\",\"cancellation_requested\":false,\"status\":\"inProgress\",\"status_details\":\"Pending certificate created. Certificate request is in progress. This may take some time based on the issuer provider. Please check again later.\",\"request_id\":\"1603646ce4094a009f1659ff67741deb\"}",
-=======
+      "Strict-Transport-Security" : "max-age=31536000;includeSubDomains",
+      "Retry-After" : "0",
+      "Cache-Control" : "no-cache",
+      "X-AspNet-Version" : "4.0.30319",
       "x-ms-keyvault-region" : "westus2",
       "x-ms-keyvault-network-info" : "addr=172.103.233.178;act_addr_fam=InterNetwork;",
       "Expires" : "-1",
@@ -366,45 +220,27 @@
       "x-ms-request-id" : "df96b9f3-cbad-4c7e-9caa-2157341cd7b7",
       "x-ms-keyvault-service-version" : "1.1.0.897",
       "Body" : "{\"id\":\"https://azure-java-live-test.vault.azure.net/certificates/testCertificate3/pending\",\"issuer\":{\"name\":\"Self\"},\"csr\":\"MIICqDCCAZACAQAwGDEWMBQGA1UEAxMNRGVmYXVsdFBvbGljeTCCASIwDQYJKoZIhvcNAQEBBQADggEPADCCAQoCggEBANf1wcEJxvV7am2YGA/TdyYNQ/Hqf9c6DjkcFxyiMJD2NWOERW2i99bdR8KamuAqQF2niAzRVaJoPBUJ7AhAaIca8laFmAjz5AxQ3m+cYt0Udn9Jlq0vJ2ClLalIETJkGe9RcYRBjseml8R+NinUqrDX+bky60BB/jeYfqYFT6jv50v2VblBaenTr7VXi37Lvx/puFL4+1QosfJfSkLXf6ay5fQ9Rd9qMbbnSkXXE2bkHc+IXBYk6jdzXKPvc8th5STW3n3VXqyJrbRlAs+1VpQmnI5YJF6v4z7WfkaqQF7mR+mauc6e4xDeQ8/3/uEjbpdEcOw0EDlE3aH2lMjjG+cCAwEAAaBLMEkGCSqGSIb3DQEJDjE8MDowDgYDVR0PAQH/BAQDAgWgMB0GA1UdJQQWMBQGCCsGAQUFBwMBBggrBgEFBQcDAjAJBgNVHRMEAjAAMA0GCSqGSIb3DQEBCwUAA4IBAQCqtki5grY/wNZN9sl4b7DCNVHwlSGitWJ+27k/vShhatbi3jlH/r7Ipc1IWU8XGkRSIltCvPkxbZ14G9elf71OMnZOLIUHDSxflB8J1ZVBk8aEdAeGZZmdW+a8KNwbNXggi4qCrSWc1rF/XXUfyjSYOZCggIWMN3/3eq6IxPMgAYqW3prL3lPq+0rHgqwMIkM5zvsTx+HzWHCWfNcVc75VuKuiOBuKgkxdZ/z6prXV4nbLe/qtOVZgwqGmbFzVy+7xiHKIThHtHRMAm1XdGjYdbHSfvIKnPJlkIvvR9KJTrdDRRvBiu9cnG9XyuaMUgom4cBeIgzLyGzITT9LuL4+2\",\"cancellation_requested\":false,\"status\":\"inProgress\",\"status_details\":\"Pending certificate created. Certificate request is in progress. This may take some time based on the issuer provider. Please check again later.\",\"request_id\":\"f6b4f71f44044486bf687e5ab3f95cc2\"}",
->>>>>>> 62a0dd42
-      "X-Powered-By" : "ASP.NET",
-      "Content-Type" : "application/json; charset=utf-8"
-    },
-    "Exception" : null
-  }, {
-    "Method" : "GET",
-<<<<<<< HEAD
-    "Uri" : "https://azure-sdk-java-key-vault.vault.azure.net/certificates/da3ca45d-bf00-49cb-bbc8-18b68c207954-testCertificate3/pending?api-version=7.1-preview",
-=======
-    "Uri" : "https://azure-java-live-test.vault.azure.net/certificates/testCertificate3/pending?api-version=7.0",
->>>>>>> 62a0dd42
-    "Headers" : {
-      "User-Agent" : "azsdk-java-client_name/client_version (12.0.1; Mac OS X 10.14.6)",
-      "Content-Type" : "application/json"
-    },
-    "Response" : {
-      "Server" : "Microsoft-IIS/10.0",
-      "X-Content-Type-Options" : "nosniff",
-      "Pragma" : "no-cache",
-      "StatusCode" : "200",
-<<<<<<< HEAD
-      "Date" : "Mon, 09 Mar 2020 15:05:22 GMT",
-=======
+      "X-Powered-By" : "ASP.NET",
+      "Content-Type" : "application/json; charset=utf-8"
+    },
+    "Exception" : null
+  }, {
+    "Method" : "GET",
+    "Uri" : "https://azure-java-live-test.vault.azure.net/certificates/testCertificate3/pending?api-version=7.0",
+    "Headers" : {
+      "User-Agent" : "azsdk-java-client_name/client_version (12.0.1; Mac OS X 10.14.6)",
+      "Content-Type" : "application/json"
+    },
+    "Response" : {
+      "Server" : "Microsoft-IIS/10.0",
+      "X-Content-Type-Options" : "nosniff",
+      "Pragma" : "no-cache",
+      "StatusCode" : "200",
       "Date" : "Tue, 10 Mar 2020 15:51:16 GMT",
->>>>>>> 62a0dd42
-      "Strict-Transport-Security" : "max-age=31536000;includeSubDomains",
-      "Retry-After" : "0",
-      "Cache-Control" : "no-cache",
-      "X-AspNet-Version" : "4.0.30319",
-<<<<<<< HEAD
-      "x-ms-keyvault-region" : "eastus2",
-      "x-ms-keyvault-network-info" : "addr=43.241.70.141;act_addr_fam=InterNetwork;",
-      "Expires" : "-1",
-      "Content-Length" : "1343",
-      "x-ms-request-id" : "c97e485f-5bc6-4c30-a08f-0dcbdf2e66c8",
-      "x-ms-keyvault-service-version" : "1.1.0.897",
-      "Body" : "{\"id\":\"https://azure-sdk-java-key-vault.vault.azure.net/certificates/da3ca45d-bf00-49cb-bbc8-18b68c207954-testCertificate3/pending\",\"issuer\":{\"name\":\"Self\"},\"csr\":\"MIICqDCCAZACAQAwGDEWMBQGA1UEAxMNRGVmYXVsdFBvbGljeTCCASIwDQYJKoZIhvcNAQEBBQADggEPADCCAQoCggEBALE8d9c63kS1m9kpjISif5GbVyythEtgVORWpneiPdlZEXovxYOT6ORWbXTptEM3UW6PjoqYy4TdvtYjM+BHfiAUQ3maN4OuVA0tliENN3VZjKw82E8T1kHdX7A/L7ATzCLrvt0RkWLhOVBLaCBm2zbCOnHaKv9G5iq/nh4bUkllP+oMFjK+XIjQB83oZIlXTXUpxm7KgUtshw6My9ZGzOZl1G/5tjIar62M26VqxbVVwz3h6AyPRj5ZZ2BlCAsbFus2Ds2uqRIy/LzN1hK91BDN1L0gzH4uw8/NBTjbAFtbZYN93jv9gh4UbahC+FzgRa7BCFPUrKuZsG/i197Y9r8CAwEAAaBLMEkGCSqGSIb3DQEJDjE8MDowDgYDVR0PAQH/BAQDAgWgMB0GA1UdJQQWMBQGCCsGAQUFBwMBBggrBgEFBQcDAjAJBgNVHRMEAjAAMA0GCSqGSIb3DQEBCwUAA4IBAQAWo7YU2S/kxBgzJF8WbinvyeQgLeqRZT8TsLbO2ziHiDGfY3i2pV6+fSqMyrIymhnv/PZ4NKVwcbMWDYtcEivWFMnONM/WqS/dJsI4YUZgdkwuSs8dVqa29lo/rVKRGhmPIwaMeuJwTooapTH0OH4EXJbOq0a1Shl+CPwKbH5EgclA4c1z7r7FKFBM0FFzZcTdyYI6IYr0sgchr8WOLQaMEtLb1IySj19XoYN3f0n6vb51Rr2Vsg3kaRMiWCUI4V7/VFLJ/QG0cg9bwn6djhnjfkiUonIH2zFRf9JdUKtD2EoOT5I4ffa8mWKensoUrWXEH9uUBMgFov2ZinTKq4DQ\",\"cancellation_requested\":false,\"status\":\"inProgress\",\"status_details\":\"Pending certificate created. Certificate request is in progress. This may take some time based on the issuer provider. Please check again later.\",\"request_id\":\"1603646ce4094a009f1659ff67741deb\"}",
-=======
+      "Strict-Transport-Security" : "max-age=31536000;includeSubDomains",
+      "Retry-After" : "0",
+      "Cache-Control" : "no-cache",
+      "X-AspNet-Version" : "4.0.30319",
       "x-ms-keyvault-region" : "westus2",
       "x-ms-keyvault-network-info" : "addr=172.103.233.178;act_addr_fam=InterNetwork;",
       "Expires" : "-1",
@@ -412,45 +248,27 @@
       "x-ms-request-id" : "af8cba42-471b-4f2d-881f-0a9cb8820d92",
       "x-ms-keyvault-service-version" : "1.1.0.897",
       "Body" : "{\"id\":\"https://azure-java-live-test.vault.azure.net/certificates/testCertificate3/pending\",\"issuer\":{\"name\":\"Self\"},\"csr\":\"MIICqDCCAZACAQAwGDEWMBQGA1UEAxMNRGVmYXVsdFBvbGljeTCCASIwDQYJKoZIhvcNAQEBBQADggEPADCCAQoCggEBANf1wcEJxvV7am2YGA/TdyYNQ/Hqf9c6DjkcFxyiMJD2NWOERW2i99bdR8KamuAqQF2niAzRVaJoPBUJ7AhAaIca8laFmAjz5AxQ3m+cYt0Udn9Jlq0vJ2ClLalIETJkGe9RcYRBjseml8R+NinUqrDX+bky60BB/jeYfqYFT6jv50v2VblBaenTr7VXi37Lvx/puFL4+1QosfJfSkLXf6ay5fQ9Rd9qMbbnSkXXE2bkHc+IXBYk6jdzXKPvc8th5STW3n3VXqyJrbRlAs+1VpQmnI5YJF6v4z7WfkaqQF7mR+mauc6e4xDeQ8/3/uEjbpdEcOw0EDlE3aH2lMjjG+cCAwEAAaBLMEkGCSqGSIb3DQEJDjE8MDowDgYDVR0PAQH/BAQDAgWgMB0GA1UdJQQWMBQGCCsGAQUFBwMBBggrBgEFBQcDAjAJBgNVHRMEAjAAMA0GCSqGSIb3DQEBCwUAA4IBAQCqtki5grY/wNZN9sl4b7DCNVHwlSGitWJ+27k/vShhatbi3jlH/r7Ipc1IWU8XGkRSIltCvPkxbZ14G9elf71OMnZOLIUHDSxflB8J1ZVBk8aEdAeGZZmdW+a8KNwbNXggi4qCrSWc1rF/XXUfyjSYOZCggIWMN3/3eq6IxPMgAYqW3prL3lPq+0rHgqwMIkM5zvsTx+HzWHCWfNcVc75VuKuiOBuKgkxdZ/z6prXV4nbLe/qtOVZgwqGmbFzVy+7xiHKIThHtHRMAm1XdGjYdbHSfvIKnPJlkIvvR9KJTrdDRRvBiu9cnG9XyuaMUgom4cBeIgzLyGzITT9LuL4+2\",\"cancellation_requested\":false,\"status\":\"inProgress\",\"status_details\":\"Pending certificate created. Certificate request is in progress. This may take some time based on the issuer provider. Please check again later.\",\"request_id\":\"f6b4f71f44044486bf687e5ab3f95cc2\"}",
->>>>>>> 62a0dd42
-      "X-Powered-By" : "ASP.NET",
-      "Content-Type" : "application/json; charset=utf-8"
-    },
-    "Exception" : null
-  }, {
-    "Method" : "GET",
-<<<<<<< HEAD
-    "Uri" : "https://azure-sdk-java-key-vault.vault.azure.net/certificates/da3ca45d-bf00-49cb-bbc8-18b68c207954-testCertificate3/pending?api-version=7.1-preview",
-=======
-    "Uri" : "https://azure-java-live-test.vault.azure.net/certificates/testCertificate3/pending?api-version=7.0",
->>>>>>> 62a0dd42
-    "Headers" : {
-      "User-Agent" : "azsdk-java-client_name/client_version (12.0.1; Mac OS X 10.14.6)",
-      "Content-Type" : "application/json"
-    },
-    "Response" : {
-      "Server" : "Microsoft-IIS/10.0",
-      "X-Content-Type-Options" : "nosniff",
-      "Pragma" : "no-cache",
-      "StatusCode" : "200",
-<<<<<<< HEAD
-      "Date" : "Mon, 09 Mar 2020 15:05:24 GMT",
-=======
+      "X-Powered-By" : "ASP.NET",
+      "Content-Type" : "application/json; charset=utf-8"
+    },
+    "Exception" : null
+  }, {
+    "Method" : "GET",
+    "Uri" : "https://azure-java-live-test.vault.azure.net/certificates/testCertificate3/pending?api-version=7.0",
+    "Headers" : {
+      "User-Agent" : "azsdk-java-client_name/client_version (12.0.1; Mac OS X 10.14.6)",
+      "Content-Type" : "application/json"
+    },
+    "Response" : {
+      "Server" : "Microsoft-IIS/10.0",
+      "X-Content-Type-Options" : "nosniff",
+      "Pragma" : "no-cache",
+      "StatusCode" : "200",
       "Date" : "Tue, 10 Mar 2020 15:51:17 GMT",
->>>>>>> 62a0dd42
-      "Strict-Transport-Security" : "max-age=31536000;includeSubDomains",
-      "Retry-After" : "0",
-      "Cache-Control" : "no-cache",
-      "X-AspNet-Version" : "4.0.30319",
-<<<<<<< HEAD
-      "x-ms-keyvault-region" : "eastus2",
-      "x-ms-keyvault-network-info" : "addr=43.241.70.141;act_addr_fam=InterNetwork;",
-      "Expires" : "-1",
-      "Content-Length" : "1343",
-      "x-ms-request-id" : "c6eb69a0-7910-48bd-9333-b1a90b6dd69f",
-      "x-ms-keyvault-service-version" : "1.1.0.897",
-      "Body" : "{\"id\":\"https://azure-sdk-java-key-vault.vault.azure.net/certificates/da3ca45d-bf00-49cb-bbc8-18b68c207954-testCertificate3/pending\",\"issuer\":{\"name\":\"Self\"},\"csr\":\"MIICqDCCAZACAQAwGDEWMBQGA1UEAxMNRGVmYXVsdFBvbGljeTCCASIwDQYJKoZIhvcNAQEBBQADggEPADCCAQoCggEBALE8d9c63kS1m9kpjISif5GbVyythEtgVORWpneiPdlZEXovxYOT6ORWbXTptEM3UW6PjoqYy4TdvtYjM+BHfiAUQ3maN4OuVA0tliENN3VZjKw82E8T1kHdX7A/L7ATzCLrvt0RkWLhOVBLaCBm2zbCOnHaKv9G5iq/nh4bUkllP+oMFjK+XIjQB83oZIlXTXUpxm7KgUtshw6My9ZGzOZl1G/5tjIar62M26VqxbVVwz3h6AyPRj5ZZ2BlCAsbFus2Ds2uqRIy/LzN1hK91BDN1L0gzH4uw8/NBTjbAFtbZYN93jv9gh4UbahC+FzgRa7BCFPUrKuZsG/i197Y9r8CAwEAAaBLMEkGCSqGSIb3DQEJDjE8MDowDgYDVR0PAQH/BAQDAgWgMB0GA1UdJQQWMBQGCCsGAQUFBwMBBggrBgEFBQcDAjAJBgNVHRMEAjAAMA0GCSqGSIb3DQEBCwUAA4IBAQAWo7YU2S/kxBgzJF8WbinvyeQgLeqRZT8TsLbO2ziHiDGfY3i2pV6+fSqMyrIymhnv/PZ4NKVwcbMWDYtcEivWFMnONM/WqS/dJsI4YUZgdkwuSs8dVqa29lo/rVKRGhmPIwaMeuJwTooapTH0OH4EXJbOq0a1Shl+CPwKbH5EgclA4c1z7r7FKFBM0FFzZcTdyYI6IYr0sgchr8WOLQaMEtLb1IySj19XoYN3f0n6vb51Rr2Vsg3kaRMiWCUI4V7/VFLJ/QG0cg9bwn6djhnjfkiUonIH2zFRf9JdUKtD2EoOT5I4ffa8mWKensoUrWXEH9uUBMgFov2ZinTKq4DQ\",\"cancellation_requested\":false,\"status\":\"inProgress\",\"status_details\":\"Pending certificate created. Certificate request is in progress. This may take some time based on the issuer provider. Please check again later.\",\"request_id\":\"1603646ce4094a009f1659ff67741deb\"}",
-=======
+      "Strict-Transport-Security" : "max-age=31536000;includeSubDomains",
+      "Retry-After" : "0",
+      "Cache-Control" : "no-cache",
+      "X-AspNet-Version" : "4.0.30319",
       "x-ms-keyvault-region" : "westus2",
       "x-ms-keyvault-network-info" : "addr=172.103.233.178;act_addr_fam=InterNetwork;",
       "Expires" : "-1",
@@ -458,45 +276,27 @@
       "x-ms-request-id" : "ed63536b-4127-463b-8813-c1daddad8cff",
       "x-ms-keyvault-service-version" : "1.1.0.897",
       "Body" : "{\"id\":\"https://azure-java-live-test.vault.azure.net/certificates/testCertificate3/pending\",\"issuer\":{\"name\":\"Self\"},\"csr\":\"MIICqDCCAZACAQAwGDEWMBQGA1UEAxMNRGVmYXVsdFBvbGljeTCCASIwDQYJKoZIhvcNAQEBBQADggEPADCCAQoCggEBANf1wcEJxvV7am2YGA/TdyYNQ/Hqf9c6DjkcFxyiMJD2NWOERW2i99bdR8KamuAqQF2niAzRVaJoPBUJ7AhAaIca8laFmAjz5AxQ3m+cYt0Udn9Jlq0vJ2ClLalIETJkGe9RcYRBjseml8R+NinUqrDX+bky60BB/jeYfqYFT6jv50v2VblBaenTr7VXi37Lvx/puFL4+1QosfJfSkLXf6ay5fQ9Rd9qMbbnSkXXE2bkHc+IXBYk6jdzXKPvc8th5STW3n3VXqyJrbRlAs+1VpQmnI5YJF6v4z7WfkaqQF7mR+mauc6e4xDeQ8/3/uEjbpdEcOw0EDlE3aH2lMjjG+cCAwEAAaBLMEkGCSqGSIb3DQEJDjE8MDowDgYDVR0PAQH/BAQDAgWgMB0GA1UdJQQWMBQGCCsGAQUFBwMBBggrBgEFBQcDAjAJBgNVHRMEAjAAMA0GCSqGSIb3DQEBCwUAA4IBAQCqtki5grY/wNZN9sl4b7DCNVHwlSGitWJ+27k/vShhatbi3jlH/r7Ipc1IWU8XGkRSIltCvPkxbZ14G9elf71OMnZOLIUHDSxflB8J1ZVBk8aEdAeGZZmdW+a8KNwbNXggi4qCrSWc1rF/XXUfyjSYOZCggIWMN3/3eq6IxPMgAYqW3prL3lPq+0rHgqwMIkM5zvsTx+HzWHCWfNcVc75VuKuiOBuKgkxdZ/z6prXV4nbLe/qtOVZgwqGmbFzVy+7xiHKIThHtHRMAm1XdGjYdbHSfvIKnPJlkIvvR9KJTrdDRRvBiu9cnG9XyuaMUgom4cBeIgzLyGzITT9LuL4+2\",\"cancellation_requested\":false,\"status\":\"inProgress\",\"status_details\":\"Pending certificate created. Certificate request is in progress. This may take some time based on the issuer provider. Please check again later.\",\"request_id\":\"f6b4f71f44044486bf687e5ab3f95cc2\"}",
->>>>>>> 62a0dd42
-      "X-Powered-By" : "ASP.NET",
-      "Content-Type" : "application/json; charset=utf-8"
-    },
-    "Exception" : null
-  }, {
-    "Method" : "GET",
-<<<<<<< HEAD
-    "Uri" : "https://azure-sdk-java-key-vault.vault.azure.net/certificates/da3ca45d-bf00-49cb-bbc8-18b68c207954-testCertificate3/pending?api-version=7.1-preview",
-=======
-    "Uri" : "https://azure-java-live-test.vault.azure.net/certificates/testCertificate3/pending?api-version=7.0",
->>>>>>> 62a0dd42
-    "Headers" : {
-      "User-Agent" : "azsdk-java-client_name/client_version (12.0.1; Mac OS X 10.14.6)",
-      "Content-Type" : "application/json"
-    },
-    "Response" : {
-      "Server" : "Microsoft-IIS/10.0",
-      "X-Content-Type-Options" : "nosniff",
-      "Pragma" : "no-cache",
-      "StatusCode" : "200",
-<<<<<<< HEAD
-      "Date" : "Mon, 09 Mar 2020 15:05:25 GMT",
-=======
+      "X-Powered-By" : "ASP.NET",
+      "Content-Type" : "application/json; charset=utf-8"
+    },
+    "Exception" : null
+  }, {
+    "Method" : "GET",
+    "Uri" : "https://azure-java-live-test.vault.azure.net/certificates/testCertificate3/pending?api-version=7.0",
+    "Headers" : {
+      "User-Agent" : "azsdk-java-client_name/client_version (12.0.1; Mac OS X 10.14.6)",
+      "Content-Type" : "application/json"
+    },
+    "Response" : {
+      "Server" : "Microsoft-IIS/10.0",
+      "X-Content-Type-Options" : "nosniff",
+      "Pragma" : "no-cache",
+      "StatusCode" : "200",
       "Date" : "Tue, 10 Mar 2020 15:51:18 GMT",
->>>>>>> 62a0dd42
-      "Strict-Transport-Security" : "max-age=31536000;includeSubDomains",
-      "Retry-After" : "0",
-      "Cache-Control" : "no-cache",
-      "X-AspNet-Version" : "4.0.30319",
-<<<<<<< HEAD
-      "x-ms-keyvault-region" : "eastus2",
-      "x-ms-keyvault-network-info" : "addr=43.241.70.141;act_addr_fam=InterNetwork;",
-      "Expires" : "-1",
-      "Content-Length" : "1343",
-      "x-ms-request-id" : "c7b1a05a-bba1-46d6-94f6-12b49bf7ec89",
-      "x-ms-keyvault-service-version" : "1.1.0.897",
-      "Body" : "{\"id\":\"https://azure-sdk-java-key-vault.vault.azure.net/certificates/da3ca45d-bf00-49cb-bbc8-18b68c207954-testCertificate3/pending\",\"issuer\":{\"name\":\"Self\"},\"csr\":\"MIICqDCCAZACAQAwGDEWMBQGA1UEAxMNRGVmYXVsdFBvbGljeTCCASIwDQYJKoZIhvcNAQEBBQADggEPADCCAQoCggEBALE8d9c63kS1m9kpjISif5GbVyythEtgVORWpneiPdlZEXovxYOT6ORWbXTptEM3UW6PjoqYy4TdvtYjM+BHfiAUQ3maN4OuVA0tliENN3VZjKw82E8T1kHdX7A/L7ATzCLrvt0RkWLhOVBLaCBm2zbCOnHaKv9G5iq/nh4bUkllP+oMFjK+XIjQB83oZIlXTXUpxm7KgUtshw6My9ZGzOZl1G/5tjIar62M26VqxbVVwz3h6AyPRj5ZZ2BlCAsbFus2Ds2uqRIy/LzN1hK91BDN1L0gzH4uw8/NBTjbAFtbZYN93jv9gh4UbahC+FzgRa7BCFPUrKuZsG/i197Y9r8CAwEAAaBLMEkGCSqGSIb3DQEJDjE8MDowDgYDVR0PAQH/BAQDAgWgMB0GA1UdJQQWMBQGCCsGAQUFBwMBBggrBgEFBQcDAjAJBgNVHRMEAjAAMA0GCSqGSIb3DQEBCwUAA4IBAQAWo7YU2S/kxBgzJF8WbinvyeQgLeqRZT8TsLbO2ziHiDGfY3i2pV6+fSqMyrIymhnv/PZ4NKVwcbMWDYtcEivWFMnONM/WqS/dJsI4YUZgdkwuSs8dVqa29lo/rVKRGhmPIwaMeuJwTooapTH0OH4EXJbOq0a1Shl+CPwKbH5EgclA4c1z7r7FKFBM0FFzZcTdyYI6IYr0sgchr8WOLQaMEtLb1IySj19XoYN3f0n6vb51Rr2Vsg3kaRMiWCUI4V7/VFLJ/QG0cg9bwn6djhnjfkiUonIH2zFRf9JdUKtD2EoOT5I4ffa8mWKensoUrWXEH9uUBMgFov2ZinTKq4DQ\",\"cancellation_requested\":false,\"status\":\"inProgress\",\"status_details\":\"Pending certificate created. Certificate request is in progress. This may take some time based on the issuer provider. Please check again later.\",\"request_id\":\"1603646ce4094a009f1659ff67741deb\"}",
-=======
+      "Strict-Transport-Security" : "max-age=31536000;includeSubDomains",
+      "Retry-After" : "0",
+      "Cache-Control" : "no-cache",
+      "X-AspNet-Version" : "4.0.30319",
       "x-ms-keyvault-region" : "westus2",
       "x-ms-keyvault-network-info" : "addr=172.103.233.178;act_addr_fam=InterNetwork;",
       "Expires" : "-1",
@@ -504,45 +304,27 @@
       "x-ms-request-id" : "a10a4f83-0c5d-4836-922b-974d90c8f4f7",
       "x-ms-keyvault-service-version" : "1.1.0.897",
       "Body" : "{\"id\":\"https://azure-java-live-test.vault.azure.net/certificates/testCertificate3/pending\",\"issuer\":{\"name\":\"Self\"},\"csr\":\"MIICqDCCAZACAQAwGDEWMBQGA1UEAxMNRGVmYXVsdFBvbGljeTCCASIwDQYJKoZIhvcNAQEBBQADggEPADCCAQoCggEBANf1wcEJxvV7am2YGA/TdyYNQ/Hqf9c6DjkcFxyiMJD2NWOERW2i99bdR8KamuAqQF2niAzRVaJoPBUJ7AhAaIca8laFmAjz5AxQ3m+cYt0Udn9Jlq0vJ2ClLalIETJkGe9RcYRBjseml8R+NinUqrDX+bky60BB/jeYfqYFT6jv50v2VblBaenTr7VXi37Lvx/puFL4+1QosfJfSkLXf6ay5fQ9Rd9qMbbnSkXXE2bkHc+IXBYk6jdzXKPvc8th5STW3n3VXqyJrbRlAs+1VpQmnI5YJF6v4z7WfkaqQF7mR+mauc6e4xDeQ8/3/uEjbpdEcOw0EDlE3aH2lMjjG+cCAwEAAaBLMEkGCSqGSIb3DQEJDjE8MDowDgYDVR0PAQH/BAQDAgWgMB0GA1UdJQQWMBQGCCsGAQUFBwMBBggrBgEFBQcDAjAJBgNVHRMEAjAAMA0GCSqGSIb3DQEBCwUAA4IBAQCqtki5grY/wNZN9sl4b7DCNVHwlSGitWJ+27k/vShhatbi3jlH/r7Ipc1IWU8XGkRSIltCvPkxbZ14G9elf71OMnZOLIUHDSxflB8J1ZVBk8aEdAeGZZmdW+a8KNwbNXggi4qCrSWc1rF/XXUfyjSYOZCggIWMN3/3eq6IxPMgAYqW3prL3lPq+0rHgqwMIkM5zvsTx+HzWHCWfNcVc75VuKuiOBuKgkxdZ/z6prXV4nbLe/qtOVZgwqGmbFzVy+7xiHKIThHtHRMAm1XdGjYdbHSfvIKnPJlkIvvR9KJTrdDRRvBiu9cnG9XyuaMUgom4cBeIgzLyGzITT9LuL4+2\",\"cancellation_requested\":false,\"status\":\"inProgress\",\"status_details\":\"Pending certificate created. Certificate request is in progress. This may take some time based on the issuer provider. Please check again later.\",\"request_id\":\"f6b4f71f44044486bf687e5ab3f95cc2\"}",
->>>>>>> 62a0dd42
-      "X-Powered-By" : "ASP.NET",
-      "Content-Type" : "application/json; charset=utf-8"
-    },
-    "Exception" : null
-  }, {
-    "Method" : "GET",
-<<<<<<< HEAD
-    "Uri" : "https://azure-sdk-java-key-vault.vault.azure.net/certificates/da3ca45d-bf00-49cb-bbc8-18b68c207954-testCertificate3/pending?api-version=7.1-preview",
-=======
-    "Uri" : "https://azure-java-live-test.vault.azure.net/certificates/testCertificate3/pending?api-version=7.0",
->>>>>>> 62a0dd42
-    "Headers" : {
-      "User-Agent" : "azsdk-java-client_name/client_version (12.0.1; Mac OS X 10.14.6)",
-      "Content-Type" : "application/json"
-    },
-    "Response" : {
-      "Server" : "Microsoft-IIS/10.0",
-      "X-Content-Type-Options" : "nosniff",
-      "Pragma" : "no-cache",
-      "StatusCode" : "200",
-<<<<<<< HEAD
-      "Date" : "Mon, 09 Mar 2020 15:05:26 GMT",
-=======
+      "X-Powered-By" : "ASP.NET",
+      "Content-Type" : "application/json; charset=utf-8"
+    },
+    "Exception" : null
+  }, {
+    "Method" : "GET",
+    "Uri" : "https://azure-java-live-test.vault.azure.net/certificates/testCertificate3/pending?api-version=7.0",
+    "Headers" : {
+      "User-Agent" : "azsdk-java-client_name/client_version (12.0.1; Mac OS X 10.14.6)",
+      "Content-Type" : "application/json"
+    },
+    "Response" : {
+      "Server" : "Microsoft-IIS/10.0",
+      "X-Content-Type-Options" : "nosniff",
+      "Pragma" : "no-cache",
+      "StatusCode" : "200",
       "Date" : "Tue, 10 Mar 2020 15:51:19 GMT",
->>>>>>> 62a0dd42
-      "Strict-Transport-Security" : "max-age=31536000;includeSubDomains",
-      "Retry-After" : "0",
-      "Cache-Control" : "no-cache",
-      "X-AspNet-Version" : "4.0.30319",
-<<<<<<< HEAD
-      "x-ms-keyvault-region" : "eastus2",
-      "x-ms-keyvault-network-info" : "addr=43.241.70.141;act_addr_fam=InterNetwork;",
-      "Expires" : "-1",
-      "Content-Length" : "1343",
-      "x-ms-request-id" : "5c5266a2-0a36-4654-93ae-8c79387b93bd",
-      "x-ms-keyvault-service-version" : "1.1.0.897",
-      "Body" : "{\"id\":\"https://azure-sdk-java-key-vault.vault.azure.net/certificates/da3ca45d-bf00-49cb-bbc8-18b68c207954-testCertificate3/pending\",\"issuer\":{\"name\":\"Self\"},\"csr\":\"MIICqDCCAZACAQAwGDEWMBQGA1UEAxMNRGVmYXVsdFBvbGljeTCCASIwDQYJKoZIhvcNAQEBBQADggEPADCCAQoCggEBALE8d9c63kS1m9kpjISif5GbVyythEtgVORWpneiPdlZEXovxYOT6ORWbXTptEM3UW6PjoqYy4TdvtYjM+BHfiAUQ3maN4OuVA0tliENN3VZjKw82E8T1kHdX7A/L7ATzCLrvt0RkWLhOVBLaCBm2zbCOnHaKv9G5iq/nh4bUkllP+oMFjK+XIjQB83oZIlXTXUpxm7KgUtshw6My9ZGzOZl1G/5tjIar62M26VqxbVVwz3h6AyPRj5ZZ2BlCAsbFus2Ds2uqRIy/LzN1hK91BDN1L0gzH4uw8/NBTjbAFtbZYN93jv9gh4UbahC+FzgRa7BCFPUrKuZsG/i197Y9r8CAwEAAaBLMEkGCSqGSIb3DQEJDjE8MDowDgYDVR0PAQH/BAQDAgWgMB0GA1UdJQQWMBQGCCsGAQUFBwMBBggrBgEFBQcDAjAJBgNVHRMEAjAAMA0GCSqGSIb3DQEBCwUAA4IBAQAWo7YU2S/kxBgzJF8WbinvyeQgLeqRZT8TsLbO2ziHiDGfY3i2pV6+fSqMyrIymhnv/PZ4NKVwcbMWDYtcEivWFMnONM/WqS/dJsI4YUZgdkwuSs8dVqa29lo/rVKRGhmPIwaMeuJwTooapTH0OH4EXJbOq0a1Shl+CPwKbH5EgclA4c1z7r7FKFBM0FFzZcTdyYI6IYr0sgchr8WOLQaMEtLb1IySj19XoYN3f0n6vb51Rr2Vsg3kaRMiWCUI4V7/VFLJ/QG0cg9bwn6djhnjfkiUonIH2zFRf9JdUKtD2EoOT5I4ffa8mWKensoUrWXEH9uUBMgFov2ZinTKq4DQ\",\"cancellation_requested\":false,\"status\":\"inProgress\",\"status_details\":\"Pending certificate created. Certificate request is in progress. This may take some time based on the issuer provider. Please check again later.\",\"request_id\":\"1603646ce4094a009f1659ff67741deb\"}",
-=======
+      "Strict-Transport-Security" : "max-age=31536000;includeSubDomains",
+      "Retry-After" : "0",
+      "Cache-Control" : "no-cache",
+      "X-AspNet-Version" : "4.0.30319",
       "x-ms-keyvault-region" : "westus2",
       "x-ms-keyvault-network-info" : "addr=172.103.233.178;act_addr_fam=InterNetwork;",
       "Expires" : "-1",
@@ -550,45 +332,27 @@
       "x-ms-request-id" : "bf6fd068-e6c5-45ee-8fd3-a00e2e15bf31",
       "x-ms-keyvault-service-version" : "1.1.0.897",
       "Body" : "{\"id\":\"https://azure-java-live-test.vault.azure.net/certificates/testCertificate3/pending\",\"issuer\":{\"name\":\"Self\"},\"csr\":\"MIICqDCCAZACAQAwGDEWMBQGA1UEAxMNRGVmYXVsdFBvbGljeTCCASIwDQYJKoZIhvcNAQEBBQADggEPADCCAQoCggEBANf1wcEJxvV7am2YGA/TdyYNQ/Hqf9c6DjkcFxyiMJD2NWOERW2i99bdR8KamuAqQF2niAzRVaJoPBUJ7AhAaIca8laFmAjz5AxQ3m+cYt0Udn9Jlq0vJ2ClLalIETJkGe9RcYRBjseml8R+NinUqrDX+bky60BB/jeYfqYFT6jv50v2VblBaenTr7VXi37Lvx/puFL4+1QosfJfSkLXf6ay5fQ9Rd9qMbbnSkXXE2bkHc+IXBYk6jdzXKPvc8th5STW3n3VXqyJrbRlAs+1VpQmnI5YJF6v4z7WfkaqQF7mR+mauc6e4xDeQ8/3/uEjbpdEcOw0EDlE3aH2lMjjG+cCAwEAAaBLMEkGCSqGSIb3DQEJDjE8MDowDgYDVR0PAQH/BAQDAgWgMB0GA1UdJQQWMBQGCCsGAQUFBwMBBggrBgEFBQcDAjAJBgNVHRMEAjAAMA0GCSqGSIb3DQEBCwUAA4IBAQCqtki5grY/wNZN9sl4b7DCNVHwlSGitWJ+27k/vShhatbi3jlH/r7Ipc1IWU8XGkRSIltCvPkxbZ14G9elf71OMnZOLIUHDSxflB8J1ZVBk8aEdAeGZZmdW+a8KNwbNXggi4qCrSWc1rF/XXUfyjSYOZCggIWMN3/3eq6IxPMgAYqW3prL3lPq+0rHgqwMIkM5zvsTx+HzWHCWfNcVc75VuKuiOBuKgkxdZ/z6prXV4nbLe/qtOVZgwqGmbFzVy+7xiHKIThHtHRMAm1XdGjYdbHSfvIKnPJlkIvvR9KJTrdDRRvBiu9cnG9XyuaMUgom4cBeIgzLyGzITT9LuL4+2\",\"cancellation_requested\":false,\"status\":\"inProgress\",\"status_details\":\"Pending certificate created. Certificate request is in progress. This may take some time based on the issuer provider. Please check again later.\",\"request_id\":\"f6b4f71f44044486bf687e5ab3f95cc2\"}",
->>>>>>> 62a0dd42
-      "X-Powered-By" : "ASP.NET",
-      "Content-Type" : "application/json; charset=utf-8"
-    },
-    "Exception" : null
-  }, {
-    "Method" : "GET",
-<<<<<<< HEAD
-    "Uri" : "https://azure-sdk-java-key-vault.vault.azure.net/certificates/da3ca45d-bf00-49cb-bbc8-18b68c207954-testCertificate3/pending?api-version=7.1-preview",
-=======
-    "Uri" : "https://azure-java-live-test.vault.azure.net/certificates/testCertificate3/pending?api-version=7.0",
->>>>>>> 62a0dd42
-    "Headers" : {
-      "User-Agent" : "azsdk-java-client_name/client_version (12.0.1; Mac OS X 10.14.6)",
-      "Content-Type" : "application/json"
-    },
-    "Response" : {
-      "Server" : "Microsoft-IIS/10.0",
-      "X-Content-Type-Options" : "nosniff",
-      "Pragma" : "no-cache",
-      "StatusCode" : "200",
-<<<<<<< HEAD
-      "Date" : "Mon, 09 Mar 2020 15:05:28 GMT",
-=======
+      "X-Powered-By" : "ASP.NET",
+      "Content-Type" : "application/json; charset=utf-8"
+    },
+    "Exception" : null
+  }, {
+    "Method" : "GET",
+    "Uri" : "https://azure-java-live-test.vault.azure.net/certificates/testCertificate3/pending?api-version=7.0",
+    "Headers" : {
+      "User-Agent" : "azsdk-java-client_name/client_version (12.0.1; Mac OS X 10.14.6)",
+      "Content-Type" : "application/json"
+    },
+    "Response" : {
+      "Server" : "Microsoft-IIS/10.0",
+      "X-Content-Type-Options" : "nosniff",
+      "Pragma" : "no-cache",
+      "StatusCode" : "200",
       "Date" : "Tue, 10 Mar 2020 15:51:21 GMT",
->>>>>>> 62a0dd42
-      "Strict-Transport-Security" : "max-age=31536000;includeSubDomains",
-      "Retry-After" : "0",
-      "Cache-Control" : "no-cache",
-      "X-AspNet-Version" : "4.0.30319",
-<<<<<<< HEAD
-      "x-ms-keyvault-region" : "eastus2",
-      "x-ms-keyvault-network-info" : "addr=43.241.70.141;act_addr_fam=InterNetwork;",
-      "Expires" : "-1",
-      "Content-Length" : "1343",
-      "x-ms-request-id" : "99a0c579-4553-499d-a5fd-65355461bc7f",
-      "x-ms-keyvault-service-version" : "1.1.0.897",
-      "Body" : "{\"id\":\"https://azure-sdk-java-key-vault.vault.azure.net/certificates/da3ca45d-bf00-49cb-bbc8-18b68c207954-testCertificate3/pending\",\"issuer\":{\"name\":\"Self\"},\"csr\":\"MIICqDCCAZACAQAwGDEWMBQGA1UEAxMNRGVmYXVsdFBvbGljeTCCASIwDQYJKoZIhvcNAQEBBQADggEPADCCAQoCggEBALE8d9c63kS1m9kpjISif5GbVyythEtgVORWpneiPdlZEXovxYOT6ORWbXTptEM3UW6PjoqYy4TdvtYjM+BHfiAUQ3maN4OuVA0tliENN3VZjKw82E8T1kHdX7A/L7ATzCLrvt0RkWLhOVBLaCBm2zbCOnHaKv9G5iq/nh4bUkllP+oMFjK+XIjQB83oZIlXTXUpxm7KgUtshw6My9ZGzOZl1G/5tjIar62M26VqxbVVwz3h6AyPRj5ZZ2BlCAsbFus2Ds2uqRIy/LzN1hK91BDN1L0gzH4uw8/NBTjbAFtbZYN93jv9gh4UbahC+FzgRa7BCFPUrKuZsG/i197Y9r8CAwEAAaBLMEkGCSqGSIb3DQEJDjE8MDowDgYDVR0PAQH/BAQDAgWgMB0GA1UdJQQWMBQGCCsGAQUFBwMBBggrBgEFBQcDAjAJBgNVHRMEAjAAMA0GCSqGSIb3DQEBCwUAA4IBAQAWo7YU2S/kxBgzJF8WbinvyeQgLeqRZT8TsLbO2ziHiDGfY3i2pV6+fSqMyrIymhnv/PZ4NKVwcbMWDYtcEivWFMnONM/WqS/dJsI4YUZgdkwuSs8dVqa29lo/rVKRGhmPIwaMeuJwTooapTH0OH4EXJbOq0a1Shl+CPwKbH5EgclA4c1z7r7FKFBM0FFzZcTdyYI6IYr0sgchr8WOLQaMEtLb1IySj19XoYN3f0n6vb51Rr2Vsg3kaRMiWCUI4V7/VFLJ/QG0cg9bwn6djhnjfkiUonIH2zFRf9JdUKtD2EoOT5I4ffa8mWKensoUrWXEH9uUBMgFov2ZinTKq4DQ\",\"cancellation_requested\":false,\"status\":\"inProgress\",\"status_details\":\"Pending certificate created. Certificate request is in progress. This may take some time based on the issuer provider. Please check again later.\",\"request_id\":\"1603646ce4094a009f1659ff67741deb\"}",
-=======
+      "Strict-Transport-Security" : "max-age=31536000;includeSubDomains",
+      "Retry-After" : "0",
+      "Cache-Control" : "no-cache",
+      "X-AspNet-Version" : "4.0.30319",
       "x-ms-keyvault-region" : "westus2",
       "x-ms-keyvault-network-info" : "addr=172.103.233.178;act_addr_fam=InterNetwork;",
       "Expires" : "-1",
@@ -596,45 +360,27 @@
       "x-ms-request-id" : "a9eb0a22-c0c4-456c-9a5d-5371d3748087",
       "x-ms-keyvault-service-version" : "1.1.0.897",
       "Body" : "{\"id\":\"https://azure-java-live-test.vault.azure.net/certificates/testCertificate3/pending\",\"issuer\":{\"name\":\"Self\"},\"csr\":\"MIICqDCCAZACAQAwGDEWMBQGA1UEAxMNRGVmYXVsdFBvbGljeTCCASIwDQYJKoZIhvcNAQEBBQADggEPADCCAQoCggEBANf1wcEJxvV7am2YGA/TdyYNQ/Hqf9c6DjkcFxyiMJD2NWOERW2i99bdR8KamuAqQF2niAzRVaJoPBUJ7AhAaIca8laFmAjz5AxQ3m+cYt0Udn9Jlq0vJ2ClLalIETJkGe9RcYRBjseml8R+NinUqrDX+bky60BB/jeYfqYFT6jv50v2VblBaenTr7VXi37Lvx/puFL4+1QosfJfSkLXf6ay5fQ9Rd9qMbbnSkXXE2bkHc+IXBYk6jdzXKPvc8th5STW3n3VXqyJrbRlAs+1VpQmnI5YJF6v4z7WfkaqQF7mR+mauc6e4xDeQ8/3/uEjbpdEcOw0EDlE3aH2lMjjG+cCAwEAAaBLMEkGCSqGSIb3DQEJDjE8MDowDgYDVR0PAQH/BAQDAgWgMB0GA1UdJQQWMBQGCCsGAQUFBwMBBggrBgEFBQcDAjAJBgNVHRMEAjAAMA0GCSqGSIb3DQEBCwUAA4IBAQCqtki5grY/wNZN9sl4b7DCNVHwlSGitWJ+27k/vShhatbi3jlH/r7Ipc1IWU8XGkRSIltCvPkxbZ14G9elf71OMnZOLIUHDSxflB8J1ZVBk8aEdAeGZZmdW+a8KNwbNXggi4qCrSWc1rF/XXUfyjSYOZCggIWMN3/3eq6IxPMgAYqW3prL3lPq+0rHgqwMIkM5zvsTx+HzWHCWfNcVc75VuKuiOBuKgkxdZ/z6prXV4nbLe/qtOVZgwqGmbFzVy+7xiHKIThHtHRMAm1XdGjYdbHSfvIKnPJlkIvvR9KJTrdDRRvBiu9cnG9XyuaMUgom4cBeIgzLyGzITT9LuL4+2\",\"cancellation_requested\":false,\"status\":\"inProgress\",\"status_details\":\"Pending certificate created. Certificate request is in progress. This may take some time based on the issuer provider. Please check again later.\",\"request_id\":\"f6b4f71f44044486bf687e5ab3f95cc2\"}",
->>>>>>> 62a0dd42
-      "X-Powered-By" : "ASP.NET",
-      "Content-Type" : "application/json; charset=utf-8"
-    },
-    "Exception" : null
-  }, {
-    "Method" : "GET",
-<<<<<<< HEAD
-    "Uri" : "https://azure-sdk-java-key-vault.vault.azure.net/certificates/da3ca45d-bf00-49cb-bbc8-18b68c207954-testCertificate3/pending?api-version=7.1-preview",
-=======
-    "Uri" : "https://azure-java-live-test.vault.azure.net/certificates/testCertificate3/pending?api-version=7.0",
->>>>>>> 62a0dd42
-    "Headers" : {
-      "User-Agent" : "azsdk-java-client_name/client_version (12.0.1; Mac OS X 10.14.6)",
-      "Content-Type" : "application/json"
-    },
-    "Response" : {
-      "Server" : "Microsoft-IIS/10.0",
-      "X-Content-Type-Options" : "nosniff",
-      "Pragma" : "no-cache",
-      "StatusCode" : "200",
-<<<<<<< HEAD
-      "Date" : "Mon, 09 Mar 2020 15:05:29 GMT",
-=======
+      "X-Powered-By" : "ASP.NET",
+      "Content-Type" : "application/json; charset=utf-8"
+    },
+    "Exception" : null
+  }, {
+    "Method" : "GET",
+    "Uri" : "https://azure-java-live-test.vault.azure.net/certificates/testCertificate3/pending?api-version=7.0",
+    "Headers" : {
+      "User-Agent" : "azsdk-java-client_name/client_version (12.0.1; Mac OS X 10.14.6)",
+      "Content-Type" : "application/json"
+    },
+    "Response" : {
+      "Server" : "Microsoft-IIS/10.0",
+      "X-Content-Type-Options" : "nosniff",
+      "Pragma" : "no-cache",
+      "StatusCode" : "200",
       "Date" : "Tue, 10 Mar 2020 15:51:22 GMT",
->>>>>>> 62a0dd42
-      "Strict-Transport-Security" : "max-age=31536000;includeSubDomains",
-      "Retry-After" : "0",
-      "Cache-Control" : "no-cache",
-      "X-AspNet-Version" : "4.0.30319",
-<<<<<<< HEAD
-      "x-ms-keyvault-region" : "eastus2",
-      "x-ms-keyvault-network-info" : "addr=43.241.70.141;act_addr_fam=InterNetwork;",
-      "Expires" : "-1",
-      "Content-Length" : "1343",
-      "x-ms-request-id" : "9c463ecd-5b99-4624-9013-4541fe3df2df",
-      "x-ms-keyvault-service-version" : "1.1.0.897",
-      "Body" : "{\"id\":\"https://azure-sdk-java-key-vault.vault.azure.net/certificates/da3ca45d-bf00-49cb-bbc8-18b68c207954-testCertificate3/pending\",\"issuer\":{\"name\":\"Self\"},\"csr\":\"MIICqDCCAZACAQAwGDEWMBQGA1UEAxMNRGVmYXVsdFBvbGljeTCCASIwDQYJKoZIhvcNAQEBBQADggEPADCCAQoCggEBALE8d9c63kS1m9kpjISif5GbVyythEtgVORWpneiPdlZEXovxYOT6ORWbXTptEM3UW6PjoqYy4TdvtYjM+BHfiAUQ3maN4OuVA0tliENN3VZjKw82E8T1kHdX7A/L7ATzCLrvt0RkWLhOVBLaCBm2zbCOnHaKv9G5iq/nh4bUkllP+oMFjK+XIjQB83oZIlXTXUpxm7KgUtshw6My9ZGzOZl1G/5tjIar62M26VqxbVVwz3h6AyPRj5ZZ2BlCAsbFus2Ds2uqRIy/LzN1hK91BDN1L0gzH4uw8/NBTjbAFtbZYN93jv9gh4UbahC+FzgRa7BCFPUrKuZsG/i197Y9r8CAwEAAaBLMEkGCSqGSIb3DQEJDjE8MDowDgYDVR0PAQH/BAQDAgWgMB0GA1UdJQQWMBQGCCsGAQUFBwMBBggrBgEFBQcDAjAJBgNVHRMEAjAAMA0GCSqGSIb3DQEBCwUAA4IBAQAWo7YU2S/kxBgzJF8WbinvyeQgLeqRZT8TsLbO2ziHiDGfY3i2pV6+fSqMyrIymhnv/PZ4NKVwcbMWDYtcEivWFMnONM/WqS/dJsI4YUZgdkwuSs8dVqa29lo/rVKRGhmPIwaMeuJwTooapTH0OH4EXJbOq0a1Shl+CPwKbH5EgclA4c1z7r7FKFBM0FFzZcTdyYI6IYr0sgchr8WOLQaMEtLb1IySj19XoYN3f0n6vb51Rr2Vsg3kaRMiWCUI4V7/VFLJ/QG0cg9bwn6djhnjfkiUonIH2zFRf9JdUKtD2EoOT5I4ffa8mWKensoUrWXEH9uUBMgFov2ZinTKq4DQ\",\"cancellation_requested\":false,\"status\":\"inProgress\",\"status_details\":\"Pending certificate created. Certificate request is in progress. This may take some time based on the issuer provider. Please check again later.\",\"request_id\":\"1603646ce4094a009f1659ff67741deb\"}",
-=======
+      "Strict-Transport-Security" : "max-age=31536000;includeSubDomains",
+      "Retry-After" : "0",
+      "Cache-Control" : "no-cache",
+      "X-AspNet-Version" : "4.0.30319",
       "x-ms-keyvault-region" : "westus2",
       "x-ms-keyvault-network-info" : "addr=172.103.233.178;act_addr_fam=InterNetwork;",
       "Expires" : "-1",
@@ -642,45 +388,27 @@
       "x-ms-request-id" : "b3c05eb3-840c-448a-9bdb-dbb6f4af7509",
       "x-ms-keyvault-service-version" : "1.1.0.897",
       "Body" : "{\"id\":\"https://azure-java-live-test.vault.azure.net/certificates/testCertificate3/pending\",\"issuer\":{\"name\":\"Self\"},\"csr\":\"MIICqDCCAZACAQAwGDEWMBQGA1UEAxMNRGVmYXVsdFBvbGljeTCCASIwDQYJKoZIhvcNAQEBBQADggEPADCCAQoCggEBANf1wcEJxvV7am2YGA/TdyYNQ/Hqf9c6DjkcFxyiMJD2NWOERW2i99bdR8KamuAqQF2niAzRVaJoPBUJ7AhAaIca8laFmAjz5AxQ3m+cYt0Udn9Jlq0vJ2ClLalIETJkGe9RcYRBjseml8R+NinUqrDX+bky60BB/jeYfqYFT6jv50v2VblBaenTr7VXi37Lvx/puFL4+1QosfJfSkLXf6ay5fQ9Rd9qMbbnSkXXE2bkHc+IXBYk6jdzXKPvc8th5STW3n3VXqyJrbRlAs+1VpQmnI5YJF6v4z7WfkaqQF7mR+mauc6e4xDeQ8/3/uEjbpdEcOw0EDlE3aH2lMjjG+cCAwEAAaBLMEkGCSqGSIb3DQEJDjE8MDowDgYDVR0PAQH/BAQDAgWgMB0GA1UdJQQWMBQGCCsGAQUFBwMBBggrBgEFBQcDAjAJBgNVHRMEAjAAMA0GCSqGSIb3DQEBCwUAA4IBAQCqtki5grY/wNZN9sl4b7DCNVHwlSGitWJ+27k/vShhatbi3jlH/r7Ipc1IWU8XGkRSIltCvPkxbZ14G9elf71OMnZOLIUHDSxflB8J1ZVBk8aEdAeGZZmdW+a8KNwbNXggi4qCrSWc1rF/XXUfyjSYOZCggIWMN3/3eq6IxPMgAYqW3prL3lPq+0rHgqwMIkM5zvsTx+HzWHCWfNcVc75VuKuiOBuKgkxdZ/z6prXV4nbLe/qtOVZgwqGmbFzVy+7xiHKIThHtHRMAm1XdGjYdbHSfvIKnPJlkIvvR9KJTrdDRRvBiu9cnG9XyuaMUgom4cBeIgzLyGzITT9LuL4+2\",\"cancellation_requested\":false,\"status\":\"inProgress\",\"status_details\":\"Pending certificate created. Certificate request is in progress. This may take some time based on the issuer provider. Please check again later.\",\"request_id\":\"f6b4f71f44044486bf687e5ab3f95cc2\"}",
->>>>>>> 62a0dd42
-      "X-Powered-By" : "ASP.NET",
-      "Content-Type" : "application/json; charset=utf-8"
-    },
-    "Exception" : null
-  }, {
-    "Method" : "GET",
-<<<<<<< HEAD
-    "Uri" : "https://azure-sdk-java-key-vault.vault.azure.net/certificates/da3ca45d-bf00-49cb-bbc8-18b68c207954-testCertificate3/pending?api-version=7.1-preview",
-=======
-    "Uri" : "https://azure-java-live-test.vault.azure.net/certificates/testCertificate3/pending?api-version=7.0",
->>>>>>> 62a0dd42
-    "Headers" : {
-      "User-Agent" : "azsdk-java-client_name/client_version (12.0.1; Mac OS X 10.14.6)",
-      "Content-Type" : "application/json"
-    },
-    "Response" : {
-      "Server" : "Microsoft-IIS/10.0",
-      "X-Content-Type-Options" : "nosniff",
-      "Pragma" : "no-cache",
-      "StatusCode" : "200",
-<<<<<<< HEAD
-      "Date" : "Mon, 09 Mar 2020 15:05:30 GMT",
-=======
+      "X-Powered-By" : "ASP.NET",
+      "Content-Type" : "application/json; charset=utf-8"
+    },
+    "Exception" : null
+  }, {
+    "Method" : "GET",
+    "Uri" : "https://azure-java-live-test.vault.azure.net/certificates/testCertificate3/pending?api-version=7.0",
+    "Headers" : {
+      "User-Agent" : "azsdk-java-client_name/client_version (12.0.1; Mac OS X 10.14.6)",
+      "Content-Type" : "application/json"
+    },
+    "Response" : {
+      "Server" : "Microsoft-IIS/10.0",
+      "X-Content-Type-Options" : "nosniff",
+      "Pragma" : "no-cache",
+      "StatusCode" : "200",
       "Date" : "Tue, 10 Mar 2020 15:51:23 GMT",
->>>>>>> 62a0dd42
-      "Strict-Transport-Security" : "max-age=31536000;includeSubDomains",
-      "Retry-After" : "0",
-      "Cache-Control" : "no-cache",
-      "X-AspNet-Version" : "4.0.30319",
-<<<<<<< HEAD
-      "x-ms-keyvault-region" : "eastus2",
-      "x-ms-keyvault-network-info" : "addr=43.241.70.141;act_addr_fam=InterNetwork;",
-      "Expires" : "-1",
-      "Content-Length" : "1343",
-      "x-ms-request-id" : "2acb0089-4a59-459f-881d-26602d3e3672",
-      "x-ms-keyvault-service-version" : "1.1.0.897",
-      "Body" : "{\"id\":\"https://azure-sdk-java-key-vault.vault.azure.net/certificates/da3ca45d-bf00-49cb-bbc8-18b68c207954-testCertificate3/pending\",\"issuer\":{\"name\":\"Self\"},\"csr\":\"MIICqDCCAZACAQAwGDEWMBQGA1UEAxMNRGVmYXVsdFBvbGljeTCCASIwDQYJKoZIhvcNAQEBBQADggEPADCCAQoCggEBALE8d9c63kS1m9kpjISif5GbVyythEtgVORWpneiPdlZEXovxYOT6ORWbXTptEM3UW6PjoqYy4TdvtYjM+BHfiAUQ3maN4OuVA0tliENN3VZjKw82E8T1kHdX7A/L7ATzCLrvt0RkWLhOVBLaCBm2zbCOnHaKv9G5iq/nh4bUkllP+oMFjK+XIjQB83oZIlXTXUpxm7KgUtshw6My9ZGzOZl1G/5tjIar62M26VqxbVVwz3h6AyPRj5ZZ2BlCAsbFus2Ds2uqRIy/LzN1hK91BDN1L0gzH4uw8/NBTjbAFtbZYN93jv9gh4UbahC+FzgRa7BCFPUrKuZsG/i197Y9r8CAwEAAaBLMEkGCSqGSIb3DQEJDjE8MDowDgYDVR0PAQH/BAQDAgWgMB0GA1UdJQQWMBQGCCsGAQUFBwMBBggrBgEFBQcDAjAJBgNVHRMEAjAAMA0GCSqGSIb3DQEBCwUAA4IBAQAWo7YU2S/kxBgzJF8WbinvyeQgLeqRZT8TsLbO2ziHiDGfY3i2pV6+fSqMyrIymhnv/PZ4NKVwcbMWDYtcEivWFMnONM/WqS/dJsI4YUZgdkwuSs8dVqa29lo/rVKRGhmPIwaMeuJwTooapTH0OH4EXJbOq0a1Shl+CPwKbH5EgclA4c1z7r7FKFBM0FFzZcTdyYI6IYr0sgchr8WOLQaMEtLb1IySj19XoYN3f0n6vb51Rr2Vsg3kaRMiWCUI4V7/VFLJ/QG0cg9bwn6djhnjfkiUonIH2zFRf9JdUKtD2EoOT5I4ffa8mWKensoUrWXEH9uUBMgFov2ZinTKq4DQ\",\"cancellation_requested\":false,\"status\":\"inProgress\",\"status_details\":\"Pending certificate created. Certificate request is in progress. This may take some time based on the issuer provider. Please check again later.\",\"request_id\":\"1603646ce4094a009f1659ff67741deb\"}",
-=======
+      "Strict-Transport-Security" : "max-age=31536000;includeSubDomains",
+      "Retry-After" : "0",
+      "Cache-Control" : "no-cache",
+      "X-AspNet-Version" : "4.0.30319",
       "x-ms-keyvault-region" : "westus2",
       "x-ms-keyvault-network-info" : "addr=172.103.233.178;act_addr_fam=InterNetwork;",
       "Expires" : "-1",
@@ -688,45 +416,27 @@
       "x-ms-request-id" : "c7ea6c0f-92dc-4aac-b5b9-d6c53d13cede",
       "x-ms-keyvault-service-version" : "1.1.0.897",
       "Body" : "{\"id\":\"https://azure-java-live-test.vault.azure.net/certificates/testCertificate3/pending\",\"issuer\":{\"name\":\"Self\"},\"csr\":\"MIICqDCCAZACAQAwGDEWMBQGA1UEAxMNRGVmYXVsdFBvbGljeTCCASIwDQYJKoZIhvcNAQEBBQADggEPADCCAQoCggEBANf1wcEJxvV7am2YGA/TdyYNQ/Hqf9c6DjkcFxyiMJD2NWOERW2i99bdR8KamuAqQF2niAzRVaJoPBUJ7AhAaIca8laFmAjz5AxQ3m+cYt0Udn9Jlq0vJ2ClLalIETJkGe9RcYRBjseml8R+NinUqrDX+bky60BB/jeYfqYFT6jv50v2VblBaenTr7VXi37Lvx/puFL4+1QosfJfSkLXf6ay5fQ9Rd9qMbbnSkXXE2bkHc+IXBYk6jdzXKPvc8th5STW3n3VXqyJrbRlAs+1VpQmnI5YJF6v4z7WfkaqQF7mR+mauc6e4xDeQ8/3/uEjbpdEcOw0EDlE3aH2lMjjG+cCAwEAAaBLMEkGCSqGSIb3DQEJDjE8MDowDgYDVR0PAQH/BAQDAgWgMB0GA1UdJQQWMBQGCCsGAQUFBwMBBggrBgEFBQcDAjAJBgNVHRMEAjAAMA0GCSqGSIb3DQEBCwUAA4IBAQCqtki5grY/wNZN9sl4b7DCNVHwlSGitWJ+27k/vShhatbi3jlH/r7Ipc1IWU8XGkRSIltCvPkxbZ14G9elf71OMnZOLIUHDSxflB8J1ZVBk8aEdAeGZZmdW+a8KNwbNXggi4qCrSWc1rF/XXUfyjSYOZCggIWMN3/3eq6IxPMgAYqW3prL3lPq+0rHgqwMIkM5zvsTx+HzWHCWfNcVc75VuKuiOBuKgkxdZ/z6prXV4nbLe/qtOVZgwqGmbFzVy+7xiHKIThHtHRMAm1XdGjYdbHSfvIKnPJlkIvvR9KJTrdDRRvBiu9cnG9XyuaMUgom4cBeIgzLyGzITT9LuL4+2\",\"cancellation_requested\":false,\"status\":\"inProgress\",\"status_details\":\"Pending certificate created. Certificate request is in progress. This may take some time based on the issuer provider. Please check again later.\",\"request_id\":\"f6b4f71f44044486bf687e5ab3f95cc2\"}",
->>>>>>> 62a0dd42
-      "X-Powered-By" : "ASP.NET",
-      "Content-Type" : "application/json; charset=utf-8"
-    },
-    "Exception" : null
-  }, {
-    "Method" : "GET",
-<<<<<<< HEAD
-    "Uri" : "https://azure-sdk-java-key-vault.vault.azure.net/certificates/da3ca45d-bf00-49cb-bbc8-18b68c207954-testCertificate3/pending?api-version=7.1-preview",
-=======
-    "Uri" : "https://azure-java-live-test.vault.azure.net/certificates/testCertificate3/pending?api-version=7.0",
->>>>>>> 62a0dd42
-    "Headers" : {
-      "User-Agent" : "azsdk-java-client_name/client_version (12.0.1; Mac OS X 10.14.6)",
-      "Content-Type" : "application/json"
-    },
-    "Response" : {
-      "Server" : "Microsoft-IIS/10.0",
-      "X-Content-Type-Options" : "nosniff",
-      "Pragma" : "no-cache",
-      "StatusCode" : "200",
-<<<<<<< HEAD
-      "Date" : "Mon, 09 Mar 2020 15:05:32 GMT",
-=======
+      "X-Powered-By" : "ASP.NET",
+      "Content-Type" : "application/json; charset=utf-8"
+    },
+    "Exception" : null
+  }, {
+    "Method" : "GET",
+    "Uri" : "https://azure-java-live-test.vault.azure.net/certificates/testCertificate3/pending?api-version=7.0",
+    "Headers" : {
+      "User-Agent" : "azsdk-java-client_name/client_version (12.0.1; Mac OS X 10.14.6)",
+      "Content-Type" : "application/json"
+    },
+    "Response" : {
+      "Server" : "Microsoft-IIS/10.0",
+      "X-Content-Type-Options" : "nosniff",
+      "Pragma" : "no-cache",
+      "StatusCode" : "200",
       "Date" : "Tue, 10 Mar 2020 15:51:24 GMT",
->>>>>>> 62a0dd42
-      "Strict-Transport-Security" : "max-age=31536000;includeSubDomains",
-      "Retry-After" : "0",
-      "Cache-Control" : "no-cache",
-      "X-AspNet-Version" : "4.0.30319",
-<<<<<<< HEAD
-      "x-ms-keyvault-region" : "eastus2",
-      "x-ms-keyvault-network-info" : "addr=43.241.70.141;act_addr_fam=InterNetwork;",
-      "Expires" : "-1",
-      "Content-Length" : "1343",
-      "x-ms-request-id" : "38b549bc-8f7b-4324-9d1f-8358b1b9549b",
-      "x-ms-keyvault-service-version" : "1.1.0.897",
-      "Body" : "{\"id\":\"https://azure-sdk-java-key-vault.vault.azure.net/certificates/da3ca45d-bf00-49cb-bbc8-18b68c207954-testCertificate3/pending\",\"issuer\":{\"name\":\"Self\"},\"csr\":\"MIICqDCCAZACAQAwGDEWMBQGA1UEAxMNRGVmYXVsdFBvbGljeTCCASIwDQYJKoZIhvcNAQEBBQADggEPADCCAQoCggEBALE8d9c63kS1m9kpjISif5GbVyythEtgVORWpneiPdlZEXovxYOT6ORWbXTptEM3UW6PjoqYy4TdvtYjM+BHfiAUQ3maN4OuVA0tliENN3VZjKw82E8T1kHdX7A/L7ATzCLrvt0RkWLhOVBLaCBm2zbCOnHaKv9G5iq/nh4bUkllP+oMFjK+XIjQB83oZIlXTXUpxm7KgUtshw6My9ZGzOZl1G/5tjIar62M26VqxbVVwz3h6AyPRj5ZZ2BlCAsbFus2Ds2uqRIy/LzN1hK91BDN1L0gzH4uw8/NBTjbAFtbZYN93jv9gh4UbahC+FzgRa7BCFPUrKuZsG/i197Y9r8CAwEAAaBLMEkGCSqGSIb3DQEJDjE8MDowDgYDVR0PAQH/BAQDAgWgMB0GA1UdJQQWMBQGCCsGAQUFBwMBBggrBgEFBQcDAjAJBgNVHRMEAjAAMA0GCSqGSIb3DQEBCwUAA4IBAQAWo7YU2S/kxBgzJF8WbinvyeQgLeqRZT8TsLbO2ziHiDGfY3i2pV6+fSqMyrIymhnv/PZ4NKVwcbMWDYtcEivWFMnONM/WqS/dJsI4YUZgdkwuSs8dVqa29lo/rVKRGhmPIwaMeuJwTooapTH0OH4EXJbOq0a1Shl+CPwKbH5EgclA4c1z7r7FKFBM0FFzZcTdyYI6IYr0sgchr8WOLQaMEtLb1IySj19XoYN3f0n6vb51Rr2Vsg3kaRMiWCUI4V7/VFLJ/QG0cg9bwn6djhnjfkiUonIH2zFRf9JdUKtD2EoOT5I4ffa8mWKensoUrWXEH9uUBMgFov2ZinTKq4DQ\",\"cancellation_requested\":false,\"status\":\"inProgress\",\"status_details\":\"Pending certificate created. Certificate request is in progress. This may take some time based on the issuer provider. Please check again later.\",\"request_id\":\"1603646ce4094a009f1659ff67741deb\"}",
-=======
+      "Strict-Transport-Security" : "max-age=31536000;includeSubDomains",
+      "Retry-After" : "0",
+      "Cache-Control" : "no-cache",
+      "X-AspNet-Version" : "4.0.30319",
       "x-ms-keyvault-region" : "westus2",
       "x-ms-keyvault-network-info" : "addr=172.103.233.178;act_addr_fam=InterNetwork;",
       "Expires" : "-1",
@@ -734,45 +444,27 @@
       "x-ms-request-id" : "17b2604c-1ea5-420f-8512-c15f2e85aad4",
       "x-ms-keyvault-service-version" : "1.1.0.897",
       "Body" : "{\"id\":\"https://azure-java-live-test.vault.azure.net/certificates/testCertificate3/pending\",\"issuer\":{\"name\":\"Self\"},\"csr\":\"MIICqDCCAZACAQAwGDEWMBQGA1UEAxMNRGVmYXVsdFBvbGljeTCCASIwDQYJKoZIhvcNAQEBBQADggEPADCCAQoCggEBANf1wcEJxvV7am2YGA/TdyYNQ/Hqf9c6DjkcFxyiMJD2NWOERW2i99bdR8KamuAqQF2niAzRVaJoPBUJ7AhAaIca8laFmAjz5AxQ3m+cYt0Udn9Jlq0vJ2ClLalIETJkGe9RcYRBjseml8R+NinUqrDX+bky60BB/jeYfqYFT6jv50v2VblBaenTr7VXi37Lvx/puFL4+1QosfJfSkLXf6ay5fQ9Rd9qMbbnSkXXE2bkHc+IXBYk6jdzXKPvc8th5STW3n3VXqyJrbRlAs+1VpQmnI5YJF6v4z7WfkaqQF7mR+mauc6e4xDeQ8/3/uEjbpdEcOw0EDlE3aH2lMjjG+cCAwEAAaBLMEkGCSqGSIb3DQEJDjE8MDowDgYDVR0PAQH/BAQDAgWgMB0GA1UdJQQWMBQGCCsGAQUFBwMBBggrBgEFBQcDAjAJBgNVHRMEAjAAMA0GCSqGSIb3DQEBCwUAA4IBAQCqtki5grY/wNZN9sl4b7DCNVHwlSGitWJ+27k/vShhatbi3jlH/r7Ipc1IWU8XGkRSIltCvPkxbZ14G9elf71OMnZOLIUHDSxflB8J1ZVBk8aEdAeGZZmdW+a8KNwbNXggi4qCrSWc1rF/XXUfyjSYOZCggIWMN3/3eq6IxPMgAYqW3prL3lPq+0rHgqwMIkM5zvsTx+HzWHCWfNcVc75VuKuiOBuKgkxdZ/z6prXV4nbLe/qtOVZgwqGmbFzVy+7xiHKIThHtHRMAm1XdGjYdbHSfvIKnPJlkIvvR9KJTrdDRRvBiu9cnG9XyuaMUgom4cBeIgzLyGzITT9LuL4+2\",\"cancellation_requested\":false,\"status\":\"inProgress\",\"status_details\":\"Pending certificate created. Certificate request is in progress. This may take some time based on the issuer provider. Please check again later.\",\"request_id\":\"f6b4f71f44044486bf687e5ab3f95cc2\"}",
->>>>>>> 62a0dd42
-      "X-Powered-By" : "ASP.NET",
-      "Content-Type" : "application/json; charset=utf-8"
-    },
-    "Exception" : null
-  }, {
-    "Method" : "GET",
-<<<<<<< HEAD
-    "Uri" : "https://azure-sdk-java-key-vault.vault.azure.net/certificates/da3ca45d-bf00-49cb-bbc8-18b68c207954-testCertificate3/pending?api-version=7.1-preview",
-=======
-    "Uri" : "https://azure-java-live-test.vault.azure.net/certificates/testCertificate3/pending?api-version=7.0",
->>>>>>> 62a0dd42
-    "Headers" : {
-      "User-Agent" : "azsdk-java-client_name/client_version (12.0.1; Mac OS X 10.14.6)",
-      "Content-Type" : "application/json"
-    },
-    "Response" : {
-      "Server" : "Microsoft-IIS/10.0",
-      "X-Content-Type-Options" : "nosniff",
-      "Pragma" : "no-cache",
-      "StatusCode" : "200",
-<<<<<<< HEAD
-      "Date" : "Mon, 09 Mar 2020 15:05:34 GMT",
-=======
+      "X-Powered-By" : "ASP.NET",
+      "Content-Type" : "application/json; charset=utf-8"
+    },
+    "Exception" : null
+  }, {
+    "Method" : "GET",
+    "Uri" : "https://azure-java-live-test.vault.azure.net/certificates/testCertificate3/pending?api-version=7.0",
+    "Headers" : {
+      "User-Agent" : "azsdk-java-client_name/client_version (12.0.1; Mac OS X 10.14.6)",
+      "Content-Type" : "application/json"
+    },
+    "Response" : {
+      "Server" : "Microsoft-IIS/10.0",
+      "X-Content-Type-Options" : "nosniff",
+      "Pragma" : "no-cache",
+      "StatusCode" : "200",
       "Date" : "Tue, 10 Mar 2020 15:51:25 GMT",
->>>>>>> 62a0dd42
-      "Strict-Transport-Security" : "max-age=31536000;includeSubDomains",
-      "Retry-After" : "0",
-      "Cache-Control" : "no-cache",
-      "X-AspNet-Version" : "4.0.30319",
-<<<<<<< HEAD
-      "x-ms-keyvault-region" : "eastus2",
-      "x-ms-keyvault-network-info" : "addr=43.241.70.141;act_addr_fam=InterNetwork;",
-      "Expires" : "-1",
-      "Content-Length" : "1343",
-      "x-ms-request-id" : "2c1b5221-f856-4d39-8fd9-9605612a5dd0",
-      "x-ms-keyvault-service-version" : "1.1.0.897",
-      "Body" : "{\"id\":\"https://azure-sdk-java-key-vault.vault.azure.net/certificates/da3ca45d-bf00-49cb-bbc8-18b68c207954-testCertificate3/pending\",\"issuer\":{\"name\":\"Self\"},\"csr\":\"MIICqDCCAZACAQAwGDEWMBQGA1UEAxMNRGVmYXVsdFBvbGljeTCCASIwDQYJKoZIhvcNAQEBBQADggEPADCCAQoCggEBALE8d9c63kS1m9kpjISif5GbVyythEtgVORWpneiPdlZEXovxYOT6ORWbXTptEM3UW6PjoqYy4TdvtYjM+BHfiAUQ3maN4OuVA0tliENN3VZjKw82E8T1kHdX7A/L7ATzCLrvt0RkWLhOVBLaCBm2zbCOnHaKv9G5iq/nh4bUkllP+oMFjK+XIjQB83oZIlXTXUpxm7KgUtshw6My9ZGzOZl1G/5tjIar62M26VqxbVVwz3h6AyPRj5ZZ2BlCAsbFus2Ds2uqRIy/LzN1hK91BDN1L0gzH4uw8/NBTjbAFtbZYN93jv9gh4UbahC+FzgRa7BCFPUrKuZsG/i197Y9r8CAwEAAaBLMEkGCSqGSIb3DQEJDjE8MDowDgYDVR0PAQH/BAQDAgWgMB0GA1UdJQQWMBQGCCsGAQUFBwMBBggrBgEFBQcDAjAJBgNVHRMEAjAAMA0GCSqGSIb3DQEBCwUAA4IBAQAWo7YU2S/kxBgzJF8WbinvyeQgLeqRZT8TsLbO2ziHiDGfY3i2pV6+fSqMyrIymhnv/PZ4NKVwcbMWDYtcEivWFMnONM/WqS/dJsI4YUZgdkwuSs8dVqa29lo/rVKRGhmPIwaMeuJwTooapTH0OH4EXJbOq0a1Shl+CPwKbH5EgclA4c1z7r7FKFBM0FFzZcTdyYI6IYr0sgchr8WOLQaMEtLb1IySj19XoYN3f0n6vb51Rr2Vsg3kaRMiWCUI4V7/VFLJ/QG0cg9bwn6djhnjfkiUonIH2zFRf9JdUKtD2EoOT5I4ffa8mWKensoUrWXEH9uUBMgFov2ZinTKq4DQ\",\"cancellation_requested\":false,\"status\":\"inProgress\",\"status_details\":\"Pending certificate created. Certificate request is in progress. This may take some time based on the issuer provider. Please check again later.\",\"request_id\":\"1603646ce4094a009f1659ff67741deb\"}",
-=======
+      "Strict-Transport-Security" : "max-age=31536000;includeSubDomains",
+      "Retry-After" : "0",
+      "Cache-Control" : "no-cache",
+      "X-AspNet-Version" : "4.0.30319",
       "x-ms-keyvault-region" : "westus2",
       "x-ms-keyvault-network-info" : "addr=172.103.233.178;act_addr_fam=InterNetwork;",
       "Expires" : "-1",
@@ -780,45 +472,27 @@
       "x-ms-request-id" : "bf73f0e5-6762-4a6b-8838-47a5b1990805",
       "x-ms-keyvault-service-version" : "1.1.0.897",
       "Body" : "{\"id\":\"https://azure-java-live-test.vault.azure.net/certificates/testCertificate3/pending\",\"issuer\":{\"name\":\"Self\"},\"csr\":\"MIICqDCCAZACAQAwGDEWMBQGA1UEAxMNRGVmYXVsdFBvbGljeTCCASIwDQYJKoZIhvcNAQEBBQADggEPADCCAQoCggEBANf1wcEJxvV7am2YGA/TdyYNQ/Hqf9c6DjkcFxyiMJD2NWOERW2i99bdR8KamuAqQF2niAzRVaJoPBUJ7AhAaIca8laFmAjz5AxQ3m+cYt0Udn9Jlq0vJ2ClLalIETJkGe9RcYRBjseml8R+NinUqrDX+bky60BB/jeYfqYFT6jv50v2VblBaenTr7VXi37Lvx/puFL4+1QosfJfSkLXf6ay5fQ9Rd9qMbbnSkXXE2bkHc+IXBYk6jdzXKPvc8th5STW3n3VXqyJrbRlAs+1VpQmnI5YJF6v4z7WfkaqQF7mR+mauc6e4xDeQ8/3/uEjbpdEcOw0EDlE3aH2lMjjG+cCAwEAAaBLMEkGCSqGSIb3DQEJDjE8MDowDgYDVR0PAQH/BAQDAgWgMB0GA1UdJQQWMBQGCCsGAQUFBwMBBggrBgEFBQcDAjAJBgNVHRMEAjAAMA0GCSqGSIb3DQEBCwUAA4IBAQCqtki5grY/wNZN9sl4b7DCNVHwlSGitWJ+27k/vShhatbi3jlH/r7Ipc1IWU8XGkRSIltCvPkxbZ14G9elf71OMnZOLIUHDSxflB8J1ZVBk8aEdAeGZZmdW+a8KNwbNXggi4qCrSWc1rF/XXUfyjSYOZCggIWMN3/3eq6IxPMgAYqW3prL3lPq+0rHgqwMIkM5zvsTx+HzWHCWfNcVc75VuKuiOBuKgkxdZ/z6prXV4nbLe/qtOVZgwqGmbFzVy+7xiHKIThHtHRMAm1XdGjYdbHSfvIKnPJlkIvvR9KJTrdDRRvBiu9cnG9XyuaMUgom4cBeIgzLyGzITT9LuL4+2\",\"cancellation_requested\":false,\"status\":\"inProgress\",\"status_details\":\"Pending certificate created. Certificate request is in progress. This may take some time based on the issuer provider. Please check again later.\",\"request_id\":\"f6b4f71f44044486bf687e5ab3f95cc2\"}",
->>>>>>> 62a0dd42
-      "X-Powered-By" : "ASP.NET",
-      "Content-Type" : "application/json; charset=utf-8"
-    },
-    "Exception" : null
-  }, {
-    "Method" : "GET",
-<<<<<<< HEAD
-    "Uri" : "https://azure-sdk-java-key-vault.vault.azure.net/certificates/da3ca45d-bf00-49cb-bbc8-18b68c207954-testCertificate3/pending?api-version=7.1-preview",
-=======
-    "Uri" : "https://azure-java-live-test.vault.azure.net/certificates/testCertificate3/pending?api-version=7.0",
->>>>>>> 62a0dd42
-    "Headers" : {
-      "User-Agent" : "azsdk-java-client_name/client_version (12.0.1; Mac OS X 10.14.6)",
-      "Content-Type" : "application/json"
-    },
-    "Response" : {
-      "Server" : "Microsoft-IIS/10.0",
-      "X-Content-Type-Options" : "nosniff",
-      "Pragma" : "no-cache",
-      "StatusCode" : "200",
-<<<<<<< HEAD
-      "Date" : "Mon, 09 Mar 2020 15:05:35 GMT",
-=======
+      "X-Powered-By" : "ASP.NET",
+      "Content-Type" : "application/json; charset=utf-8"
+    },
+    "Exception" : null
+  }, {
+    "Method" : "GET",
+    "Uri" : "https://azure-java-live-test.vault.azure.net/certificates/testCertificate3/pending?api-version=7.0",
+    "Headers" : {
+      "User-Agent" : "azsdk-java-client_name/client_version (12.0.1; Mac OS X 10.14.6)",
+      "Content-Type" : "application/json"
+    },
+    "Response" : {
+      "Server" : "Microsoft-IIS/10.0",
+      "X-Content-Type-Options" : "nosniff",
+      "Pragma" : "no-cache",
+      "StatusCode" : "200",
       "Date" : "Tue, 10 Mar 2020 15:51:26 GMT",
->>>>>>> 62a0dd42
-      "Strict-Transport-Security" : "max-age=31536000;includeSubDomains",
-      "Retry-After" : "0",
-      "Cache-Control" : "no-cache",
-      "X-AspNet-Version" : "4.0.30319",
-<<<<<<< HEAD
-      "x-ms-keyvault-region" : "eastus2",
-      "x-ms-keyvault-network-info" : "addr=43.241.70.141;act_addr_fam=InterNetwork;",
-      "Expires" : "-1",
-      "Content-Length" : "1343",
-      "x-ms-request-id" : "48ab993a-bdcf-49d1-9a5a-54191cb4fb7c",
-      "x-ms-keyvault-service-version" : "1.1.0.897",
-      "Body" : "{\"id\":\"https://azure-sdk-java-key-vault.vault.azure.net/certificates/da3ca45d-bf00-49cb-bbc8-18b68c207954-testCertificate3/pending\",\"issuer\":{\"name\":\"Self\"},\"csr\":\"MIICqDCCAZACAQAwGDEWMBQGA1UEAxMNRGVmYXVsdFBvbGljeTCCASIwDQYJKoZIhvcNAQEBBQADggEPADCCAQoCggEBALE8d9c63kS1m9kpjISif5GbVyythEtgVORWpneiPdlZEXovxYOT6ORWbXTptEM3UW6PjoqYy4TdvtYjM+BHfiAUQ3maN4OuVA0tliENN3VZjKw82E8T1kHdX7A/L7ATzCLrvt0RkWLhOVBLaCBm2zbCOnHaKv9G5iq/nh4bUkllP+oMFjK+XIjQB83oZIlXTXUpxm7KgUtshw6My9ZGzOZl1G/5tjIar62M26VqxbVVwz3h6AyPRj5ZZ2BlCAsbFus2Ds2uqRIy/LzN1hK91BDN1L0gzH4uw8/NBTjbAFtbZYN93jv9gh4UbahC+FzgRa7BCFPUrKuZsG/i197Y9r8CAwEAAaBLMEkGCSqGSIb3DQEJDjE8MDowDgYDVR0PAQH/BAQDAgWgMB0GA1UdJQQWMBQGCCsGAQUFBwMBBggrBgEFBQcDAjAJBgNVHRMEAjAAMA0GCSqGSIb3DQEBCwUAA4IBAQAWo7YU2S/kxBgzJF8WbinvyeQgLeqRZT8TsLbO2ziHiDGfY3i2pV6+fSqMyrIymhnv/PZ4NKVwcbMWDYtcEivWFMnONM/WqS/dJsI4YUZgdkwuSs8dVqa29lo/rVKRGhmPIwaMeuJwTooapTH0OH4EXJbOq0a1Shl+CPwKbH5EgclA4c1z7r7FKFBM0FFzZcTdyYI6IYr0sgchr8WOLQaMEtLb1IySj19XoYN3f0n6vb51Rr2Vsg3kaRMiWCUI4V7/VFLJ/QG0cg9bwn6djhnjfkiUonIH2zFRf9JdUKtD2EoOT5I4ffa8mWKensoUrWXEH9uUBMgFov2ZinTKq4DQ\",\"cancellation_requested\":false,\"status\":\"inProgress\",\"status_details\":\"Pending certificate created. Certificate request is in progress. This may take some time based on the issuer provider. Please check again later.\",\"request_id\":\"1603646ce4094a009f1659ff67741deb\"}",
-=======
+      "Strict-Transport-Security" : "max-age=31536000;includeSubDomains",
+      "Retry-After" : "0",
+      "Cache-Control" : "no-cache",
+      "X-AspNet-Version" : "4.0.30319",
       "x-ms-keyvault-region" : "westus2",
       "x-ms-keyvault-network-info" : "addr=172.103.233.178;act_addr_fam=InterNetwork;",
       "Expires" : "-1",
@@ -826,181 +500,23 @@
       "x-ms-request-id" : "3759b6f9-8f04-411e-aac4-f1865fd6b763",
       "x-ms-keyvault-service-version" : "1.1.0.897",
       "Body" : "{\"id\":\"https://azure-java-live-test.vault.azure.net/certificates/testCertificate3/pending\",\"issuer\":{\"name\":\"Self\"},\"csr\":\"MIICqDCCAZACAQAwGDEWMBQGA1UEAxMNRGVmYXVsdFBvbGljeTCCASIwDQYJKoZIhvcNAQEBBQADggEPADCCAQoCggEBANf1wcEJxvV7am2YGA/TdyYNQ/Hqf9c6DjkcFxyiMJD2NWOERW2i99bdR8KamuAqQF2niAzRVaJoPBUJ7AhAaIca8laFmAjz5AxQ3m+cYt0Udn9Jlq0vJ2ClLalIETJkGe9RcYRBjseml8R+NinUqrDX+bky60BB/jeYfqYFT6jv50v2VblBaenTr7VXi37Lvx/puFL4+1QosfJfSkLXf6ay5fQ9Rd9qMbbnSkXXE2bkHc+IXBYk6jdzXKPvc8th5STW3n3VXqyJrbRlAs+1VpQmnI5YJF6v4z7WfkaqQF7mR+mauc6e4xDeQ8/3/uEjbpdEcOw0EDlE3aH2lMjjG+cCAwEAAaBLMEkGCSqGSIb3DQEJDjE8MDowDgYDVR0PAQH/BAQDAgWgMB0GA1UdJQQWMBQGCCsGAQUFBwMBBggrBgEFBQcDAjAJBgNVHRMEAjAAMA0GCSqGSIb3DQEBCwUAA4IBAQCqtki5grY/wNZN9sl4b7DCNVHwlSGitWJ+27k/vShhatbi3jlH/r7Ipc1IWU8XGkRSIltCvPkxbZ14G9elf71OMnZOLIUHDSxflB8J1ZVBk8aEdAeGZZmdW+a8KNwbNXggi4qCrSWc1rF/XXUfyjSYOZCggIWMN3/3eq6IxPMgAYqW3prL3lPq+0rHgqwMIkM5zvsTx+HzWHCWfNcVc75VuKuiOBuKgkxdZ/z6prXV4nbLe/qtOVZgwqGmbFzVy+7xiHKIThHtHRMAm1XdGjYdbHSfvIKnPJlkIvvR9KJTrdDRRvBiu9cnG9XyuaMUgom4cBeIgzLyGzITT9LuL4+2\",\"cancellation_requested\":false,\"status\":\"inProgress\",\"status_details\":\"Pending certificate created. Certificate request is in progress. This may take some time based on the issuer provider. Please check again later.\",\"request_id\":\"f6b4f71f44044486bf687e5ab3f95cc2\"}",
->>>>>>> 62a0dd42
-      "X-Powered-By" : "ASP.NET",
-      "Content-Type" : "application/json; charset=utf-8"
-    },
-    "Exception" : null
-  }, {
-    "Method" : "GET",
-<<<<<<< HEAD
-    "Uri" : "https://azure-sdk-java-key-vault.vault.azure.net/certificates/da3ca45d-bf00-49cb-bbc8-18b68c207954-testCertificate3/pending?api-version=7.1-preview",
-    "Headers" : {
-      "User-Agent" : "azsdk-java-client_name/client_version (12.0.1; Mac OS X 10.14.6)",
-      "Content-Type" : "application/json"
-    },
-    "Response" : {
-      "Server" : "Microsoft-IIS/10.0",
-      "X-Content-Type-Options" : "nosniff",
-      "Pragma" : "no-cache",
-      "StatusCode" : "200",
-      "Date" : "Mon, 09 Mar 2020 15:05:37 GMT",
-      "Strict-Transport-Security" : "max-age=31536000;includeSubDomains",
-      "Retry-After" : "0",
-      "Cache-Control" : "no-cache",
-      "X-AspNet-Version" : "4.0.30319",
-      "x-ms-keyvault-region" : "eastus2",
-      "x-ms-keyvault-network-info" : "addr=43.241.70.141;act_addr_fam=InterNetwork;",
-      "Expires" : "-1",
-      "Content-Length" : "1343",
-      "x-ms-request-id" : "94c1068a-b9d7-4eec-ae5c-f1ab165ea219",
-      "x-ms-keyvault-service-version" : "1.1.0.897",
-      "Body" : "{\"id\":\"https://azure-sdk-java-key-vault.vault.azure.net/certificates/da3ca45d-bf00-49cb-bbc8-18b68c207954-testCertificate3/pending\",\"issuer\":{\"name\":\"Self\"},\"csr\":\"MIICqDCCAZACAQAwGDEWMBQGA1UEAxMNRGVmYXVsdFBvbGljeTCCASIwDQYJKoZIhvcNAQEBBQADggEPADCCAQoCggEBALE8d9c63kS1m9kpjISif5GbVyythEtgVORWpneiPdlZEXovxYOT6ORWbXTptEM3UW6PjoqYy4TdvtYjM+BHfiAUQ3maN4OuVA0tliENN3VZjKw82E8T1kHdX7A/L7ATzCLrvt0RkWLhOVBLaCBm2zbCOnHaKv9G5iq/nh4bUkllP+oMFjK+XIjQB83oZIlXTXUpxm7KgUtshw6My9ZGzOZl1G/5tjIar62M26VqxbVVwz3h6AyPRj5ZZ2BlCAsbFus2Ds2uqRIy/LzN1hK91BDN1L0gzH4uw8/NBTjbAFtbZYN93jv9gh4UbahC+FzgRa7BCFPUrKuZsG/i197Y9r8CAwEAAaBLMEkGCSqGSIb3DQEJDjE8MDowDgYDVR0PAQH/BAQDAgWgMB0GA1UdJQQWMBQGCCsGAQUFBwMBBggrBgEFBQcDAjAJBgNVHRMEAjAAMA0GCSqGSIb3DQEBCwUAA4IBAQAWo7YU2S/kxBgzJF8WbinvyeQgLeqRZT8TsLbO2ziHiDGfY3i2pV6+fSqMyrIymhnv/PZ4NKVwcbMWDYtcEivWFMnONM/WqS/dJsI4YUZgdkwuSs8dVqa29lo/rVKRGhmPIwaMeuJwTooapTH0OH4EXJbOq0a1Shl+CPwKbH5EgclA4c1z7r7FKFBM0FFzZcTdyYI6IYr0sgchr8WOLQaMEtLb1IySj19XoYN3f0n6vb51Rr2Vsg3kaRMiWCUI4V7/VFLJ/QG0cg9bwn6djhnjfkiUonIH2zFRf9JdUKtD2EoOT5I4ffa8mWKensoUrWXEH9uUBMgFov2ZinTKq4DQ\",\"cancellation_requested\":false,\"status\":\"inProgress\",\"status_details\":\"Pending certificate created. Certificate request is in progress. This may take some time based on the issuer provider. Please check again later.\",\"request_id\":\"1603646ce4094a009f1659ff67741deb\"}",
-      "X-Powered-By" : "ASP.NET",
-      "Content-Type" : "application/json; charset=utf-8"
-    },
-    "Exception" : null
-  }, {
-    "Method" : "GET",
-    "Uri" : "https://azure-sdk-java-key-vault.vault.azure.net/certificates/da3ca45d-bf00-49cb-bbc8-18b68c207954-testCertificate3/pending?api-version=7.1-preview",
-    "Headers" : {
-      "User-Agent" : "azsdk-java-client_name/client_version (12.0.1; Mac OS X 10.14.6)",
-      "Content-Type" : "application/json"
-    },
-    "Response" : {
-      "Server" : "Microsoft-IIS/10.0",
-      "X-Content-Type-Options" : "nosniff",
-      "Pragma" : "no-cache",
-      "StatusCode" : "200",
-      "Date" : "Mon, 09 Mar 2020 15:05:39 GMT",
-      "Strict-Transport-Security" : "max-age=31536000;includeSubDomains",
-      "Retry-After" : "0",
-      "Cache-Control" : "no-cache",
-      "X-AspNet-Version" : "4.0.30319",
-      "x-ms-keyvault-region" : "eastus2",
-      "x-ms-keyvault-network-info" : "addr=43.241.70.141;act_addr_fam=InterNetwork;",
-      "Expires" : "-1",
-      "Content-Length" : "1343",
-      "x-ms-request-id" : "5b964d2e-5313-4f88-8588-723697a2aa86",
-      "x-ms-keyvault-service-version" : "1.1.0.897",
-      "Body" : "{\"id\":\"https://azure-sdk-java-key-vault.vault.azure.net/certificates/da3ca45d-bf00-49cb-bbc8-18b68c207954-testCertificate3/pending\",\"issuer\":{\"name\":\"Self\"},\"csr\":\"MIICqDCCAZACAQAwGDEWMBQGA1UEAxMNRGVmYXVsdFBvbGljeTCCASIwDQYJKoZIhvcNAQEBBQADggEPADCCAQoCggEBALE8d9c63kS1m9kpjISif5GbVyythEtgVORWpneiPdlZEXovxYOT6ORWbXTptEM3UW6PjoqYy4TdvtYjM+BHfiAUQ3maN4OuVA0tliENN3VZjKw82E8T1kHdX7A/L7ATzCLrvt0RkWLhOVBLaCBm2zbCOnHaKv9G5iq/nh4bUkllP+oMFjK+XIjQB83oZIlXTXUpxm7KgUtshw6My9ZGzOZl1G/5tjIar62M26VqxbVVwz3h6AyPRj5ZZ2BlCAsbFus2Ds2uqRIy/LzN1hK91BDN1L0gzH4uw8/NBTjbAFtbZYN93jv9gh4UbahC+FzgRa7BCFPUrKuZsG/i197Y9r8CAwEAAaBLMEkGCSqGSIb3DQEJDjE8MDowDgYDVR0PAQH/BAQDAgWgMB0GA1UdJQQWMBQGCCsGAQUFBwMBBggrBgEFBQcDAjAJBgNVHRMEAjAAMA0GCSqGSIb3DQEBCwUAA4IBAQAWo7YU2S/kxBgzJF8WbinvyeQgLeqRZT8TsLbO2ziHiDGfY3i2pV6+fSqMyrIymhnv/PZ4NKVwcbMWDYtcEivWFMnONM/WqS/dJsI4YUZgdkwuSs8dVqa29lo/rVKRGhmPIwaMeuJwTooapTH0OH4EXJbOq0a1Shl+CPwKbH5EgclA4c1z7r7FKFBM0FFzZcTdyYI6IYr0sgchr8WOLQaMEtLb1IySj19XoYN3f0n6vb51Rr2Vsg3kaRMiWCUI4V7/VFLJ/QG0cg9bwn6djhnjfkiUonIH2zFRf9JdUKtD2EoOT5I4ffa8mWKensoUrWXEH9uUBMgFov2ZinTKq4DQ\",\"cancellation_requested\":false,\"status\":\"inProgress\",\"status_details\":\"Pending certificate created. Certificate request is in progress. This may take some time based on the issuer provider. Please check again later.\",\"request_id\":\"1603646ce4094a009f1659ff67741deb\"}",
-      "X-Powered-By" : "ASP.NET",
-      "Content-Type" : "application/json; charset=utf-8"
-    },
-    "Exception" : null
-  }, {
-    "Method" : "GET",
-    "Uri" : "https://azure-sdk-java-key-vault.vault.azure.net/certificates/da3ca45d-bf00-49cb-bbc8-18b68c207954-testCertificate3/pending?api-version=7.1-preview",
-    "Headers" : {
-      "User-Agent" : "azsdk-java-client_name/client_version (12.0.1; Mac OS X 10.14.6)",
-      "Content-Type" : "application/json"
-    },
-    "Response" : {
-      "Server" : "Microsoft-IIS/10.0",
-      "X-Content-Type-Options" : "nosniff",
-      "Pragma" : "no-cache",
-      "StatusCode" : "200",
-      "Date" : "Mon, 09 Mar 2020 15:05:40 GMT",
-      "Strict-Transport-Security" : "max-age=31536000;includeSubDomains",
-      "Retry-After" : "0",
-      "Cache-Control" : "no-cache",
-      "X-AspNet-Version" : "4.0.30319",
-      "x-ms-keyvault-region" : "eastus2",
-      "x-ms-keyvault-network-info" : "addr=43.241.70.141;act_addr_fam=InterNetwork;",
-      "Expires" : "-1",
-      "Content-Length" : "1343",
-      "x-ms-request-id" : "b2644e65-0a83-4041-9523-f3f5c3f84c05",
-      "x-ms-keyvault-service-version" : "1.1.0.897",
-      "Body" : "{\"id\":\"https://azure-sdk-java-key-vault.vault.azure.net/certificates/da3ca45d-bf00-49cb-bbc8-18b68c207954-testCertificate3/pending\",\"issuer\":{\"name\":\"Self\"},\"csr\":\"MIICqDCCAZACAQAwGDEWMBQGA1UEAxMNRGVmYXVsdFBvbGljeTCCASIwDQYJKoZIhvcNAQEBBQADggEPADCCAQoCggEBALE8d9c63kS1m9kpjISif5GbVyythEtgVORWpneiPdlZEXovxYOT6ORWbXTptEM3UW6PjoqYy4TdvtYjM+BHfiAUQ3maN4OuVA0tliENN3VZjKw82E8T1kHdX7A/L7ATzCLrvt0RkWLhOVBLaCBm2zbCOnHaKv9G5iq/nh4bUkllP+oMFjK+XIjQB83oZIlXTXUpxm7KgUtshw6My9ZGzOZl1G/5tjIar62M26VqxbVVwz3h6AyPRj5ZZ2BlCAsbFus2Ds2uqRIy/LzN1hK91BDN1L0gzH4uw8/NBTjbAFtbZYN93jv9gh4UbahC+FzgRa7BCFPUrKuZsG/i197Y9r8CAwEAAaBLMEkGCSqGSIb3DQEJDjE8MDowDgYDVR0PAQH/BAQDAgWgMB0GA1UdJQQWMBQGCCsGAQUFBwMBBggrBgEFBQcDAjAJBgNVHRMEAjAAMA0GCSqGSIb3DQEBCwUAA4IBAQAWo7YU2S/kxBgzJF8WbinvyeQgLeqRZT8TsLbO2ziHiDGfY3i2pV6+fSqMyrIymhnv/PZ4NKVwcbMWDYtcEivWFMnONM/WqS/dJsI4YUZgdkwuSs8dVqa29lo/rVKRGhmPIwaMeuJwTooapTH0OH4EXJbOq0a1Shl+CPwKbH5EgclA4c1z7r7FKFBM0FFzZcTdyYI6IYr0sgchr8WOLQaMEtLb1IySj19XoYN3f0n6vb51Rr2Vsg3kaRMiWCUI4V7/VFLJ/QG0cg9bwn6djhnjfkiUonIH2zFRf9JdUKtD2EoOT5I4ffa8mWKensoUrWXEH9uUBMgFov2ZinTKq4DQ\",\"cancellation_requested\":false,\"status\":\"inProgress\",\"status_details\":\"Pending certificate created. Certificate request is in progress. This may take some time based on the issuer provider. Please check again later.\",\"request_id\":\"1603646ce4094a009f1659ff67741deb\"}",
-      "X-Powered-By" : "ASP.NET",
-      "Content-Type" : "application/json; charset=utf-8"
-    },
-    "Exception" : null
-  }, {
-    "Method" : "GET",
-    "Uri" : "https://azure-sdk-java-key-vault.vault.azure.net/certificates/da3ca45d-bf00-49cb-bbc8-18b68c207954-testCertificate3/pending?api-version=7.1-preview",
-    "Headers" : {
-      "User-Agent" : "azsdk-java-client_name/client_version (12.0.1; Mac OS X 10.14.6)",
-      "Content-Type" : "application/json"
-    },
-    "Response" : {
-      "Server" : "Microsoft-IIS/10.0",
-      "X-Content-Type-Options" : "nosniff",
-      "Pragma" : "no-cache",
-      "StatusCode" : "200",
-      "Date" : "Mon, 09 Mar 2020 15:05:41 GMT",
-      "Strict-Transport-Security" : "max-age=31536000;includeSubDomains",
-      "Retry-After" : "0",
-      "Cache-Control" : "no-cache",
-      "X-AspNet-Version" : "4.0.30319",
-      "x-ms-keyvault-region" : "eastus2",
-      "x-ms-keyvault-network-info" : "addr=43.241.70.141;act_addr_fam=InterNetwork;",
-      "Expires" : "-1",
-      "Content-Length" : "1343",
-      "x-ms-request-id" : "c29de29a-4c9d-44f4-9417-de5023bbf8bb",
-      "x-ms-keyvault-service-version" : "1.1.0.897",
-      "Body" : "{\"id\":\"https://azure-sdk-java-key-vault.vault.azure.net/certificates/da3ca45d-bf00-49cb-bbc8-18b68c207954-testCertificate3/pending\",\"issuer\":{\"name\":\"Self\"},\"csr\":\"MIICqDCCAZACAQAwGDEWMBQGA1UEAxMNRGVmYXVsdFBvbGljeTCCASIwDQYJKoZIhvcNAQEBBQADggEPADCCAQoCggEBALE8d9c63kS1m9kpjISif5GbVyythEtgVORWpneiPdlZEXovxYOT6ORWbXTptEM3UW6PjoqYy4TdvtYjM+BHfiAUQ3maN4OuVA0tliENN3VZjKw82E8T1kHdX7A/L7ATzCLrvt0RkWLhOVBLaCBm2zbCOnHaKv9G5iq/nh4bUkllP+oMFjK+XIjQB83oZIlXTXUpxm7KgUtshw6My9ZGzOZl1G/5tjIar62M26VqxbVVwz3h6AyPRj5ZZ2BlCAsbFus2Ds2uqRIy/LzN1hK91BDN1L0gzH4uw8/NBTjbAFtbZYN93jv9gh4UbahC+FzgRa7BCFPUrKuZsG/i197Y9r8CAwEAAaBLMEkGCSqGSIb3DQEJDjE8MDowDgYDVR0PAQH/BAQDAgWgMB0GA1UdJQQWMBQGCCsGAQUFBwMBBggrBgEFBQcDAjAJBgNVHRMEAjAAMA0GCSqGSIb3DQEBCwUAA4IBAQAWo7YU2S/kxBgzJF8WbinvyeQgLeqRZT8TsLbO2ziHiDGfY3i2pV6+fSqMyrIymhnv/PZ4NKVwcbMWDYtcEivWFMnONM/WqS/dJsI4YUZgdkwuSs8dVqa29lo/rVKRGhmPIwaMeuJwTooapTH0OH4EXJbOq0a1Shl+CPwKbH5EgclA4c1z7r7FKFBM0FFzZcTdyYI6IYr0sgchr8WOLQaMEtLb1IySj19XoYN3f0n6vb51Rr2Vsg3kaRMiWCUI4V7/VFLJ/QG0cg9bwn6djhnjfkiUonIH2zFRf9JdUKtD2EoOT5I4ffa8mWKensoUrWXEH9uUBMgFov2ZinTKq4DQ\",\"cancellation_requested\":false,\"status\":\"inProgress\",\"status_details\":\"Pending certificate created. Certificate request is in progress. This may take some time based on the issuer provider. Please check again later.\",\"request_id\":\"1603646ce4094a009f1659ff67741deb\"}",
-      "X-Powered-By" : "ASP.NET",
-      "Content-Type" : "application/json; charset=utf-8"
-    },
-    "Exception" : null
-  }, {
-    "Method" : "GET",
-    "Uri" : "https://azure-sdk-java-key-vault.vault.azure.net/certificates/da3ca45d-bf00-49cb-bbc8-18b68c207954-testCertificate3/pending?api-version=7.1-preview",
-    "Headers" : {
-      "User-Agent" : "azsdk-java-client_name/client_version (12.0.1; Mac OS X 10.14.6)",
-      "Content-Type" : "application/json"
-    },
-    "Response" : {
-      "Server" : "Microsoft-IIS/10.0",
-      "X-Content-Type-Options" : "nosniff",
-      "Pragma" : "no-cache",
-      "StatusCode" : "200",
-      "Date" : "Mon, 09 Mar 2020 15:05:43 GMT",
-      "Strict-Transport-Security" : "max-age=31536000;includeSubDomains",
-      "Retry-After" : "0",
-      "Cache-Control" : "no-cache",
-      "X-AspNet-Version" : "4.0.30319",
-      "x-ms-keyvault-region" : "eastus2",
-      "x-ms-keyvault-network-info" : "addr=43.241.70.141;act_addr_fam=InterNetwork;",
-      "Expires" : "-1",
-      "Content-Length" : "1343",
-      "x-ms-request-id" : "9ebd89cf-7430-49e9-b9d9-bc317be0b7d3",
-      "x-ms-keyvault-service-version" : "1.1.0.897",
-      "Body" : "{\"id\":\"https://azure-sdk-java-key-vault.vault.azure.net/certificates/da3ca45d-bf00-49cb-bbc8-18b68c207954-testCertificate3/pending\",\"issuer\":{\"name\":\"Self\"},\"csr\":\"MIICqDCCAZACAQAwGDEWMBQGA1UEAxMNRGVmYXVsdFBvbGljeTCCASIwDQYJKoZIhvcNAQEBBQADggEPADCCAQoCggEBALE8d9c63kS1m9kpjISif5GbVyythEtgVORWpneiPdlZEXovxYOT6ORWbXTptEM3UW6PjoqYy4TdvtYjM+BHfiAUQ3maN4OuVA0tliENN3VZjKw82E8T1kHdX7A/L7ATzCLrvt0RkWLhOVBLaCBm2zbCOnHaKv9G5iq/nh4bUkllP+oMFjK+XIjQB83oZIlXTXUpxm7KgUtshw6My9ZGzOZl1G/5tjIar62M26VqxbVVwz3h6AyPRj5ZZ2BlCAsbFus2Ds2uqRIy/LzN1hK91BDN1L0gzH4uw8/NBTjbAFtbZYN93jv9gh4UbahC+FzgRa7BCFPUrKuZsG/i197Y9r8CAwEAAaBLMEkGCSqGSIb3DQEJDjE8MDowDgYDVR0PAQH/BAQDAgWgMB0GA1UdJQQWMBQGCCsGAQUFBwMBBggrBgEFBQcDAjAJBgNVHRMEAjAAMA0GCSqGSIb3DQEBCwUAA4IBAQAWo7YU2S/kxBgzJF8WbinvyeQgLeqRZT8TsLbO2ziHiDGfY3i2pV6+fSqMyrIymhnv/PZ4NKVwcbMWDYtcEivWFMnONM/WqS/dJsI4YUZgdkwuSs8dVqa29lo/rVKRGhmPIwaMeuJwTooapTH0OH4EXJbOq0a1Shl+CPwKbH5EgclA4c1z7r7FKFBM0FFzZcTdyYI6IYr0sgchr8WOLQaMEtLb1IySj19XoYN3f0n6vb51Rr2Vsg3kaRMiWCUI4V7/VFLJ/QG0cg9bwn6djhnjfkiUonIH2zFRf9JdUKtD2EoOT5I4ffa8mWKensoUrWXEH9uUBMgFov2ZinTKq4DQ\",\"cancellation_requested\":false,\"status\":\"inProgress\",\"status_details\":\"Pending certificate created. Certificate request is in progress. This may take some time based on the issuer provider. Please check again later.\",\"request_id\":\"1603646ce4094a009f1659ff67741deb\"}",
-      "X-Powered-By" : "ASP.NET",
-      "Content-Type" : "application/json; charset=utf-8"
-    },
-    "Exception" : null
-  }, {
-    "Method" : "GET",
-    "Uri" : "https://azure-sdk-java-key-vault.vault.azure.net/certificates/da3ca45d-bf00-49cb-bbc8-18b68c207954-testCertificate3/pending?api-version=7.1-preview",
-=======
-    "Uri" : "https://azure-java-live-test.vault.azure.net/certificates/testCertificate3/pending?api-version=7.0",
->>>>>>> 62a0dd42
-    "Headers" : {
-      "User-Agent" : "azsdk-java-client_name/client_version (12.0.1; Mac OS X 10.14.6)",
-      "Content-Type" : "application/json"
-    },
-    "Response" : {
-      "Server" : "Microsoft-IIS/10.0",
-      "X-Content-Type-Options" : "nosniff",
-      "Pragma" : "no-cache",
-      "retry-after" : "0",
-      "StatusCode" : "200",
-<<<<<<< HEAD
-      "Date" : "Mon, 09 Mar 2020 15:05:44 GMT",
-      "Strict-Transport-Security" : "max-age=31536000;includeSubDomains",
-      "Cache-Control" : "no-cache",
-      "X-AspNet-Version" : "4.0.30319",
-      "x-ms-keyvault-region" : "eastus2",
-      "x-ms-keyvault-network-info" : "addr=43.241.70.141;act_addr_fam=InterNetwork;",
-      "Expires" : "-1",
-      "Content-Length" : "1305",
-      "x-ms-request-id" : "7c783aed-a562-47af-9a41-7e88410cb374",
-      "x-ms-keyvault-service-version" : "1.1.0.897",
-      "Body" : "{\"id\":\"https://azure-sdk-java-key-vault.vault.azure.net/certificates/da3ca45d-bf00-49cb-bbc8-18b68c207954-testCertificate3/pending\",\"issuer\":{\"name\":\"Self\"},\"csr\":\"MIICqDCCAZACAQAwGDEWMBQGA1UEAxMNRGVmYXVsdFBvbGljeTCCASIwDQYJKoZIhvcNAQEBBQADggEPADCCAQoCggEBALE8d9c63kS1m9kpjISif5GbVyythEtgVORWpneiPdlZEXovxYOT6ORWbXTptEM3UW6PjoqYy4TdvtYjM+BHfiAUQ3maN4OuVA0tliENN3VZjKw82E8T1kHdX7A/L7ATzCLrvt0RkWLhOVBLaCBm2zbCOnHaKv9G5iq/nh4bUkllP+oMFjK+XIjQB83oZIlXTXUpxm7KgUtshw6My9ZGzOZl1G/5tjIar62M26VqxbVVwz3h6AyPRj5ZZ2BlCAsbFus2Ds2uqRIy/LzN1hK91BDN1L0gzH4uw8/NBTjbAFtbZYN93jv9gh4UbahC+FzgRa7BCFPUrKuZsG/i197Y9r8CAwEAAaBLMEkGCSqGSIb3DQEJDjE8MDowDgYDVR0PAQH/BAQDAgWgMB0GA1UdJQQWMBQGCCsGAQUFBwMBBggrBgEFBQcDAjAJBgNVHRMEAjAAMA0GCSqGSIb3DQEBCwUAA4IBAQAWo7YU2S/kxBgzJF8WbinvyeQgLeqRZT8TsLbO2ziHiDGfY3i2pV6+fSqMyrIymhnv/PZ4NKVwcbMWDYtcEivWFMnONM/WqS/dJsI4YUZgdkwuSs8dVqa29lo/rVKRGhmPIwaMeuJwTooapTH0OH4EXJbOq0a1Shl+CPwKbH5EgclA4c1z7r7FKFBM0FFzZcTdyYI6IYr0sgchr8WOLQaMEtLb1IySj19XoYN3f0n6vb51Rr2Vsg3kaRMiWCUI4V7/VFLJ/QG0cg9bwn6djhnjfkiUonIH2zFRf9JdUKtD2EoOT5I4ffa8mWKensoUrWXEH9uUBMgFov2ZinTKq4DQ\",\"cancellation_requested\":false,\"status\":\"completed\",\"target\":\"https://azure-sdk-java-key-vault.vault.azure.net/certificates/da3ca45d-bf00-49cb-bbc8-18b68c207954-testCertificate3\",\"request_id\":\"1603646ce4094a009f1659ff67741deb\"}",
-=======
+      "X-Powered-By" : "ASP.NET",
+      "Content-Type" : "application/json; charset=utf-8"
+    },
+    "Exception" : null
+  }, {
+    "Method" : "GET",
+    "Uri" : "https://azure-java-live-test.vault.azure.net/certificates/testCertificate3/pending?api-version=7.0",
+    "Headers" : {
+      "User-Agent" : "azsdk-java-client_name/client_version (12.0.1; Mac OS X 10.14.6)",
+      "Content-Type" : "application/json"
+    },
+    "Response" : {
+      "Server" : "Microsoft-IIS/10.0",
+      "X-Content-Type-Options" : "nosniff",
+      "Pragma" : "no-cache",
+      "retry-after" : "0",
+      "StatusCode" : "200",
       "Date" : "Tue, 10 Mar 2020 15:51:27 GMT",
       "Strict-Transport-Security" : "max-age=31536000;includeSubDomains",
       "Cache-Control" : "no-cache",
@@ -1012,41 +528,23 @@
       "x-ms-request-id" : "569bed76-782b-4da3-b3ff-823b460e4f41",
       "x-ms-keyvault-service-version" : "1.1.0.897",
       "Body" : "{\"id\":\"https://azure-java-live-test.vault.azure.net/certificates/testCertificate3/pending\",\"issuer\":{\"name\":\"Self\"},\"csr\":\"MIICqDCCAZACAQAwGDEWMBQGA1UEAxMNRGVmYXVsdFBvbGljeTCCASIwDQYJKoZIhvcNAQEBBQADggEPADCCAQoCggEBANf1wcEJxvV7am2YGA/TdyYNQ/Hqf9c6DjkcFxyiMJD2NWOERW2i99bdR8KamuAqQF2niAzRVaJoPBUJ7AhAaIca8laFmAjz5AxQ3m+cYt0Udn9Jlq0vJ2ClLalIETJkGe9RcYRBjseml8R+NinUqrDX+bky60BB/jeYfqYFT6jv50v2VblBaenTr7VXi37Lvx/puFL4+1QosfJfSkLXf6ay5fQ9Rd9qMbbnSkXXE2bkHc+IXBYk6jdzXKPvc8th5STW3n3VXqyJrbRlAs+1VpQmnI5YJF6v4z7WfkaqQF7mR+mauc6e4xDeQ8/3/uEjbpdEcOw0EDlE3aH2lMjjG+cCAwEAAaBLMEkGCSqGSIb3DQEJDjE8MDowDgYDVR0PAQH/BAQDAgWgMB0GA1UdJQQWMBQGCCsGAQUFBwMBBggrBgEFBQcDAjAJBgNVHRMEAjAAMA0GCSqGSIb3DQEBCwUAA4IBAQCqtki5grY/wNZN9sl4b7DCNVHwlSGitWJ+27k/vShhatbi3jlH/r7Ipc1IWU8XGkRSIltCvPkxbZ14G9elf71OMnZOLIUHDSxflB8J1ZVBk8aEdAeGZZmdW+a8KNwbNXggi4qCrSWc1rF/XXUfyjSYOZCggIWMN3/3eq6IxPMgAYqW3prL3lPq+0rHgqwMIkM5zvsTx+HzWHCWfNcVc75VuKuiOBuKgkxdZ/z6prXV4nbLe/qtOVZgwqGmbFzVy+7xiHKIThHtHRMAm1XdGjYdbHSfvIKnPJlkIvvR9KJTrdDRRvBiu9cnG9XyuaMUgom4cBeIgzLyGzITT9LuL4+2\",\"cancellation_requested\":false,\"status\":\"completed\",\"target\":\"https://azure-java-live-test.vault.azure.net/certificates/testCertificate3\",\"request_id\":\"f6b4f71f44044486bf687e5ab3f95cc2\"}",
->>>>>>> 62a0dd42
-      "X-Powered-By" : "ASP.NET",
-      "Content-Type" : "application/json; charset=utf-8"
-    },
-    "Exception" : null
-  }, {
-    "Method" : "GET",
-<<<<<<< HEAD
-    "Uri" : "https://azure-sdk-java-key-vault.vault.azure.net/certificates/da3ca45d-bf00-49cb-bbc8-18b68c207954-testCertificate3/?api-version=7.1-preview",
-=======
+      "X-Powered-By" : "ASP.NET",
+      "Content-Type" : "application/json; charset=utf-8"
+    },
+    "Exception" : null
+  }, {
+    "Method" : "GET",
     "Uri" : "https://azure-java-live-test.vault.azure.net/certificates/testCertificate3/?api-version=7.0",
->>>>>>> 62a0dd42
-    "Headers" : {
-      "User-Agent" : "azsdk-java-client_name/client_version (12.0.1; Mac OS X 10.14.6)",
-      "Content-Type" : "application/json"
-    },
-    "Response" : {
-      "Server" : "Microsoft-IIS/10.0",
-      "X-Content-Type-Options" : "nosniff",
-      "Pragma" : "no-cache",
-      "retry-after" : "0",
-      "StatusCode" : "200",
-<<<<<<< HEAD
-      "Date" : "Mon, 09 Mar 2020 15:05:45 GMT",
-      "Strict-Transport-Security" : "max-age=31536000;includeSubDomains",
-      "Cache-Control" : "no-cache",
-      "X-AspNet-Version" : "4.0.30319",
-      "x-ms-keyvault-region" : "eastus2",
-      "x-ms-keyvault-network-info" : "addr=43.241.70.141;act_addr_fam=InterNetwork;",
-      "Expires" : "-1",
-      "Content-Length" : "2635",
-      "x-ms-request-id" : "ee95d97a-551e-44d1-9825-28df1613f496",
-      "x-ms-keyvault-service-version" : "1.1.0.897",
-      "Body" : "{\"id\":\"https://azure-sdk-java-key-vault.vault.azure.net/certificates/da3ca45d-bf00-49cb-bbc8-18b68c207954-testCertificate3/7ce5e5a0f71646b29d97b085ce7e19ad\",\"kid\":\"https://azure-sdk-java-key-vault.vault.azure.net/keys/da3ca45d-bf00-49cb-bbc8-18b68c207954-testCertificate3/7ce5e5a0f71646b29d97b085ce7e19ad\",\"sid\":\"https://azure-sdk-java-key-vault.vault.azure.net/secrets/da3ca45d-bf00-49cb-bbc8-18b68c207954-testCertificate3/7ce5e5a0f71646b29d97b085ce7e19ad\",\"x5t\":\"Sn63QnOFJiEGaGXbEJdmLISF5S8\",\"cer\":\"MIIDNjCCAh6gAwIBAgIQZrp3w9pCTgiOJBvOlBx+OzANBgkqhkiG9w0BAQsFADAYMRYwFAYDVQQDEw1EZWZhdWx0UG9saWN5MB4XDTIwMDMwOTE0NTU0M1oXDTIxMDMwOTE1MDU0M1owGDEWMBQGA1UEAxMNRGVmYXVsdFBvbGljeTCCASIwDQYJKoZIhvcNAQEBBQADggEPADCCAQoCggEBALE8d9c63kS1m9kpjISif5GbVyythEtgVORWpneiPdlZEXovxYOT6ORWbXTptEM3UW6PjoqYy4TdvtYjM+BHfiAUQ3maN4OuVA0tliENN3VZjKw82E8T1kHdX7A/L7ATzCLrvt0RkWLhOVBLaCBm2zbCOnHaKv9G5iq/nh4bUkllP+oMFjK+XIjQB83oZIlXTXUpxm7KgUtshw6My9ZGzOZl1G/5tjIar62M26VqxbVVwz3h6AyPRj5ZZ2BlCAsbFus2Ds2uqRIy/LzN1hK91BDN1L0gzH4uw8/NBTjbAFtbZYN93jv9gh4UbahC+FzgRa7BCFPUrKuZsG/i197Y9r8CAwEAAaN8MHowDgYDVR0PAQH/BAQDAgWgMAkGA1UdEwQCMAAwHQYDVR0lBBYwFAYIKwYBBQUHAwEGCCsGAQUFBwMCMB8GA1UdIwQYMBaAFHbBiOlFD8e+49gfTlGdyEDuDHEzMB0GA1UdDgQWBBR2wYjpRQ/HvuPYH05RnchA7gxxMzANBgkqhkiG9w0BAQsFAAOCAQEAjkRIWjR1XnOegt5A8Xr8MSmn5UzhjtqmHaQCTJFhPOkX1NCJxgTgbgj59a7/AY881h31T9bsOat/4dxuHFAGJS2TtuCtYMUOI53sRsk/VECr0nJhCqmarcdkkfcgfSXpqJcZYWM/nN2RkvOSbsZ/DZU5pDZb9j0PJY5gwA/iebqSM8hj0doRqUvCGgxiqzb3PgGpaULXSG7f6OLeJwtg9C1tWFgtrLjcV3SXqF8WCAIPvHlAffgeQUd3esl1Z6BZXYZ2NVOLGWlztzIVN2DQEaDsjH2C6UmOyWXl/8TA8VSCrDM4V9WfM+7Q47SfoX9EVwasKxUFDrIkwFQjFfH5Ww==\",\"attributes\":{\"enabled\":false,\"nbf\":1583765743,\"exp\":1615302343,\"created\":1583766343,\"updated\":1583766343,\"recoveryLevel\":\"Recoverable+Purgeable\"},\"tags\":{\"second tag\":\"second value\",\"first tag\":\"first value\"},\"policy\":{\"id\":\"https://azure-sdk-java-key-vault.vault.azure.net/certificates/da3ca45d-bf00-49cb-bbc8-18b68c207954-testCertificate3/policy\",\"key_props\":{\"exportable\":true,\"kty\":\"RSA\",\"key_size\":2048,\"reuse_key\":false},\"secret_props\":{\"contentType\":\"application/x-pkcs12\"},\"x509_props\":{\"subject\":\"CN=DefaultPolicy\",\"sans\":{},\"ekus\":[\"1.3.6.1.5.5.7.3.1\",\"1.3.6.1.5.5.7.3.2\"],\"key_usage\":[\"digitalSignature\",\"keyEncipherment\"],\"validity_months\":12,\"basic_constraints\":{\"ca\":false}},\"lifetime_actions\":[{\"trigger\":{\"lifetime_percentage\":80},\"action\":{\"action_type\":\"AutoRenew\"}}],\"issuer\":{\"name\":\"Self\"},\"attributes\":{\"enabled\":true,\"created\":1583766310,\"updated\":1583766310}},\"pending\":{\"id\":\"https://azure-sdk-java-key-vault.vault.azure.net/certificates/da3ca45d-bf00-49cb-bbc8-18b68c207954-testCertificate3/pending\"}}",
-=======
+    "Headers" : {
+      "User-Agent" : "azsdk-java-client_name/client_version (12.0.1; Mac OS X 10.14.6)",
+      "Content-Type" : "application/json"
+    },
+    "Response" : {
+      "Server" : "Microsoft-IIS/10.0",
+      "X-Content-Type-Options" : "nosniff",
+      "Pragma" : "no-cache",
+      "retry-after" : "0",
+      "StatusCode" : "200",
       "Date" : "Tue, 10 Mar 2020 15:51:27 GMT",
       "Strict-Transport-Security" : "max-age=31536000;includeSubDomains",
       "Cache-Control" : "no-cache",
@@ -1058,41 +556,23 @@
       "x-ms-request-id" : "d20283ea-43f1-4e41-b699-8ed4e209d88d",
       "x-ms-keyvault-service-version" : "1.1.0.897",
       "Body" : "{\"id\":\"https://azure-java-live-test.vault.azure.net/certificates/testCertificate3/3d5dfe6aea334fea835bf973029349f9\",\"kid\":\"https://azure-java-live-test.vault.azure.net/keys/testCertificate3/3d5dfe6aea334fea835bf973029349f9\",\"sid\":\"https://azure-java-live-test.vault.azure.net/secrets/testCertificate3/3d5dfe6aea334fea835bf973029349f9\",\"x5t\":\"BKbQ1Igt5hoPb-5zKEQIGb19Om0\",\"cer\":\"MIIDNjCCAh6gAwIBAgIQZXr4N6FuQ3K9/iHH/Zg7IDANBgkqhkiG9w0BAQsFADAYMRYwFAYDVQQDEw1EZWZhdWx0UG9saWN5MB4XDTIwMDMxMDE1NDEyNloXDTIxMDMxMDE1NTEyNlowGDEWMBQGA1UEAxMNRGVmYXVsdFBvbGljeTCCASIwDQYJKoZIhvcNAQEBBQADggEPADCCAQoCggEBANf1wcEJxvV7am2YGA/TdyYNQ/Hqf9c6DjkcFxyiMJD2NWOERW2i99bdR8KamuAqQF2niAzRVaJoPBUJ7AhAaIca8laFmAjz5AxQ3m+cYt0Udn9Jlq0vJ2ClLalIETJkGe9RcYRBjseml8R+NinUqrDX+bky60BB/jeYfqYFT6jv50v2VblBaenTr7VXi37Lvx/puFL4+1QosfJfSkLXf6ay5fQ9Rd9qMbbnSkXXE2bkHc+IXBYk6jdzXKPvc8th5STW3n3VXqyJrbRlAs+1VpQmnI5YJF6v4z7WfkaqQF7mR+mauc6e4xDeQ8/3/uEjbpdEcOw0EDlE3aH2lMjjG+cCAwEAAaN8MHowDgYDVR0PAQH/BAQDAgWgMAkGA1UdEwQCMAAwHQYDVR0lBBYwFAYIKwYBBQUHAwEGCCsGAQUFBwMCMB8GA1UdIwQYMBaAFPxnydVc9hfknG6JKphc6LqzGX0vMB0GA1UdDgQWBBT8Z8nVXPYX5JxuiSqYXOi6sxl9LzANBgkqhkiG9w0BAQsFAAOCAQEASc6L5dUgU+cCS99gJqqg2taLyVRK5pckd8BbzEdbYJpX5QmlM8drMWneNNpTyC0MuH+TtSkUN2XpBrFWjcV6aUFlCenBDmLPpaOWDdwrbgS0rd0gWqNqH6nPYbei2XQoAucfF24NTTod6eqx8wxsL4TSOWOdS1tXEAPTmp+28Sk15iw/i0WRgdoeXNpdTMNxB2HqMKpoc6d6HfrZIIjdTvbAz9EQJEdWd1O5VRZaD/CGGy9ReykXesyWkMPD0MH9e5HuDwYxdv3Oxel870SbeODF00fp3nhpsqdfQeweBKx31kDkuEbh+r8M74f+mlrYCR1JPqBipC0Efy/CQHc1lw==\",\"attributes\":{\"enabled\":false,\"nbf\":1583854886,\"exp\":1615391486,\"created\":1583855486,\"updated\":1583855486,\"recoveryLevel\":\"Recoverable+Purgeable\"},\"tags\":{\"second tag\":\"second value\",\"first tag\":\"first value\"},\"policy\":{\"id\":\"https://azure-java-live-test.vault.azure.net/certificates/testCertificate3/policy\",\"key_props\":{\"exportable\":true,\"kty\":\"RSA\",\"key_size\":2048,\"reuse_key\":false},\"secret_props\":{\"contentType\":\"application/x-pkcs12\"},\"x509_props\":{\"subject\":\"CN=DefaultPolicy\",\"sans\":{},\"ekus\":[\"1.3.6.1.5.5.7.3.1\",\"1.3.6.1.5.5.7.3.2\"],\"key_usage\":[\"digitalSignature\",\"keyEncipherment\"],\"validity_months\":12,\"basic_constraints\":{\"ca\":false}},\"lifetime_actions\":[{\"trigger\":{\"lifetime_percentage\":80},\"action\":{\"action_type\":\"AutoRenew\"}}],\"issuer\":{\"name\":\"Self\"},\"attributes\":{\"enabled\":true,\"created\":1583855467,\"updated\":1583855467}},\"pending\":{\"id\":\"https://azure-java-live-test.vault.azure.net/certificates/testCertificate3/pending\"}}",
->>>>>>> 62a0dd42
       "X-Powered-By" : "ASP.NET",
       "Content-Type" : "application/json; charset=utf-8"
     },
     "Exception" : null
   }, {
     "Method" : "PATCH",
-<<<<<<< HEAD
-    "Uri" : "https://azure-sdk-java-key-vault.vault.azure.net/certificates/da3ca45d-bf00-49cb-bbc8-18b68c207954-testCertificate3/{certificate-version}?api-version=7.1-preview",
-=======
     "Uri" : "https://azure-java-live-test.vault.azure.net/certificates/testCertificate3/3d5dfe6aea334fea835bf973029349f9?api-version=7.0",
->>>>>>> 62a0dd42
-    "Headers" : {
-      "User-Agent" : "azsdk-java-client_name/client_version (12.0.1; Mac OS X 10.14.6)",
-      "Content-Type" : "application/json"
-    },
-    "Response" : {
-      "Server" : "Microsoft-IIS/10.0",
-      "X-Content-Type-Options" : "nosniff",
-      "Pragma" : "no-cache",
-      "retry-after" : "0",
-      "StatusCode" : "200",
-<<<<<<< HEAD
-      "Date" : "Mon, 09 Mar 2020 15:05:45 GMT",
-      "Strict-Transport-Security" : "max-age=31536000;includeSubDomains",
-      "Cache-Control" : "no-cache",
-      "X-AspNet-Version" : "4.0.30319",
-      "x-ms-keyvault-region" : "eastus2",
-      "x-ms-keyvault-network-info" : "addr=43.241.70.141;act_addr_fam=InterNetwork;",
-      "Expires" : "-1",
-      "Content-Length" : "2582",
-      "x-ms-request-id" : "ce9361ce-6c57-49c8-b9c6-0b02642cf6c5",
-      "x-ms-keyvault-service-version" : "1.1.0.897",
-      "Body" : "{\"id\":\"https://azure-sdk-java-key-vault.vault.azure.net/certificates/da3ca45d-bf00-49cb-bbc8-18b68c207954-testCertificate3/7ce5e5a0f71646b29d97b085ce7e19ad\",\"kid\":\"https://azure-sdk-java-key-vault.vault.azure.net/keys/da3ca45d-bf00-49cb-bbc8-18b68c207954-testCertificate3/7ce5e5a0f71646b29d97b085ce7e19ad\",\"sid\":\"https://azure-sdk-java-key-vault.vault.azure.net/secrets/da3ca45d-bf00-49cb-bbc8-18b68c207954-testCertificate3/7ce5e5a0f71646b29d97b085ce7e19ad\",\"x5t\":\"Sn63QnOFJiEGaGXbEJdmLISF5S8\",\"cer\":\"MIIDNjCCAh6gAwIBAgIQZrp3w9pCTgiOJBvOlBx+OzANBgkqhkiG9w0BAQsFADAYMRYwFAYDVQQDEw1EZWZhdWx0UG9saWN5MB4XDTIwMDMwOTE0NTU0M1oXDTIxMDMwOTE1MDU0M1owGDEWMBQGA1UEAxMNRGVmYXVsdFBvbGljeTCCASIwDQYJKoZIhvcNAQEBBQADggEPADCCAQoCggEBALE8d9c63kS1m9kpjISif5GbVyythEtgVORWpneiPdlZEXovxYOT6ORWbXTptEM3UW6PjoqYy4TdvtYjM+BHfiAUQ3maN4OuVA0tliENN3VZjKw82E8T1kHdX7A/L7ATzCLrvt0RkWLhOVBLaCBm2zbCOnHaKv9G5iq/nh4bUkllP+oMFjK+XIjQB83oZIlXTXUpxm7KgUtshw6My9ZGzOZl1G/5tjIar62M26VqxbVVwz3h6AyPRj5ZZ2BlCAsbFus2Ds2uqRIy/LzN1hK91BDN1L0gzH4uw8/NBTjbAFtbZYN93jv9gh4UbahC+FzgRa7BCFPUrKuZsG/i197Y9r8CAwEAAaN8MHowDgYDVR0PAQH/BAQDAgWgMAkGA1UdEwQCMAAwHQYDVR0lBBYwFAYIKwYBBQUHAwEGCCsGAQUFBwMCMB8GA1UdIwQYMBaAFHbBiOlFD8e+49gfTlGdyEDuDHEzMB0GA1UdDgQWBBR2wYjpRQ/HvuPYH05RnchA7gxxMzANBgkqhkiG9w0BAQsFAAOCAQEAjkRIWjR1XnOegt5A8Xr8MSmn5UzhjtqmHaQCTJFhPOkX1NCJxgTgbgj59a7/AY881h31T9bsOat/4dxuHFAGJS2TtuCtYMUOI53sRsk/VECr0nJhCqmarcdkkfcgfSXpqJcZYWM/nN2RkvOSbsZ/DZU5pDZb9j0PJY5gwA/iebqSM8hj0doRqUvCGgxiqzb3PgGpaULXSG7f6OLeJwtg9C1tWFgtrLjcV3SXqF8WCAIPvHlAffgeQUd3esl1Z6BZXYZ2NVOLGWlztzIVN2DQEaDsjH2C6UmOyWXl/8TA8VSCrDM4V9WfM+7Q47SfoX9EVwasKxUFDrIkwFQjFfH5Ww==\",\"attributes\":{\"enabled\":false,\"nbf\":1583765743,\"exp\":1615302343,\"created\":1583766343,\"updated\":1583766346,\"recoveryLevel\":\"Recoverable+Purgeable\"},\"tags\":{},\"policy\":{\"id\":\"https://azure-sdk-java-key-vault.vault.azure.net/certificates/da3ca45d-bf00-49cb-bbc8-18b68c207954-testCertificate3/policy\",\"key_props\":{\"exportable\":true,\"kty\":\"RSA\",\"key_size\":2048,\"reuse_key\":false},\"secret_props\":{\"contentType\":\"application/x-pkcs12\"},\"x509_props\":{\"subject\":\"CN=DefaultPolicy\",\"sans\":{},\"ekus\":[\"1.3.6.1.5.5.7.3.1\",\"1.3.6.1.5.5.7.3.2\"],\"key_usage\":[\"digitalSignature\",\"keyEncipherment\"],\"validity_months\":12,\"basic_constraints\":{\"ca\":false}},\"lifetime_actions\":[{\"trigger\":{\"lifetime_percentage\":80},\"action\":{\"action_type\":\"AutoRenew\"}}],\"issuer\":{\"name\":\"Self\"},\"attributes\":{\"enabled\":true,\"created\":1583766310,\"updated\":1583766310}},\"pending\":{\"id\":\"https://azure-sdk-java-key-vault.vault.azure.net/certificates/da3ca45d-bf00-49cb-bbc8-18b68c207954-testCertificate3/pending\"}}",
-=======
+    "Headers" : {
+      "User-Agent" : "azsdk-java-client_name/client_version (12.0.1; Mac OS X 10.14.6)",
+      "Content-Type" : "application/json"
+    },
+    "Response" : {
+      "Server" : "Microsoft-IIS/10.0",
+      "X-Content-Type-Options" : "nosniff",
+      "Pragma" : "no-cache",
+      "retry-after" : "0",
+      "StatusCode" : "200",
       "Date" : "Tue, 10 Mar 2020 15:51:27 GMT",
       "Strict-Transport-Security" : "max-age=31536000;includeSubDomains",
       "Cache-Control" : "no-cache",
@@ -1104,41 +584,23 @@
       "x-ms-request-id" : "ad3c5b3b-28e8-428e-a69f-70bd8e9fd8f1",
       "x-ms-keyvault-service-version" : "1.1.0.897",
       "Body" : "{\"id\":\"https://azure-java-live-test.vault.azure.net/certificates/testCertificate3/3d5dfe6aea334fea835bf973029349f9\",\"kid\":\"https://azure-java-live-test.vault.azure.net/keys/testCertificate3/3d5dfe6aea334fea835bf973029349f9\",\"sid\":\"https://azure-java-live-test.vault.azure.net/secrets/testCertificate3/3d5dfe6aea334fea835bf973029349f9\",\"x5t\":\"BKbQ1Igt5hoPb-5zKEQIGb19Om0\",\"cer\":\"MIIDNjCCAh6gAwIBAgIQZXr4N6FuQ3K9/iHH/Zg7IDANBgkqhkiG9w0BAQsFADAYMRYwFAYDVQQDEw1EZWZhdWx0UG9saWN5MB4XDTIwMDMxMDE1NDEyNloXDTIxMDMxMDE1NTEyNlowGDEWMBQGA1UEAxMNRGVmYXVsdFBvbGljeTCCASIwDQYJKoZIhvcNAQEBBQADggEPADCCAQoCggEBANf1wcEJxvV7am2YGA/TdyYNQ/Hqf9c6DjkcFxyiMJD2NWOERW2i99bdR8KamuAqQF2niAzRVaJoPBUJ7AhAaIca8laFmAjz5AxQ3m+cYt0Udn9Jlq0vJ2ClLalIETJkGe9RcYRBjseml8R+NinUqrDX+bky60BB/jeYfqYFT6jv50v2VblBaenTr7VXi37Lvx/puFL4+1QosfJfSkLXf6ay5fQ9Rd9qMbbnSkXXE2bkHc+IXBYk6jdzXKPvc8th5STW3n3VXqyJrbRlAs+1VpQmnI5YJF6v4z7WfkaqQF7mR+mauc6e4xDeQ8/3/uEjbpdEcOw0EDlE3aH2lMjjG+cCAwEAAaN8MHowDgYDVR0PAQH/BAQDAgWgMAkGA1UdEwQCMAAwHQYDVR0lBBYwFAYIKwYBBQUHAwEGCCsGAQUFBwMCMB8GA1UdIwQYMBaAFPxnydVc9hfknG6JKphc6LqzGX0vMB0GA1UdDgQWBBT8Z8nVXPYX5JxuiSqYXOi6sxl9LzANBgkqhkiG9w0BAQsFAAOCAQEASc6L5dUgU+cCS99gJqqg2taLyVRK5pckd8BbzEdbYJpX5QmlM8drMWneNNpTyC0MuH+TtSkUN2XpBrFWjcV6aUFlCenBDmLPpaOWDdwrbgS0rd0gWqNqH6nPYbei2XQoAucfF24NTTod6eqx8wxsL4TSOWOdS1tXEAPTmp+28Sk15iw/i0WRgdoeXNpdTMNxB2HqMKpoc6d6HfrZIIjdTvbAz9EQJEdWd1O5VRZaD/CGGy9ReykXesyWkMPD0MH9e5HuDwYxdv3Oxel870SbeODF00fp3nhpsqdfQeweBKx31kDkuEbh+r8M74f+mlrYCR1JPqBipC0Efy/CQHc1lw==\",\"attributes\":{\"enabled\":false,\"nbf\":1583854886,\"exp\":1615391486,\"created\":1583855486,\"updated\":1583855487,\"recoveryLevel\":\"Recoverable+Purgeable\"},\"tags\":{},\"pending\":{\"id\":\"https://azure-java-live-test.vault.azure.net/certificates/testCertificate3/pending\"}}",
->>>>>>> 62a0dd42
       "X-Powered-By" : "ASP.NET",
       "Content-Type" : "application/json; charset=utf-8"
     },
     "Exception" : null
   }, {
     "Method" : "DELETE",
-<<<<<<< HEAD
-    "Uri" : "https://azure-sdk-java-key-vault.vault.azure.net/certificates/da3ca45d-bf00-49cb-bbc8-18b68c207954-testCertificate3?api-version=7.1-preview",
-=======
     "Uri" : "https://azure-java-live-test.vault.azure.net/certificates/testCertificate3?api-version=7.0",
->>>>>>> 62a0dd42
-    "Headers" : {
-      "User-Agent" : "azsdk-java-client_name/client_version (12.0.1; Mac OS X 10.14.6)",
-      "Content-Type" : "application/json"
-    },
-    "Response" : {
-      "Server" : "Microsoft-IIS/10.0",
-      "X-Content-Type-Options" : "nosniff",
-      "Pragma" : "no-cache",
-      "retry-after" : "0",
-      "StatusCode" : "200",
-<<<<<<< HEAD
-      "Date" : "Mon, 09 Mar 2020 15:05:46 GMT",
-      "Strict-Transport-Security" : "max-age=31536000;includeSubDomains",
-      "Cache-Control" : "no-cache",
-      "X-AspNet-Version" : "4.0.30319",
-      "x-ms-keyvault-region" : "eastus2",
-      "x-ms-keyvault-network-info" : "addr=43.241.70.141;act_addr_fam=InterNetwork;",
-      "Expires" : "-1",
-      "Content-Length" : "2777",
-      "x-ms-request-id" : "34b56e32-d28f-42b5-a620-1b1ce6d6d0ea",
-      "x-ms-keyvault-service-version" : "1.1.0.897",
-      "Body" : "{\"recoveryId\":\"https://azure-sdk-java-key-vault.vault.azure.net/deletedcertificates/da3ca45d-bf00-49cb-bbc8-18b68c207954-testCertificate3\",\"deletedDate\":1583766346,\"scheduledPurgeDate\":1591542346,\"id\":\"https://azure-sdk-java-key-vault.vault.azure.net/certificates/da3ca45d-bf00-49cb-bbc8-18b68c207954-testCertificate3/7ce5e5a0f71646b29d97b085ce7e19ad\",\"kid\":\"https://azure-sdk-java-key-vault.vault.azure.net/keys/da3ca45d-bf00-49cb-bbc8-18b68c207954-testCertificate3/7ce5e5a0f71646b29d97b085ce7e19ad\",\"sid\":\"https://azure-sdk-java-key-vault.vault.azure.net/secrets/da3ca45d-bf00-49cb-bbc8-18b68c207954-testCertificate3/7ce5e5a0f71646b29d97b085ce7e19ad\",\"x5t\":\"Sn63QnOFJiEGaGXbEJdmLISF5S8\",\"cer\":\"MIIDNjCCAh6gAwIBAgIQZrp3w9pCTgiOJBvOlBx+OzANBgkqhkiG9w0BAQsFADAYMRYwFAYDVQQDEw1EZWZhdWx0UG9saWN5MB4XDTIwMDMwOTE0NTU0M1oXDTIxMDMwOTE1MDU0M1owGDEWMBQGA1UEAxMNRGVmYXVsdFBvbGljeTCCASIwDQYJKoZIhvcNAQEBBQADggEPADCCAQoCggEBALE8d9c63kS1m9kpjISif5GbVyythEtgVORWpneiPdlZEXovxYOT6ORWbXTptEM3UW6PjoqYy4TdvtYjM+BHfiAUQ3maN4OuVA0tliENN3VZjKw82E8T1kHdX7A/L7ATzCLrvt0RkWLhOVBLaCBm2zbCOnHaKv9G5iq/nh4bUkllP+oMFjK+XIjQB83oZIlXTXUpxm7KgUtshw6My9ZGzOZl1G/5tjIar62M26VqxbVVwz3h6AyPRj5ZZ2BlCAsbFus2Ds2uqRIy/LzN1hK91BDN1L0gzH4uw8/NBTjbAFtbZYN93jv9gh4UbahC+FzgRa7BCFPUrKuZsG/i197Y9r8CAwEAAaN8MHowDgYDVR0PAQH/BAQDAgWgMAkGA1UdEwQCMAAwHQYDVR0lBBYwFAYIKwYBBQUHAwEGCCsGAQUFBwMCMB8GA1UdIwQYMBaAFHbBiOlFD8e+49gfTlGdyEDuDHEzMB0GA1UdDgQWBBR2wYjpRQ/HvuPYH05RnchA7gxxMzANBgkqhkiG9w0BAQsFAAOCAQEAjkRIWjR1XnOegt5A8Xr8MSmn5UzhjtqmHaQCTJFhPOkX1NCJxgTgbgj59a7/AY881h31T9bsOat/4dxuHFAGJS2TtuCtYMUOI53sRsk/VECr0nJhCqmarcdkkfcgfSXpqJcZYWM/nN2RkvOSbsZ/DZU5pDZb9j0PJY5gwA/iebqSM8hj0doRqUvCGgxiqzb3PgGpaULXSG7f6OLeJwtg9C1tWFgtrLjcV3SXqF8WCAIPvHlAffgeQUd3esl1Z6BZXYZ2NVOLGWlztzIVN2DQEaDsjH2C6UmOyWXl/8TA8VSCrDM4V9WfM+7Q47SfoX9EVwasKxUFDrIkwFQjFfH5Ww==\",\"attributes\":{\"enabled\":false,\"nbf\":1583765743,\"exp\":1615302343,\"created\":1583766343,\"updated\":1583766346,\"recoveryLevel\":\"Recoverable+Purgeable\"},\"tags\":{},\"policy\":{\"id\":\"https://azure-sdk-java-key-vault.vault.azure.net/certificates/da3ca45d-bf00-49cb-bbc8-18b68c207954-testCertificate3/policy\",\"key_props\":{\"exportable\":true,\"kty\":\"RSA\",\"key_size\":2048,\"reuse_key\":false},\"secret_props\":{\"contentType\":\"application/x-pkcs12\"},\"x509_props\":{\"subject\":\"CN=DefaultPolicy\",\"sans\":{},\"ekus\":[\"1.3.6.1.5.5.7.3.1\",\"1.3.6.1.5.5.7.3.2\"],\"key_usage\":[\"digitalSignature\",\"keyEncipherment\"],\"validity_months\":12,\"basic_constraints\":{\"ca\":false}},\"lifetime_actions\":[{\"trigger\":{\"lifetime_percentage\":80},\"action\":{\"action_type\":\"AutoRenew\"}}],\"issuer\":{\"name\":\"Self\"},\"attributes\":{\"enabled\":true,\"created\":1583766310,\"updated\":1583766310}},\"pending\":{\"id\":\"https://azure-sdk-java-key-vault.vault.azure.net/certificates/da3ca45d-bf00-49cb-bbc8-18b68c207954-testCertificate3/pending\"}}",
-=======
+    "Headers" : {
+      "User-Agent" : "azsdk-java-client_name/client_version (12.0.1; Mac OS X 10.14.6)",
+      "Content-Type" : "application/json"
+    },
+    "Response" : {
+      "Server" : "Microsoft-IIS/10.0",
+      "X-Content-Type-Options" : "nosniff",
+      "Pragma" : "no-cache",
+      "retry-after" : "0",
+      "StatusCode" : "200",
       "Date" : "Tue, 10 Mar 2020 15:51:28 GMT",
       "Strict-Transport-Security" : "max-age=31536000;includeSubDomains",
       "Cache-Control" : "no-cache",
@@ -1150,41 +612,23 @@
       "x-ms-request-id" : "fee774c0-f35f-4c99-b392-f2d7f9b92177",
       "x-ms-keyvault-service-version" : "1.1.0.897",
       "Body" : "{\"recoveryId\":\"https://azure-java-live-test.vault.azure.net/deletedcertificates/testCertificate3\",\"deletedDate\":1583855488,\"scheduledPurgeDate\":1591631488,\"id\":\"https://azure-java-live-test.vault.azure.net/certificates/testCertificate3/3d5dfe6aea334fea835bf973029349f9\",\"kid\":\"https://azure-java-live-test.vault.azure.net/keys/testCertificate3/3d5dfe6aea334fea835bf973029349f9\",\"sid\":\"https://azure-java-live-test.vault.azure.net/secrets/testCertificate3/3d5dfe6aea334fea835bf973029349f9\",\"x5t\":\"BKbQ1Igt5hoPb-5zKEQIGb19Om0\",\"cer\":\"MIIDNjCCAh6gAwIBAgIQZXr4N6FuQ3K9/iHH/Zg7IDANBgkqhkiG9w0BAQsFADAYMRYwFAYDVQQDEw1EZWZhdWx0UG9saWN5MB4XDTIwMDMxMDE1NDEyNloXDTIxMDMxMDE1NTEyNlowGDEWMBQGA1UEAxMNRGVmYXVsdFBvbGljeTCCASIwDQYJKoZIhvcNAQEBBQADggEPADCCAQoCggEBANf1wcEJxvV7am2YGA/TdyYNQ/Hqf9c6DjkcFxyiMJD2NWOERW2i99bdR8KamuAqQF2niAzRVaJoPBUJ7AhAaIca8laFmAjz5AxQ3m+cYt0Udn9Jlq0vJ2ClLalIETJkGe9RcYRBjseml8R+NinUqrDX+bky60BB/jeYfqYFT6jv50v2VblBaenTr7VXi37Lvx/puFL4+1QosfJfSkLXf6ay5fQ9Rd9qMbbnSkXXE2bkHc+IXBYk6jdzXKPvc8th5STW3n3VXqyJrbRlAs+1VpQmnI5YJF6v4z7WfkaqQF7mR+mauc6e4xDeQ8/3/uEjbpdEcOw0EDlE3aH2lMjjG+cCAwEAAaN8MHowDgYDVR0PAQH/BAQDAgWgMAkGA1UdEwQCMAAwHQYDVR0lBBYwFAYIKwYBBQUHAwEGCCsGAQUFBwMCMB8GA1UdIwQYMBaAFPxnydVc9hfknG6JKphc6LqzGX0vMB0GA1UdDgQWBBT8Z8nVXPYX5JxuiSqYXOi6sxl9LzANBgkqhkiG9w0BAQsFAAOCAQEASc6L5dUgU+cCS99gJqqg2taLyVRK5pckd8BbzEdbYJpX5QmlM8drMWneNNpTyC0MuH+TtSkUN2XpBrFWjcV6aUFlCenBDmLPpaOWDdwrbgS0rd0gWqNqH6nPYbei2XQoAucfF24NTTod6eqx8wxsL4TSOWOdS1tXEAPTmp+28Sk15iw/i0WRgdoeXNpdTMNxB2HqMKpoc6d6HfrZIIjdTvbAz9EQJEdWd1O5VRZaD/CGGy9ReykXesyWkMPD0MH9e5HuDwYxdv3Oxel870SbeODF00fp3nhpsqdfQeweBKx31kDkuEbh+r8M74f+mlrYCR1JPqBipC0Efy/CQHc1lw==\",\"attributes\":{\"enabled\":false,\"nbf\":1583854886,\"exp\":1615391486,\"created\":1583855486,\"updated\":1583855487,\"recoveryLevel\":\"Recoverable+Purgeable\"},\"tags\":{},\"policy\":{\"id\":\"https://azure-java-live-test.vault.azure.net/certificates/testCertificate3/policy\",\"key_props\":{\"exportable\":true,\"kty\":\"RSA\",\"key_size\":2048,\"reuse_key\":false},\"secret_props\":{\"contentType\":\"application/x-pkcs12\"},\"x509_props\":{\"subject\":\"CN=DefaultPolicy\",\"sans\":{},\"ekus\":[\"1.3.6.1.5.5.7.3.1\",\"1.3.6.1.5.5.7.3.2\"],\"key_usage\":[\"digitalSignature\",\"keyEncipherment\"],\"validity_months\":12,\"basic_constraints\":{\"ca\":false}},\"lifetime_actions\":[{\"trigger\":{\"lifetime_percentage\":80},\"action\":{\"action_type\":\"AutoRenew\"}}],\"issuer\":{\"name\":\"Self\"},\"attributes\":{\"enabled\":true,\"created\":1583855467,\"updated\":1583855467}},\"pending\":{\"id\":\"https://azure-java-live-test.vault.azure.net/certificates/testCertificate3/pending\"}}",
->>>>>>> 62a0dd42
-      "X-Powered-By" : "ASP.NET",
-      "Content-Type" : "application/json; charset=utf-8"
-    },
-    "Exception" : null
-  }, {
-    "Method" : "GET",
-<<<<<<< HEAD
-    "Uri" : "https://azure-sdk-java-key-vault.vault.azure.net/deletedcertificates/da3ca45d-bf00-49cb-bbc8-18b68c207954-testCertificate3?api-version=7.1-preview",
-=======
-    "Uri" : "https://azure-java-live-test.vault.azure.net/deletedcertificates/testCertificate3?api-version=7.0",
->>>>>>> 62a0dd42
-    "Headers" : {
-      "User-Agent" : "azsdk-java-client_name/client_version (12.0.1; Mac OS X 10.14.6)",
-      "Content-Type" : "application/json"
-    },
-    "Response" : {
-      "Server" : "Microsoft-IIS/10.0",
-      "X-Content-Type-Options" : "nosniff",
-      "Pragma" : "no-cache",
-      "retry-after" : "0",
-      "StatusCode" : "404",
-<<<<<<< HEAD
-      "Date" : "Mon, 09 Mar 2020 15:05:46 GMT",
-      "Strict-Transport-Security" : "max-age=31536000;includeSubDomains",
-      "Cache-Control" : "no-cache",
-      "X-AspNet-Version" : "4.0.30319",
-      "x-ms-keyvault-region" : "eastus2",
-      "x-ms-keyvault-network-info" : "addr=43.241.70.141;act_addr_fam=InterNetwork;",
-      "Expires" : "-1",
-      "Content-Length" : "137",
-      "x-ms-request-id" : "b2c9d7c7-60d4-44af-b691-0e4a45e451b0",
-      "x-ms-keyvault-service-version" : "1.1.0.897",
-      "Body" : "{\"error\":{\"code\":\"CertificateNotFound\",\"message\":\"Deleted Certificate not found: da3ca45d-bf00-49cb-bbc8-18b68c207954-testCertificate3\"}}",
-=======
+      "X-Powered-By" : "ASP.NET",
+      "Content-Type" : "application/json; charset=utf-8"
+    },
+    "Exception" : null
+  }, {
+    "Method" : "GET",
+    "Uri" : "https://azure-java-live-test.vault.azure.net/deletedcertificates/testCertificate3?api-version=7.0",
+    "Headers" : {
+      "User-Agent" : "azsdk-java-client_name/client_version (12.0.1; Mac OS X 10.14.6)",
+      "Content-Type" : "application/json"
+    },
+    "Response" : {
+      "Server" : "Microsoft-IIS/10.0",
+      "X-Content-Type-Options" : "nosniff",
+      "Pragma" : "no-cache",
+      "retry-after" : "0",
+      "StatusCode" : "404",
       "Date" : "Tue, 10 Mar 2020 15:51:28 GMT",
       "Strict-Transport-Security" : "max-age=31536000;includeSubDomains",
       "Cache-Control" : "no-cache",
@@ -1196,41 +640,23 @@
       "x-ms-request-id" : "5374950a-bc73-4ddd-9b5a-97ddc00f3ccb",
       "x-ms-keyvault-service-version" : "1.1.0.897",
       "Body" : "{\"error\":{\"code\":\"CertificateNotFound\",\"message\":\"Deleted Certificate not found: testCertificate3\"}}",
->>>>>>> 62a0dd42
-      "X-Powered-By" : "ASP.NET",
-      "Content-Type" : "application/json; charset=utf-8"
-    },
-    "Exception" : null
-  }, {
-    "Method" : "GET",
-<<<<<<< HEAD
-    "Uri" : "https://azure-sdk-java-key-vault.vault.azure.net/deletedcertificates/da3ca45d-bf00-49cb-bbc8-18b68c207954-testCertificate3?api-version=7.1-preview",
-=======
-    "Uri" : "https://azure-java-live-test.vault.azure.net/deletedcertificates/testCertificate3?api-version=7.0",
->>>>>>> 62a0dd42
-    "Headers" : {
-      "User-Agent" : "azsdk-java-client_name/client_version (12.0.1; Mac OS X 10.14.6)",
-      "Content-Type" : "application/json"
-    },
-    "Response" : {
-      "Server" : "Microsoft-IIS/10.0",
-      "X-Content-Type-Options" : "nosniff",
-      "Pragma" : "no-cache",
-      "retry-after" : "0",
-      "StatusCode" : "404",
-<<<<<<< HEAD
-      "Date" : "Mon, 09 Mar 2020 15:05:48 GMT",
-      "Strict-Transport-Security" : "max-age=31536000;includeSubDomains",
-      "Cache-Control" : "no-cache",
-      "X-AspNet-Version" : "4.0.30319",
-      "x-ms-keyvault-region" : "eastus2",
-      "x-ms-keyvault-network-info" : "addr=43.241.70.141;act_addr_fam=InterNetwork;",
-      "Expires" : "-1",
-      "Content-Length" : "137",
-      "x-ms-request-id" : "68bb0afe-f00e-45b1-a03a-484d8e9bb3d8",
-      "x-ms-keyvault-service-version" : "1.1.0.897",
-      "Body" : "{\"error\":{\"code\":\"CertificateNotFound\",\"message\":\"Deleted Certificate not found: da3ca45d-bf00-49cb-bbc8-18b68c207954-testCertificate3\"}}",
-=======
+      "X-Powered-By" : "ASP.NET",
+      "Content-Type" : "application/json; charset=utf-8"
+    },
+    "Exception" : null
+  }, {
+    "Method" : "GET",
+    "Uri" : "https://azure-java-live-test.vault.azure.net/deletedcertificates/testCertificate3?api-version=7.0",
+    "Headers" : {
+      "User-Agent" : "azsdk-java-client_name/client_version (12.0.1; Mac OS X 10.14.6)",
+      "Content-Type" : "application/json"
+    },
+    "Response" : {
+      "Server" : "Microsoft-IIS/10.0",
+      "X-Content-Type-Options" : "nosniff",
+      "Pragma" : "no-cache",
+      "retry-after" : "0",
+      "StatusCode" : "404",
       "Date" : "Tue, 10 Mar 2020 15:51:29 GMT",
       "Strict-Transport-Security" : "max-age=31536000;includeSubDomains",
       "Cache-Control" : "no-cache",
@@ -1242,41 +668,23 @@
       "x-ms-request-id" : "9789a5f0-99aa-4229-b13f-8169046a784b",
       "x-ms-keyvault-service-version" : "1.1.0.897",
       "Body" : "{\"error\":{\"code\":\"CertificateNotFound\",\"message\":\"Deleted Certificate not found: testCertificate3\"}}",
->>>>>>> 62a0dd42
-      "X-Powered-By" : "ASP.NET",
-      "Content-Type" : "application/json; charset=utf-8"
-    },
-    "Exception" : null
-  }, {
-    "Method" : "GET",
-<<<<<<< HEAD
-    "Uri" : "https://azure-sdk-java-key-vault.vault.azure.net/deletedcertificates/da3ca45d-bf00-49cb-bbc8-18b68c207954-testCertificate3?api-version=7.1-preview",
-=======
-    "Uri" : "https://azure-java-live-test.vault.azure.net/deletedcertificates/testCertificate3?api-version=7.0",
->>>>>>> 62a0dd42
-    "Headers" : {
-      "User-Agent" : "azsdk-java-client_name/client_version (12.0.1; Mac OS X 10.14.6)",
-      "Content-Type" : "application/json"
-    },
-    "Response" : {
-      "Server" : "Microsoft-IIS/10.0",
-      "X-Content-Type-Options" : "nosniff",
-      "Pragma" : "no-cache",
-      "retry-after" : "0",
-      "StatusCode" : "404",
-<<<<<<< HEAD
-      "Date" : "Mon, 09 Mar 2020 15:05:49 GMT",
-      "Strict-Transport-Security" : "max-age=31536000;includeSubDomains",
-      "Cache-Control" : "no-cache",
-      "X-AspNet-Version" : "4.0.30319",
-      "x-ms-keyvault-region" : "eastus2",
-      "x-ms-keyvault-network-info" : "addr=43.241.70.141;act_addr_fam=InterNetwork;",
-      "Expires" : "-1",
-      "Content-Length" : "137",
-      "x-ms-request-id" : "abe13f38-b869-46ca-91b3-0d95ba4dbac7",
-      "x-ms-keyvault-service-version" : "1.1.0.897",
-      "Body" : "{\"error\":{\"code\":\"CertificateNotFound\",\"message\":\"Deleted Certificate not found: da3ca45d-bf00-49cb-bbc8-18b68c207954-testCertificate3\"}}",
-=======
+      "X-Powered-By" : "ASP.NET",
+      "Content-Type" : "application/json; charset=utf-8"
+    },
+    "Exception" : null
+  }, {
+    "Method" : "GET",
+    "Uri" : "https://azure-java-live-test.vault.azure.net/deletedcertificates/testCertificate3?api-version=7.0",
+    "Headers" : {
+      "User-Agent" : "azsdk-java-client_name/client_version (12.0.1; Mac OS X 10.14.6)",
+      "Content-Type" : "application/json"
+    },
+    "Response" : {
+      "Server" : "Microsoft-IIS/10.0",
+      "X-Content-Type-Options" : "nosniff",
+      "Pragma" : "no-cache",
+      "retry-after" : "0",
+      "StatusCode" : "404",
       "Date" : "Tue, 10 Mar 2020 15:51:30 GMT",
       "Strict-Transport-Security" : "max-age=31536000;includeSubDomains",
       "Cache-Control" : "no-cache",
@@ -1288,41 +696,23 @@
       "x-ms-request-id" : "ad66b60b-12b0-4479-80ad-28dafb42e03a",
       "x-ms-keyvault-service-version" : "1.1.0.897",
       "Body" : "{\"error\":{\"code\":\"CertificateNotFound\",\"message\":\"Deleted Certificate not found: testCertificate3\"}}",
->>>>>>> 62a0dd42
-      "X-Powered-By" : "ASP.NET",
-      "Content-Type" : "application/json; charset=utf-8"
-    },
-    "Exception" : null
-  }, {
-    "Method" : "GET",
-<<<<<<< HEAD
-    "Uri" : "https://azure-sdk-java-key-vault.vault.azure.net/deletedcertificates/da3ca45d-bf00-49cb-bbc8-18b68c207954-testCertificate3?api-version=7.1-preview",
-=======
-    "Uri" : "https://azure-java-live-test.vault.azure.net/deletedcertificates/testCertificate3?api-version=7.0",
->>>>>>> 62a0dd42
-    "Headers" : {
-      "User-Agent" : "azsdk-java-client_name/client_version (12.0.1; Mac OS X 10.14.6)",
-      "Content-Type" : "application/json"
-    },
-    "Response" : {
-      "Server" : "Microsoft-IIS/10.0",
-      "X-Content-Type-Options" : "nosniff",
-      "Pragma" : "no-cache",
-      "retry-after" : "0",
-      "StatusCode" : "404",
-<<<<<<< HEAD
-      "Date" : "Mon, 09 Mar 2020 15:05:51 GMT",
-      "Strict-Transport-Security" : "max-age=31536000;includeSubDomains",
-      "Cache-Control" : "no-cache",
-      "X-AspNet-Version" : "4.0.30319",
-      "x-ms-keyvault-region" : "eastus2",
-      "x-ms-keyvault-network-info" : "addr=43.241.70.141;act_addr_fam=InterNetwork;",
-      "Expires" : "-1",
-      "Content-Length" : "137",
-      "x-ms-request-id" : "45b5e472-c438-433e-b878-01ae8673e60e",
-      "x-ms-keyvault-service-version" : "1.1.0.897",
-      "Body" : "{\"error\":{\"code\":\"CertificateNotFound\",\"message\":\"Deleted Certificate not found: da3ca45d-bf00-49cb-bbc8-18b68c207954-testCertificate3\"}}",
-=======
+      "X-Powered-By" : "ASP.NET",
+      "Content-Type" : "application/json; charset=utf-8"
+    },
+    "Exception" : null
+  }, {
+    "Method" : "GET",
+    "Uri" : "https://azure-java-live-test.vault.azure.net/deletedcertificates/testCertificate3?api-version=7.0",
+    "Headers" : {
+      "User-Agent" : "azsdk-java-client_name/client_version (12.0.1; Mac OS X 10.14.6)",
+      "Content-Type" : "application/json"
+    },
+    "Response" : {
+      "Server" : "Microsoft-IIS/10.0",
+      "X-Content-Type-Options" : "nosniff",
+      "Pragma" : "no-cache",
+      "retry-after" : "0",
+      "StatusCode" : "404",
       "Date" : "Tue, 10 Mar 2020 15:51:31 GMT",
       "Strict-Transport-Security" : "max-age=31536000;includeSubDomains",
       "Cache-Control" : "no-cache",
@@ -1334,237 +724,23 @@
       "x-ms-request-id" : "30a576c4-63e2-4e91-9353-15f5cc0c5ce7",
       "x-ms-keyvault-service-version" : "1.1.0.897",
       "Body" : "{\"error\":{\"code\":\"CertificateNotFound\",\"message\":\"Deleted Certificate not found: testCertificate3\"}}",
->>>>>>> 62a0dd42
-      "X-Powered-By" : "ASP.NET",
-      "Content-Type" : "application/json; charset=utf-8"
-    },
-    "Exception" : null
-  }, {
-    "Method" : "GET",
-<<<<<<< HEAD
-    "Uri" : "https://azure-sdk-java-key-vault.vault.azure.net/deletedcertificates/da3ca45d-bf00-49cb-bbc8-18b68c207954-testCertificate3?api-version=7.1-preview",
-=======
-    "Uri" : "https://azure-java-live-test.vault.azure.net/deletedcertificates/testCertificate3?api-version=7.0",
->>>>>>> 62a0dd42
-    "Headers" : {
-      "User-Agent" : "azsdk-java-client_name/client_version (12.0.1; Mac OS X 10.14.6)",
-      "Content-Type" : "application/json"
-    },
-    "Response" : {
-      "Server" : "Microsoft-IIS/10.0",
-      "X-Content-Type-Options" : "nosniff",
-      "Pragma" : "no-cache",
-      "retry-after" : "0",
-      "StatusCode" : "404",
-<<<<<<< HEAD
-      "Date" : "Mon, 09 Mar 2020 15:05:52 GMT",
-      "Strict-Transport-Security" : "max-age=31536000;includeSubDomains",
-      "Cache-Control" : "no-cache",
-      "X-AspNet-Version" : "4.0.30319",
-      "x-ms-keyvault-region" : "eastus2",
-      "x-ms-keyvault-network-info" : "addr=43.241.70.141;act_addr_fam=InterNetwork;",
-      "Expires" : "-1",
-      "Content-Length" : "137",
-      "x-ms-request-id" : "4506154e-a1ac-4ccc-99b1-0a107d74507f",
-      "x-ms-keyvault-service-version" : "1.1.0.897",
-      "Body" : "{\"error\":{\"code\":\"CertificateNotFound\",\"message\":\"Deleted Certificate not found: da3ca45d-bf00-49cb-bbc8-18b68c207954-testCertificate3\"}}",
-      "X-Powered-By" : "ASP.NET",
-      "Content-Type" : "application/json; charset=utf-8"
-    },
-    "Exception" : null
-  }, {
-    "Method" : "GET",
-    "Uri" : "https://azure-sdk-java-key-vault.vault.azure.net/deletedcertificates/da3ca45d-bf00-49cb-bbc8-18b68c207954-testCertificate3?api-version=7.1-preview",
-    "Headers" : {
-      "User-Agent" : "azsdk-java-client_name/client_version (12.0.1; Mac OS X 10.14.6)",
-      "Content-Type" : "application/json"
-    },
-    "Response" : {
-      "Server" : "Microsoft-IIS/10.0",
-      "X-Content-Type-Options" : "nosniff",
-      "Pragma" : "no-cache",
-      "retry-after" : "0",
-      "StatusCode" : "404",
-      "Date" : "Mon, 09 Mar 2020 15:05:53 GMT",
-      "Strict-Transport-Security" : "max-age=31536000;includeSubDomains",
-      "Cache-Control" : "no-cache",
-      "X-AspNet-Version" : "4.0.30319",
-      "x-ms-keyvault-region" : "eastus2",
-      "x-ms-keyvault-network-info" : "addr=43.241.70.141;act_addr_fam=InterNetwork;",
-      "Expires" : "-1",
-      "Content-Length" : "137",
-      "x-ms-request-id" : "8e2b8f07-9b6f-40a2-9161-610359a4fd19",
-      "x-ms-keyvault-service-version" : "1.1.0.897",
-      "Body" : "{\"error\":{\"code\":\"CertificateNotFound\",\"message\":\"Deleted Certificate not found: da3ca45d-bf00-49cb-bbc8-18b68c207954-testCertificate3\"}}",
-      "X-Powered-By" : "ASP.NET",
-      "Content-Type" : "application/json; charset=utf-8"
-    },
-    "Exception" : null
-  }, {
-    "Method" : "GET",
-    "Uri" : "https://azure-sdk-java-key-vault.vault.azure.net/deletedcertificates/da3ca45d-bf00-49cb-bbc8-18b68c207954-testCertificate3?api-version=7.1-preview",
-    "Headers" : {
-      "User-Agent" : "azsdk-java-client_name/client_version (12.0.1; Mac OS X 10.14.6)",
-      "Content-Type" : "application/json"
-    },
-    "Response" : {
-      "Server" : "Microsoft-IIS/10.0",
-      "X-Content-Type-Options" : "nosniff",
-      "Pragma" : "no-cache",
-      "retry-after" : "0",
-      "StatusCode" : "404",
-      "Date" : "Mon, 09 Mar 2020 15:05:55 GMT",
-      "Strict-Transport-Security" : "max-age=31536000;includeSubDomains",
-      "Cache-Control" : "no-cache",
-      "X-AspNet-Version" : "4.0.30319",
-      "x-ms-keyvault-region" : "eastus2",
-      "x-ms-keyvault-network-info" : "addr=43.241.70.141;act_addr_fam=InterNetwork;",
-      "Expires" : "-1",
-      "Content-Length" : "137",
-      "x-ms-request-id" : "203fdd71-1102-4539-9b02-782b61867510",
-      "x-ms-keyvault-service-version" : "1.1.0.897",
-      "Body" : "{\"error\":{\"code\":\"CertificateNotFound\",\"message\":\"Deleted Certificate not found: da3ca45d-bf00-49cb-bbc8-18b68c207954-testCertificate3\"}}",
-      "X-Powered-By" : "ASP.NET",
-      "Content-Type" : "application/json; charset=utf-8"
-    },
-    "Exception" : null
-  }, {
-    "Method" : "GET",
-    "Uri" : "https://azure-sdk-java-key-vault.vault.azure.net/deletedcertificates/da3ca45d-bf00-49cb-bbc8-18b68c207954-testCertificate3?api-version=7.1-preview",
-    "Headers" : {
-      "User-Agent" : "azsdk-java-client_name/client_version (12.0.1; Mac OS X 10.14.6)",
-      "Content-Type" : "application/json"
-    },
-    "Response" : {
-      "Server" : "Microsoft-IIS/10.0",
-      "X-Content-Type-Options" : "nosniff",
-      "Pragma" : "no-cache",
-      "retry-after" : "0",
-      "StatusCode" : "404",
-      "Date" : "Mon, 09 Mar 2020 15:05:56 GMT",
-      "Strict-Transport-Security" : "max-age=31536000;includeSubDomains",
-      "Cache-Control" : "no-cache",
-      "X-AspNet-Version" : "4.0.30319",
-      "x-ms-keyvault-region" : "eastus2",
-      "x-ms-keyvault-network-info" : "addr=43.241.70.141;act_addr_fam=InterNetwork;",
-      "Expires" : "-1",
-      "Content-Length" : "137",
-      "x-ms-request-id" : "73af828e-b7d5-47af-a163-1082da57e298",
-      "x-ms-keyvault-service-version" : "1.1.0.897",
-      "Body" : "{\"error\":{\"code\":\"CertificateNotFound\",\"message\":\"Deleted Certificate not found: da3ca45d-bf00-49cb-bbc8-18b68c207954-testCertificate3\"}}",
-      "X-Powered-By" : "ASP.NET",
-      "Content-Type" : "application/json; charset=utf-8"
-    },
-    "Exception" : null
-  }, {
-    "Method" : "GET",
-    "Uri" : "https://azure-sdk-java-key-vault.vault.azure.net/deletedcertificates/da3ca45d-bf00-49cb-bbc8-18b68c207954-testCertificate3?api-version=7.1-preview",
-    "Headers" : {
-      "User-Agent" : "azsdk-java-client_name/client_version (12.0.1; Mac OS X 10.14.6)",
-      "Content-Type" : "application/json"
-    },
-    "Response" : {
-      "Server" : "Microsoft-IIS/10.0",
-      "X-Content-Type-Options" : "nosniff",
-      "Pragma" : "no-cache",
-      "retry-after" : "0",
-      "StatusCode" : "404",
-      "Date" : "Mon, 09 Mar 2020 15:05:59 GMT",
-      "Strict-Transport-Security" : "max-age=31536000;includeSubDomains",
-      "Cache-Control" : "no-cache",
-      "X-AspNet-Version" : "4.0.30319",
-      "x-ms-keyvault-region" : "eastus2",
-      "x-ms-keyvault-network-info" : "addr=43.241.70.141;act_addr_fam=InterNetwork;",
-      "Expires" : "-1",
-      "Content-Length" : "137",
-      "x-ms-request-id" : "98b042ce-77cf-4815-b186-416003fad4cb",
-      "x-ms-keyvault-service-version" : "1.1.0.897",
-      "Body" : "{\"error\":{\"code\":\"CertificateNotFound\",\"message\":\"Deleted Certificate not found: da3ca45d-bf00-49cb-bbc8-18b68c207954-testCertificate3\"}}",
-      "X-Powered-By" : "ASP.NET",
-      "Content-Type" : "application/json; charset=utf-8"
-    },
-    "Exception" : null
-  }, {
-    "Method" : "GET",
-    "Uri" : "https://azure-sdk-java-key-vault.vault.azure.net/deletedcertificates/da3ca45d-bf00-49cb-bbc8-18b68c207954-testCertificate3?api-version=7.1-preview",
-    "Headers" : {
-      "User-Agent" : "azsdk-java-client_name/client_version (12.0.1; Mac OS X 10.14.6)",
-      "Content-Type" : "application/json"
-    },
-    "Response" : {
-      "Server" : "Microsoft-IIS/10.0",
-      "X-Content-Type-Options" : "nosniff",
-      "Pragma" : "no-cache",
-      "retry-after" : "0",
-      "StatusCode" : "404",
-      "Date" : "Mon, 09 Mar 2020 15:05:59 GMT",
-      "Strict-Transport-Security" : "max-age=31536000;includeSubDomains",
-      "Cache-Control" : "no-cache",
-      "X-AspNet-Version" : "4.0.30319",
-      "x-ms-keyvault-region" : "eastus2",
-      "x-ms-keyvault-network-info" : "addr=43.241.70.141;act_addr_fam=InterNetwork;",
-      "Expires" : "-1",
-      "Content-Length" : "137",
-      "x-ms-request-id" : "b45bfbf0-c5cb-4a85-830e-103748121e80",
-      "x-ms-keyvault-service-version" : "1.1.0.897",
-      "Body" : "{\"error\":{\"code\":\"CertificateNotFound\",\"message\":\"Deleted Certificate not found: da3ca45d-bf00-49cb-bbc8-18b68c207954-testCertificate3\"}}",
-      "X-Powered-By" : "ASP.NET",
-      "Content-Type" : "application/json; charset=utf-8"
-    },
-    "Exception" : null
-  }, {
-    "Method" : "GET",
-    "Uri" : "https://azure-sdk-java-key-vault.vault.azure.net/deletedcertificates/da3ca45d-bf00-49cb-bbc8-18b68c207954-testCertificate3?api-version=7.1-preview",
-    "Headers" : {
-      "User-Agent" : "azsdk-java-client_name/client_version (12.0.1; Mac OS X 10.14.6)",
-      "Content-Type" : "application/json"
-    },
-    "Response" : {
-      "Server" : "Microsoft-IIS/10.0",
-      "X-Content-Type-Options" : "nosniff",
-      "Pragma" : "no-cache",
-      "retry-after" : "0",
-      "StatusCode" : "404",
-      "Date" : "Mon, 09 Mar 2020 15:06:02 GMT",
-      "Strict-Transport-Security" : "max-age=31536000;includeSubDomains",
-      "Cache-Control" : "no-cache",
-      "X-AspNet-Version" : "4.0.30319",
-      "x-ms-keyvault-region" : "eastus2",
-      "x-ms-keyvault-network-info" : "addr=43.241.70.141;act_addr_fam=InterNetwork;",
-      "Expires" : "-1",
-      "Content-Length" : "137",
-      "x-ms-request-id" : "9c67b772-cba4-4f36-beff-fe0c55bb8043",
-      "x-ms-keyvault-service-version" : "1.1.0.897",
-      "Body" : "{\"error\":{\"code\":\"CertificateNotFound\",\"message\":\"Deleted Certificate not found: da3ca45d-bf00-49cb-bbc8-18b68c207954-testCertificate3\"}}",
-      "X-Powered-By" : "ASP.NET",
-      "Content-Type" : "application/json; charset=utf-8"
-    },
-    "Exception" : null
-  }, {
-    "Method" : "GET",
-    "Uri" : "https://azure-sdk-java-key-vault.vault.azure.net/deletedcertificates/da3ca45d-bf00-49cb-bbc8-18b68c207954-testCertificate3?api-version=7.1-preview",
-    "Headers" : {
-      "User-Agent" : "azsdk-java-client_name/client_version (12.0.1; Mac OS X 10.14.6)",
-      "Content-Type" : "application/json"
-    },
-    "Response" : {
-      "Server" : "Microsoft-IIS/10.0",
-      "X-Content-Type-Options" : "nosniff",
-      "Pragma" : "no-cache",
-      "retry-after" : "0",
-      "StatusCode" : "404",
-      "Date" : "Mon, 09 Mar 2020 15:06:03 GMT",
-      "Strict-Transport-Security" : "max-age=31536000;includeSubDomains",
-      "Cache-Control" : "no-cache",
-      "X-AspNet-Version" : "4.0.30319",
-      "x-ms-keyvault-region" : "eastus2",
-      "x-ms-keyvault-network-info" : "addr=43.241.70.141;act_addr_fam=InterNetwork;",
-      "Expires" : "-1",
-      "Content-Length" : "137",
-      "x-ms-request-id" : "27a38d06-a4cc-4997-8c0b-0c857b64cfca",
-      "x-ms-keyvault-service-version" : "1.1.0.897",
-      "Body" : "{\"error\":{\"code\":\"CertificateNotFound\",\"message\":\"Deleted Certificate not found: da3ca45d-bf00-49cb-bbc8-18b68c207954-testCertificate3\"}}",
-=======
+      "X-Powered-By" : "ASP.NET",
+      "Content-Type" : "application/json; charset=utf-8"
+    },
+    "Exception" : null
+  }, {
+    "Method" : "GET",
+    "Uri" : "https://azure-java-live-test.vault.azure.net/deletedcertificates/testCertificate3?api-version=7.0",
+    "Headers" : {
+      "User-Agent" : "azsdk-java-client_name/client_version (12.0.1; Mac OS X 10.14.6)",
+      "Content-Type" : "application/json"
+    },
+    "Response" : {
+      "Server" : "Microsoft-IIS/10.0",
+      "X-Content-Type-Options" : "nosniff",
+      "Pragma" : "no-cache",
+      "retry-after" : "0",
+      "StatusCode" : "404",
       "Date" : "Tue, 10 Mar 2020 15:51:32 GMT",
       "Strict-Transport-Security" : "max-age=31536000;includeSubDomains",
       "Cache-Control" : "no-cache",
@@ -1576,41 +752,23 @@
       "x-ms-request-id" : "1ef74fab-4d48-439a-978f-8134f433a018",
       "x-ms-keyvault-service-version" : "1.1.0.897",
       "Body" : "{\"error\":{\"code\":\"CertificateNotFound\",\"message\":\"Deleted Certificate not found: testCertificate3\"}}",
->>>>>>> 62a0dd42
-      "X-Powered-By" : "ASP.NET",
-      "Content-Type" : "application/json; charset=utf-8"
-    },
-    "Exception" : null
-  }, {
-    "Method" : "GET",
-<<<<<<< HEAD
-    "Uri" : "https://azure-sdk-java-key-vault.vault.azure.net/deletedcertificates/da3ca45d-bf00-49cb-bbc8-18b68c207954-testCertificate3?api-version=7.1-preview",
-=======
-    "Uri" : "https://azure-java-live-test.vault.azure.net/deletedcertificates/testCertificate3?api-version=7.0",
->>>>>>> 62a0dd42
-    "Headers" : {
-      "User-Agent" : "azsdk-java-client_name/client_version (12.0.1; Mac OS X 10.14.6)",
-      "Content-Type" : "application/json"
-    },
-    "Response" : {
-      "Server" : "Microsoft-IIS/10.0",
-      "X-Content-Type-Options" : "nosniff",
-      "Pragma" : "no-cache",
-      "retry-after" : "0",
-      "StatusCode" : "404",
-<<<<<<< HEAD
-      "Date" : "Mon, 09 Mar 2020 15:06:05 GMT",
-      "Strict-Transport-Security" : "max-age=31536000;includeSubDomains",
-      "Cache-Control" : "no-cache",
-      "X-AspNet-Version" : "4.0.30319",
-      "x-ms-keyvault-region" : "eastus2",
-      "x-ms-keyvault-network-info" : "addr=43.241.70.141;act_addr_fam=InterNetwork;",
-      "Expires" : "-1",
-      "Content-Length" : "137",
-      "x-ms-request-id" : "2962485b-968b-4edb-b859-65c77cc7831b",
-      "x-ms-keyvault-service-version" : "1.1.0.897",
-      "Body" : "{\"error\":{\"code\":\"CertificateNotFound\",\"message\":\"Deleted Certificate not found: da3ca45d-bf00-49cb-bbc8-18b68c207954-testCertificate3\"}}",
-=======
+      "X-Powered-By" : "ASP.NET",
+      "Content-Type" : "application/json; charset=utf-8"
+    },
+    "Exception" : null
+  }, {
+    "Method" : "GET",
+    "Uri" : "https://azure-java-live-test.vault.azure.net/deletedcertificates/testCertificate3?api-version=7.0",
+    "Headers" : {
+      "User-Agent" : "azsdk-java-client_name/client_version (12.0.1; Mac OS X 10.14.6)",
+      "Content-Type" : "application/json"
+    },
+    "Response" : {
+      "Server" : "Microsoft-IIS/10.0",
+      "X-Content-Type-Options" : "nosniff",
+      "Pragma" : "no-cache",
+      "retry-after" : "0",
+      "StatusCode" : "404",
       "Date" : "Tue, 10 Mar 2020 15:51:33 GMT",
       "Strict-Transport-Security" : "max-age=31536000;includeSubDomains",
       "Cache-Control" : "no-cache",
@@ -1622,41 +780,23 @@
       "x-ms-request-id" : "7dc284c4-6f1c-41f7-bfc2-00dbda62edc2",
       "x-ms-keyvault-service-version" : "1.1.0.897",
       "Body" : "{\"error\":{\"code\":\"CertificateNotFound\",\"message\":\"Deleted Certificate not found: testCertificate3\"}}",
->>>>>>> 62a0dd42
-      "X-Powered-By" : "ASP.NET",
-      "Content-Type" : "application/json; charset=utf-8"
-    },
-    "Exception" : null
-  }, {
-    "Method" : "GET",
-<<<<<<< HEAD
-    "Uri" : "https://azure-sdk-java-key-vault.vault.azure.net/deletedcertificates/da3ca45d-bf00-49cb-bbc8-18b68c207954-testCertificate3?api-version=7.1-preview",
-=======
-    "Uri" : "https://azure-java-live-test.vault.azure.net/deletedcertificates/testCertificate3?api-version=7.0",
->>>>>>> 62a0dd42
-    "Headers" : {
-      "User-Agent" : "azsdk-java-client_name/client_version (12.0.1; Mac OS X 10.14.6)",
-      "Content-Type" : "application/json"
-    },
-    "Response" : {
-      "Server" : "Microsoft-IIS/10.0",
-      "X-Content-Type-Options" : "nosniff",
-      "Pragma" : "no-cache",
-      "retry-after" : "0",
-      "StatusCode" : "404",
-<<<<<<< HEAD
-      "Date" : "Mon, 09 Mar 2020 15:06:06 GMT",
-      "Strict-Transport-Security" : "max-age=31536000;includeSubDomains",
-      "Cache-Control" : "no-cache",
-      "X-AspNet-Version" : "4.0.30319",
-      "x-ms-keyvault-region" : "eastus2",
-      "x-ms-keyvault-network-info" : "addr=43.241.70.141;act_addr_fam=InterNetwork;",
-      "Expires" : "-1",
-      "Content-Length" : "137",
-      "x-ms-request-id" : "c4521fa5-7079-4654-9d47-57bc04e67178",
-      "x-ms-keyvault-service-version" : "1.1.0.897",
-      "Body" : "{\"error\":{\"code\":\"CertificateNotFound\",\"message\":\"Deleted Certificate not found: da3ca45d-bf00-49cb-bbc8-18b68c207954-testCertificate3\"}}",
-=======
+      "X-Powered-By" : "ASP.NET",
+      "Content-Type" : "application/json; charset=utf-8"
+    },
+    "Exception" : null
+  }, {
+    "Method" : "GET",
+    "Uri" : "https://azure-java-live-test.vault.azure.net/deletedcertificates/testCertificate3?api-version=7.0",
+    "Headers" : {
+      "User-Agent" : "azsdk-java-client_name/client_version (12.0.1; Mac OS X 10.14.6)",
+      "Content-Type" : "application/json"
+    },
+    "Response" : {
+      "Server" : "Microsoft-IIS/10.0",
+      "X-Content-Type-Options" : "nosniff",
+      "Pragma" : "no-cache",
+      "retry-after" : "0",
+      "StatusCode" : "404",
       "Date" : "Tue, 10 Mar 2020 15:51:34 GMT",
       "Strict-Transport-Security" : "max-age=31536000;includeSubDomains",
       "Cache-Control" : "no-cache",
@@ -1668,41 +808,23 @@
       "x-ms-request-id" : "0c66b13a-73ed-4951-8fa0-b5a929b2ffde",
       "x-ms-keyvault-service-version" : "1.1.0.897",
       "Body" : "{\"error\":{\"code\":\"CertificateNotFound\",\"message\":\"Deleted Certificate not found: testCertificate3\"}}",
->>>>>>> 62a0dd42
-      "X-Powered-By" : "ASP.NET",
-      "Content-Type" : "application/json; charset=utf-8"
-    },
-    "Exception" : null
-  }, {
-    "Method" : "GET",
-<<<<<<< HEAD
-    "Uri" : "https://azure-sdk-java-key-vault.vault.azure.net/deletedcertificates/da3ca45d-bf00-49cb-bbc8-18b68c207954-testCertificate3?api-version=7.1-preview",
-=======
-    "Uri" : "https://azure-java-live-test.vault.azure.net/deletedcertificates/testCertificate3?api-version=7.0",
->>>>>>> 62a0dd42
-    "Headers" : {
-      "User-Agent" : "azsdk-java-client_name/client_version (12.0.1; Mac OS X 10.14.6)",
-      "Content-Type" : "application/json"
-    },
-    "Response" : {
-      "Server" : "Microsoft-IIS/10.0",
-      "X-Content-Type-Options" : "nosniff",
-      "Pragma" : "no-cache",
-      "retry-after" : "0",
-      "StatusCode" : "404",
-<<<<<<< HEAD
-      "Date" : "Mon, 09 Mar 2020 15:06:07 GMT",
-      "Strict-Transport-Security" : "max-age=31536000;includeSubDomains",
-      "Cache-Control" : "no-cache",
-      "X-AspNet-Version" : "4.0.30319",
-      "x-ms-keyvault-region" : "eastus2",
-      "x-ms-keyvault-network-info" : "addr=43.241.70.141;act_addr_fam=InterNetwork;",
-      "Expires" : "-1",
-      "Content-Length" : "137",
-      "x-ms-request-id" : "29a29c28-6fd8-400c-bd87-7eaf37f04f45",
-      "x-ms-keyvault-service-version" : "1.1.0.897",
-      "Body" : "{\"error\":{\"code\":\"CertificateNotFound\",\"message\":\"Deleted Certificate not found: da3ca45d-bf00-49cb-bbc8-18b68c207954-testCertificate3\"}}",
-=======
+      "X-Powered-By" : "ASP.NET",
+      "Content-Type" : "application/json; charset=utf-8"
+    },
+    "Exception" : null
+  }, {
+    "Method" : "GET",
+    "Uri" : "https://azure-java-live-test.vault.azure.net/deletedcertificates/testCertificate3?api-version=7.0",
+    "Headers" : {
+      "User-Agent" : "azsdk-java-client_name/client_version (12.0.1; Mac OS X 10.14.6)",
+      "Content-Type" : "application/json"
+    },
+    "Response" : {
+      "Server" : "Microsoft-IIS/10.0",
+      "X-Content-Type-Options" : "nosniff",
+      "Pragma" : "no-cache",
+      "retry-after" : "0",
+      "StatusCode" : "404",
       "Date" : "Tue, 10 Mar 2020 15:51:36 GMT",
       "Strict-Transport-Security" : "max-age=31536000;includeSubDomains",
       "Cache-Control" : "no-cache",
@@ -1714,41 +836,23 @@
       "x-ms-request-id" : "96cd03aa-1962-47cf-a6ec-b47b816a6ba9",
       "x-ms-keyvault-service-version" : "1.1.0.897",
       "Body" : "{\"error\":{\"code\":\"CertificateNotFound\",\"message\":\"Deleted Certificate not found: testCertificate3\"}}",
->>>>>>> 62a0dd42
-      "X-Powered-By" : "ASP.NET",
-      "Content-Type" : "application/json; charset=utf-8"
-    },
-    "Exception" : null
-  }, {
-    "Method" : "GET",
-<<<<<<< HEAD
-    "Uri" : "https://azure-sdk-java-key-vault.vault.azure.net/deletedcertificates/da3ca45d-bf00-49cb-bbc8-18b68c207954-testCertificate3?api-version=7.1-preview",
-=======
-    "Uri" : "https://azure-java-live-test.vault.azure.net/deletedcertificates/testCertificate3?api-version=7.0",
->>>>>>> 62a0dd42
-    "Headers" : {
-      "User-Agent" : "azsdk-java-client_name/client_version (12.0.1; Mac OS X 10.14.6)",
-      "Content-Type" : "application/json"
-    },
-    "Response" : {
-      "Server" : "Microsoft-IIS/10.0",
-      "X-Content-Type-Options" : "nosniff",
-      "Pragma" : "no-cache",
-      "retry-after" : "0",
-      "StatusCode" : "404",
-<<<<<<< HEAD
-      "Date" : "Mon, 09 Mar 2020 15:06:09 GMT",
-      "Strict-Transport-Security" : "max-age=31536000;includeSubDomains",
-      "Cache-Control" : "no-cache",
-      "X-AspNet-Version" : "4.0.30319",
-      "x-ms-keyvault-region" : "eastus2",
-      "x-ms-keyvault-network-info" : "addr=43.241.70.141;act_addr_fam=InterNetwork;",
-      "Expires" : "-1",
-      "Content-Length" : "137",
-      "x-ms-request-id" : "9320da70-6e55-4fd1-bb66-5b80a9c7eef7",
-      "x-ms-keyvault-service-version" : "1.1.0.897",
-      "Body" : "{\"error\":{\"code\":\"CertificateNotFound\",\"message\":\"Deleted Certificate not found: da3ca45d-bf00-49cb-bbc8-18b68c207954-testCertificate3\"}}",
-=======
+      "X-Powered-By" : "ASP.NET",
+      "Content-Type" : "application/json; charset=utf-8"
+    },
+    "Exception" : null
+  }, {
+    "Method" : "GET",
+    "Uri" : "https://azure-java-live-test.vault.azure.net/deletedcertificates/testCertificate3?api-version=7.0",
+    "Headers" : {
+      "User-Agent" : "azsdk-java-client_name/client_version (12.0.1; Mac OS X 10.14.6)",
+      "Content-Type" : "application/json"
+    },
+    "Response" : {
+      "Server" : "Microsoft-IIS/10.0",
+      "X-Content-Type-Options" : "nosniff",
+      "Pragma" : "no-cache",
+      "retry-after" : "0",
+      "StatusCode" : "404",
       "Date" : "Tue, 10 Mar 2020 15:51:37 GMT",
       "Strict-Transport-Security" : "max-age=31536000;includeSubDomains",
       "Cache-Control" : "no-cache",
@@ -1760,41 +864,23 @@
       "x-ms-request-id" : "869241aa-2aa6-4440-b622-182764067c35",
       "x-ms-keyvault-service-version" : "1.1.0.897",
       "Body" : "{\"error\":{\"code\":\"CertificateNotFound\",\"message\":\"Deleted Certificate not found: testCertificate3\"}}",
->>>>>>> 62a0dd42
-      "X-Powered-By" : "ASP.NET",
-      "Content-Type" : "application/json; charset=utf-8"
-    },
-    "Exception" : null
-  }, {
-    "Method" : "GET",
-<<<<<<< HEAD
-    "Uri" : "https://azure-sdk-java-key-vault.vault.azure.net/deletedcertificates/da3ca45d-bf00-49cb-bbc8-18b68c207954-testCertificate3?api-version=7.1-preview",
-=======
-    "Uri" : "https://azure-java-live-test.vault.azure.net/deletedcertificates/testCertificate3?api-version=7.0",
->>>>>>> 62a0dd42
-    "Headers" : {
-      "User-Agent" : "azsdk-java-client_name/client_version (12.0.1; Mac OS X 10.14.6)",
-      "Content-Type" : "application/json"
-    },
-    "Response" : {
-      "Server" : "Microsoft-IIS/10.0",
-      "X-Content-Type-Options" : "nosniff",
-      "Pragma" : "no-cache",
-      "retry-after" : "0",
-      "StatusCode" : "404",
-<<<<<<< HEAD
-      "Date" : "Mon, 09 Mar 2020 15:06:10 GMT",
-      "Strict-Transport-Security" : "max-age=31536000;includeSubDomains",
-      "Cache-Control" : "no-cache",
-      "X-AspNet-Version" : "4.0.30319",
-      "x-ms-keyvault-region" : "eastus2",
-      "x-ms-keyvault-network-info" : "addr=43.241.70.141;act_addr_fam=InterNetwork;",
-      "Expires" : "-1",
-      "Content-Length" : "137",
-      "x-ms-request-id" : "6bc90ae9-b4b7-46ad-b9aa-46916f892b97",
-      "x-ms-keyvault-service-version" : "1.1.0.897",
-      "Body" : "{\"error\":{\"code\":\"CertificateNotFound\",\"message\":\"Deleted Certificate not found: da3ca45d-bf00-49cb-bbc8-18b68c207954-testCertificate3\"}}",
-=======
+      "X-Powered-By" : "ASP.NET",
+      "Content-Type" : "application/json; charset=utf-8"
+    },
+    "Exception" : null
+  }, {
+    "Method" : "GET",
+    "Uri" : "https://azure-java-live-test.vault.azure.net/deletedcertificates/testCertificate3?api-version=7.0",
+    "Headers" : {
+      "User-Agent" : "azsdk-java-client_name/client_version (12.0.1; Mac OS X 10.14.6)",
+      "Content-Type" : "application/json"
+    },
+    "Response" : {
+      "Server" : "Microsoft-IIS/10.0",
+      "X-Content-Type-Options" : "nosniff",
+      "Pragma" : "no-cache",
+      "retry-after" : "0",
+      "StatusCode" : "404",
       "Date" : "Tue, 10 Mar 2020 15:51:38 GMT",
       "Strict-Transport-Security" : "max-age=31536000;includeSubDomains",
       "Cache-Control" : "no-cache",
@@ -1806,41 +892,23 @@
       "x-ms-request-id" : "850ead4b-c30e-4212-9722-de374554b47a",
       "x-ms-keyvault-service-version" : "1.1.0.897",
       "Body" : "{\"error\":{\"code\":\"CertificateNotFound\",\"message\":\"Deleted Certificate not found: testCertificate3\"}}",
->>>>>>> 62a0dd42
-      "X-Powered-By" : "ASP.NET",
-      "Content-Type" : "application/json; charset=utf-8"
-    },
-    "Exception" : null
-  }, {
-    "Method" : "GET",
-<<<<<<< HEAD
-    "Uri" : "https://azure-sdk-java-key-vault.vault.azure.net/deletedcertificates/da3ca45d-bf00-49cb-bbc8-18b68c207954-testCertificate3?api-version=7.1-preview",
-=======
-    "Uri" : "https://azure-java-live-test.vault.azure.net/deletedcertificates/testCertificate3?api-version=7.0",
->>>>>>> 62a0dd42
-    "Headers" : {
-      "User-Agent" : "azsdk-java-client_name/client_version (12.0.1; Mac OS X 10.14.6)",
-      "Content-Type" : "application/json"
-    },
-    "Response" : {
-      "Server" : "Microsoft-IIS/10.0",
-      "X-Content-Type-Options" : "nosniff",
-      "Pragma" : "no-cache",
-      "retry-after" : "0",
-      "StatusCode" : "404",
-<<<<<<< HEAD
-      "Date" : "Mon, 09 Mar 2020 15:06:11 GMT",
-      "Strict-Transport-Security" : "max-age=31536000;includeSubDomains",
-      "Cache-Control" : "no-cache",
-      "X-AspNet-Version" : "4.0.30319",
-      "x-ms-keyvault-region" : "eastus2",
-      "x-ms-keyvault-network-info" : "addr=43.241.70.141;act_addr_fam=InterNetwork;",
-      "Expires" : "-1",
-      "Content-Length" : "137",
-      "x-ms-request-id" : "03a70d94-6174-4e53-8596-91672dc0edac",
-      "x-ms-keyvault-service-version" : "1.1.0.897",
-      "Body" : "{\"error\":{\"code\":\"CertificateNotFound\",\"message\":\"Deleted Certificate not found: da3ca45d-bf00-49cb-bbc8-18b68c207954-testCertificate3\"}}",
-=======
+      "X-Powered-By" : "ASP.NET",
+      "Content-Type" : "application/json; charset=utf-8"
+    },
+    "Exception" : null
+  }, {
+    "Method" : "GET",
+    "Uri" : "https://azure-java-live-test.vault.azure.net/deletedcertificates/testCertificate3?api-version=7.0",
+    "Headers" : {
+      "User-Agent" : "azsdk-java-client_name/client_version (12.0.1; Mac OS X 10.14.6)",
+      "Content-Type" : "application/json"
+    },
+    "Response" : {
+      "Server" : "Microsoft-IIS/10.0",
+      "X-Content-Type-Options" : "nosniff",
+      "Pragma" : "no-cache",
+      "retry-after" : "0",
+      "StatusCode" : "404",
       "Date" : "Tue, 10 Mar 2020 15:51:39 GMT",
       "Strict-Transport-Security" : "max-age=31536000;includeSubDomains",
       "Cache-Control" : "no-cache",
@@ -1852,41 +920,23 @@
       "x-ms-request-id" : "520e6c49-8988-44c8-a680-4dcbf31d2496",
       "x-ms-keyvault-service-version" : "1.1.0.897",
       "Body" : "{\"error\":{\"code\":\"CertificateNotFound\",\"message\":\"Deleted Certificate not found: testCertificate3\"}}",
->>>>>>> 62a0dd42
-      "X-Powered-By" : "ASP.NET",
-      "Content-Type" : "application/json; charset=utf-8"
-    },
-    "Exception" : null
-  }, {
-    "Method" : "GET",
-<<<<<<< HEAD
-    "Uri" : "https://azure-sdk-java-key-vault.vault.azure.net/deletedcertificates/da3ca45d-bf00-49cb-bbc8-18b68c207954-testCertificate3?api-version=7.1-preview",
-=======
-    "Uri" : "https://azure-java-live-test.vault.azure.net/deletedcertificates/testCertificate3?api-version=7.0",
->>>>>>> 62a0dd42
-    "Headers" : {
-      "User-Agent" : "azsdk-java-client_name/client_version (12.0.1; Mac OS X 10.14.6)",
-      "Content-Type" : "application/json"
-    },
-    "Response" : {
-      "Server" : "Microsoft-IIS/10.0",
-      "X-Content-Type-Options" : "nosniff",
-      "Pragma" : "no-cache",
-      "retry-after" : "0",
-      "StatusCode" : "404",
-<<<<<<< HEAD
-      "Date" : "Mon, 09 Mar 2020 15:06:13 GMT",
-      "Strict-Transport-Security" : "max-age=31536000;includeSubDomains",
-      "Cache-Control" : "no-cache",
-      "X-AspNet-Version" : "4.0.30319",
-      "x-ms-keyvault-region" : "eastus2",
-      "x-ms-keyvault-network-info" : "addr=43.241.70.141;act_addr_fam=InterNetwork;",
-      "Expires" : "-1",
-      "Content-Length" : "137",
-      "x-ms-request-id" : "2dbb941a-2a51-4232-9dd9-e6ffeb2c1bb5",
-      "x-ms-keyvault-service-version" : "1.1.0.897",
-      "Body" : "{\"error\":{\"code\":\"CertificateNotFound\",\"message\":\"Deleted Certificate not found: da3ca45d-bf00-49cb-bbc8-18b68c207954-testCertificate3\"}}",
-=======
+      "X-Powered-By" : "ASP.NET",
+      "Content-Type" : "application/json; charset=utf-8"
+    },
+    "Exception" : null
+  }, {
+    "Method" : "GET",
+    "Uri" : "https://azure-java-live-test.vault.azure.net/deletedcertificates/testCertificate3?api-version=7.0",
+    "Headers" : {
+      "User-Agent" : "azsdk-java-client_name/client_version (12.0.1; Mac OS X 10.14.6)",
+      "Content-Type" : "application/json"
+    },
+    "Response" : {
+      "Server" : "Microsoft-IIS/10.0",
+      "X-Content-Type-Options" : "nosniff",
+      "Pragma" : "no-cache",
+      "retry-after" : "0",
+      "StatusCode" : "404",
       "Date" : "Tue, 10 Mar 2020 15:51:40 GMT",
       "Strict-Transport-Security" : "max-age=31536000;includeSubDomains",
       "Cache-Control" : "no-cache",
@@ -1898,41 +948,23 @@
       "x-ms-request-id" : "404d4d78-2869-4636-99a2-32fe9b41b36e",
       "x-ms-keyvault-service-version" : "1.1.0.897",
       "Body" : "{\"error\":{\"code\":\"CertificateNotFound\",\"message\":\"Deleted Certificate not found: testCertificate3\"}}",
->>>>>>> 62a0dd42
-      "X-Powered-By" : "ASP.NET",
-      "Content-Type" : "application/json; charset=utf-8"
-    },
-    "Exception" : null
-  }, {
-    "Method" : "GET",
-<<<<<<< HEAD
-    "Uri" : "https://azure-sdk-java-key-vault.vault.azure.net/deletedcertificates/da3ca45d-bf00-49cb-bbc8-18b68c207954-testCertificate3?api-version=7.1-preview",
-=======
-    "Uri" : "https://azure-java-live-test.vault.azure.net/deletedcertificates/testCertificate3?api-version=7.0",
->>>>>>> 62a0dd42
-    "Headers" : {
-      "User-Agent" : "azsdk-java-client_name/client_version (12.0.1; Mac OS X 10.14.6)",
-      "Content-Type" : "application/json"
-    },
-    "Response" : {
-      "Server" : "Microsoft-IIS/10.0",
-      "X-Content-Type-Options" : "nosniff",
-      "Pragma" : "no-cache",
-      "retry-after" : "0",
-      "StatusCode" : "404",
-<<<<<<< HEAD
-      "Date" : "Mon, 09 Mar 2020 15:06:14 GMT",
-      "Strict-Transport-Security" : "max-age=31536000;includeSubDomains",
-      "Cache-Control" : "no-cache",
-      "X-AspNet-Version" : "4.0.30319",
-      "x-ms-keyvault-region" : "eastus2",
-      "x-ms-keyvault-network-info" : "addr=43.241.70.141;act_addr_fam=InterNetwork;",
-      "Expires" : "-1",
-      "Content-Length" : "137",
-      "x-ms-request-id" : "d027efeb-0885-4ec5-8990-c22804486531",
-      "x-ms-keyvault-service-version" : "1.1.0.897",
-      "Body" : "{\"error\":{\"code\":\"CertificateNotFound\",\"message\":\"Deleted Certificate not found: da3ca45d-bf00-49cb-bbc8-18b68c207954-testCertificate3\"}}",
-=======
+      "X-Powered-By" : "ASP.NET",
+      "Content-Type" : "application/json; charset=utf-8"
+    },
+    "Exception" : null
+  }, {
+    "Method" : "GET",
+    "Uri" : "https://azure-java-live-test.vault.azure.net/deletedcertificates/testCertificate3?api-version=7.0",
+    "Headers" : {
+      "User-Agent" : "azsdk-java-client_name/client_version (12.0.1; Mac OS X 10.14.6)",
+      "Content-Type" : "application/json"
+    },
+    "Response" : {
+      "Server" : "Microsoft-IIS/10.0",
+      "X-Content-Type-Options" : "nosniff",
+      "Pragma" : "no-cache",
+      "retry-after" : "0",
+      "StatusCode" : "404",
       "Date" : "Tue, 10 Mar 2020 15:51:41 GMT",
       "Strict-Transport-Security" : "max-age=31536000;includeSubDomains",
       "Cache-Control" : "no-cache",
@@ -1944,41 +976,23 @@
       "x-ms-request-id" : "e20c337d-ad7c-4635-858c-64fbd7f83b43",
       "x-ms-keyvault-service-version" : "1.1.0.897",
       "Body" : "{\"error\":{\"code\":\"CertificateNotFound\",\"message\":\"Deleted Certificate not found: testCertificate3\"}}",
->>>>>>> 62a0dd42
-      "X-Powered-By" : "ASP.NET",
-      "Content-Type" : "application/json; charset=utf-8"
-    },
-    "Exception" : null
-  }, {
-    "Method" : "GET",
-<<<<<<< HEAD
-    "Uri" : "https://azure-sdk-java-key-vault.vault.azure.net/deletedcertificates/da3ca45d-bf00-49cb-bbc8-18b68c207954-testCertificate3?api-version=7.1-preview",
-=======
-    "Uri" : "https://azure-java-live-test.vault.azure.net/deletedcertificates/testCertificate3?api-version=7.0",
->>>>>>> 62a0dd42
-    "Headers" : {
-      "User-Agent" : "azsdk-java-client_name/client_version (12.0.1; Mac OS X 10.14.6)",
-      "Content-Type" : "application/json"
-    },
-    "Response" : {
-      "Server" : "Microsoft-IIS/10.0",
-      "X-Content-Type-Options" : "nosniff",
-      "Pragma" : "no-cache",
-      "retry-after" : "0",
-      "StatusCode" : "404",
-<<<<<<< HEAD
-      "Date" : "Mon, 09 Mar 2020 15:06:16 GMT",
-      "Strict-Transport-Security" : "max-age=31536000;includeSubDomains",
-      "Cache-Control" : "no-cache",
-      "X-AspNet-Version" : "4.0.30319",
-      "x-ms-keyvault-region" : "eastus2",
-      "x-ms-keyvault-network-info" : "addr=43.241.70.141;act_addr_fam=InterNetwork;",
-      "Expires" : "-1",
-      "Content-Length" : "137",
-      "x-ms-request-id" : "1f32f53d-29ce-462a-ae99-7fc18f9c5a3c",
-      "x-ms-keyvault-service-version" : "1.1.0.897",
-      "Body" : "{\"error\":{\"code\":\"CertificateNotFound\",\"message\":\"Deleted Certificate not found: da3ca45d-bf00-49cb-bbc8-18b68c207954-testCertificate3\"}}",
-=======
+      "X-Powered-By" : "ASP.NET",
+      "Content-Type" : "application/json; charset=utf-8"
+    },
+    "Exception" : null
+  }, {
+    "Method" : "GET",
+    "Uri" : "https://azure-java-live-test.vault.azure.net/deletedcertificates/testCertificate3?api-version=7.0",
+    "Headers" : {
+      "User-Agent" : "azsdk-java-client_name/client_version (12.0.1; Mac OS X 10.14.6)",
+      "Content-Type" : "application/json"
+    },
+    "Response" : {
+      "Server" : "Microsoft-IIS/10.0",
+      "X-Content-Type-Options" : "nosniff",
+      "Pragma" : "no-cache",
+      "retry-after" : "0",
+      "StatusCode" : "404",
       "Date" : "Tue, 10 Mar 2020 15:51:42 GMT",
       "Strict-Transport-Security" : "max-age=31536000;includeSubDomains",
       "Cache-Control" : "no-cache",
@@ -1990,41 +1004,23 @@
       "x-ms-request-id" : "a540f5d5-9825-4f1a-a3e8-14dc50515ea5",
       "x-ms-keyvault-service-version" : "1.1.0.897",
       "Body" : "{\"error\":{\"code\":\"CertificateNotFound\",\"message\":\"Deleted Certificate not found: testCertificate3\"}}",
->>>>>>> 62a0dd42
-      "X-Powered-By" : "ASP.NET",
-      "Content-Type" : "application/json; charset=utf-8"
-    },
-    "Exception" : null
-  }, {
-    "Method" : "GET",
-<<<<<<< HEAD
-    "Uri" : "https://azure-sdk-java-key-vault.vault.azure.net/deletedcertificates/da3ca45d-bf00-49cb-bbc8-18b68c207954-testCertificate3?api-version=7.1-preview",
-=======
-    "Uri" : "https://azure-java-live-test.vault.azure.net/deletedcertificates/testCertificate3?api-version=7.0",
->>>>>>> 62a0dd42
-    "Headers" : {
-      "User-Agent" : "azsdk-java-client_name/client_version (12.0.1; Mac OS X 10.14.6)",
-      "Content-Type" : "application/json"
-    },
-    "Response" : {
-      "Server" : "Microsoft-IIS/10.0",
-      "X-Content-Type-Options" : "nosniff",
-      "Pragma" : "no-cache",
-      "retry-after" : "0",
-      "StatusCode" : "404",
-<<<<<<< HEAD
-      "Date" : "Mon, 09 Mar 2020 15:06:17 GMT",
-      "Strict-Transport-Security" : "max-age=31536000;includeSubDomains",
-      "Cache-Control" : "no-cache",
-      "X-AspNet-Version" : "4.0.30319",
-      "x-ms-keyvault-region" : "eastus2",
-      "x-ms-keyvault-network-info" : "addr=43.241.70.141;act_addr_fam=InterNetwork;",
-      "Expires" : "-1",
-      "Content-Length" : "137",
-      "x-ms-request-id" : "950c73c4-2fca-469b-b90e-4307a46ab6a5",
-      "x-ms-keyvault-service-version" : "1.1.0.897",
-      "Body" : "{\"error\":{\"code\":\"CertificateNotFound\",\"message\":\"Deleted Certificate not found: da3ca45d-bf00-49cb-bbc8-18b68c207954-testCertificate3\"}}",
-=======
+      "X-Powered-By" : "ASP.NET",
+      "Content-Type" : "application/json; charset=utf-8"
+    },
+    "Exception" : null
+  }, {
+    "Method" : "GET",
+    "Uri" : "https://azure-java-live-test.vault.azure.net/deletedcertificates/testCertificate3?api-version=7.0",
+    "Headers" : {
+      "User-Agent" : "azsdk-java-client_name/client_version (12.0.1; Mac OS X 10.14.6)",
+      "Content-Type" : "application/json"
+    },
+    "Response" : {
+      "Server" : "Microsoft-IIS/10.0",
+      "X-Content-Type-Options" : "nosniff",
+      "Pragma" : "no-cache",
+      "retry-after" : "0",
+      "StatusCode" : "404",
       "Date" : "Tue, 10 Mar 2020 15:51:43 GMT",
       "Strict-Transport-Security" : "max-age=31536000;includeSubDomains",
       "Cache-Control" : "no-cache",
@@ -2036,41 +1032,23 @@
       "x-ms-request-id" : "4dda00c8-f60c-4ac4-af5f-a5b450af6a7f",
       "x-ms-keyvault-service-version" : "1.1.0.897",
       "Body" : "{\"error\":{\"code\":\"CertificateNotFound\",\"message\":\"Deleted Certificate not found: testCertificate3\"}}",
->>>>>>> 62a0dd42
-      "X-Powered-By" : "ASP.NET",
-      "Content-Type" : "application/json; charset=utf-8"
-    },
-    "Exception" : null
-  }, {
-    "Method" : "GET",
-<<<<<<< HEAD
-    "Uri" : "https://azure-sdk-java-key-vault.vault.azure.net/deletedcertificates/da3ca45d-bf00-49cb-bbc8-18b68c207954-testCertificate3?api-version=7.1-preview",
-=======
-    "Uri" : "https://azure-java-live-test.vault.azure.net/deletedcertificates/testCertificate3?api-version=7.0",
->>>>>>> 62a0dd42
-    "Headers" : {
-      "User-Agent" : "azsdk-java-client_name/client_version (12.0.1; Mac OS X 10.14.6)",
-      "Content-Type" : "application/json"
-    },
-    "Response" : {
-      "Server" : "Microsoft-IIS/10.0",
-      "X-Content-Type-Options" : "nosniff",
-      "Pragma" : "no-cache",
-      "retry-after" : "0",
-      "StatusCode" : "404",
-<<<<<<< HEAD
-      "Date" : "Mon, 09 Mar 2020 15:06:19 GMT",
-      "Strict-Transport-Security" : "max-age=31536000;includeSubDomains",
-      "Cache-Control" : "no-cache",
-      "X-AspNet-Version" : "4.0.30319",
-      "x-ms-keyvault-region" : "eastus2",
-      "x-ms-keyvault-network-info" : "addr=43.241.70.141;act_addr_fam=InterNetwork;",
-      "Expires" : "-1",
-      "Content-Length" : "137",
-      "x-ms-request-id" : "bcf077af-a0e9-4db2-b391-e61ec09efaf8",
-      "x-ms-keyvault-service-version" : "1.1.0.897",
-      "Body" : "{\"error\":{\"code\":\"CertificateNotFound\",\"message\":\"Deleted Certificate not found: da3ca45d-bf00-49cb-bbc8-18b68c207954-testCertificate3\"}}",
-=======
+      "X-Powered-By" : "ASP.NET",
+      "Content-Type" : "application/json; charset=utf-8"
+    },
+    "Exception" : null
+  }, {
+    "Method" : "GET",
+    "Uri" : "https://azure-java-live-test.vault.azure.net/deletedcertificates/testCertificate3?api-version=7.0",
+    "Headers" : {
+      "User-Agent" : "azsdk-java-client_name/client_version (12.0.1; Mac OS X 10.14.6)",
+      "Content-Type" : "application/json"
+    },
+    "Response" : {
+      "Server" : "Microsoft-IIS/10.0",
+      "X-Content-Type-Options" : "nosniff",
+      "Pragma" : "no-cache",
+      "retry-after" : "0",
+      "StatusCode" : "404",
       "Date" : "Tue, 10 Mar 2020 15:51:44 GMT",
       "Strict-Transport-Security" : "max-age=31536000;includeSubDomains",
       "Cache-Control" : "no-cache",
@@ -2082,41 +1060,23 @@
       "x-ms-request-id" : "1768e5ea-4725-44ff-bf93-e84a1560f21f",
       "x-ms-keyvault-service-version" : "1.1.0.897",
       "Body" : "{\"error\":{\"code\":\"CertificateNotFound\",\"message\":\"Deleted Certificate not found: testCertificate3\"}}",
->>>>>>> 62a0dd42
-      "X-Powered-By" : "ASP.NET",
-      "Content-Type" : "application/json; charset=utf-8"
-    },
-    "Exception" : null
-  }, {
-    "Method" : "GET",
-<<<<<<< HEAD
-    "Uri" : "https://azure-sdk-java-key-vault.vault.azure.net/deletedcertificates/da3ca45d-bf00-49cb-bbc8-18b68c207954-testCertificate3?api-version=7.1-preview",
-=======
-    "Uri" : "https://azure-java-live-test.vault.azure.net/deletedcertificates/testCertificate3?api-version=7.0",
->>>>>>> 62a0dd42
-    "Headers" : {
-      "User-Agent" : "azsdk-java-client_name/client_version (12.0.1; Mac OS X 10.14.6)",
-      "Content-Type" : "application/json"
-    },
-    "Response" : {
-      "Server" : "Microsoft-IIS/10.0",
-      "X-Content-Type-Options" : "nosniff",
-      "Pragma" : "no-cache",
-      "retry-after" : "0",
-      "StatusCode" : "200",
-<<<<<<< HEAD
-      "Date" : "Mon, 09 Mar 2020 15:06:20 GMT",
-      "Strict-Transport-Security" : "max-age=31536000;includeSubDomains",
-      "Cache-Control" : "no-cache",
-      "X-AspNet-Version" : "4.0.30319",
-      "x-ms-keyvault-region" : "eastus2",
-      "x-ms-keyvault-network-info" : "addr=43.241.70.141;act_addr_fam=InterNetwork;",
-      "Expires" : "-1",
-      "Content-Length" : "2777",
-      "x-ms-request-id" : "056fa580-4a07-4022-a92d-6ecefa0cfd1f",
-      "x-ms-keyvault-service-version" : "1.1.0.897",
-      "Body" : "{\"recoveryId\":\"https://azure-sdk-java-key-vault.vault.azure.net/deletedcertificates/da3ca45d-bf00-49cb-bbc8-18b68c207954-testCertificate3\",\"deletedDate\":1583766346,\"scheduledPurgeDate\":1591542346,\"id\":\"https://azure-sdk-java-key-vault.vault.azure.net/certificates/da3ca45d-bf00-49cb-bbc8-18b68c207954-testCertificate3/7ce5e5a0f71646b29d97b085ce7e19ad\",\"kid\":\"https://azure-sdk-java-key-vault.vault.azure.net/keys/da3ca45d-bf00-49cb-bbc8-18b68c207954-testCertificate3/7ce5e5a0f71646b29d97b085ce7e19ad\",\"sid\":\"https://azure-sdk-java-key-vault.vault.azure.net/secrets/da3ca45d-bf00-49cb-bbc8-18b68c207954-testCertificate3/7ce5e5a0f71646b29d97b085ce7e19ad\",\"x5t\":\"Sn63QnOFJiEGaGXbEJdmLISF5S8\",\"cer\":\"MIIDNjCCAh6gAwIBAgIQZrp3w9pCTgiOJBvOlBx+OzANBgkqhkiG9w0BAQsFADAYMRYwFAYDVQQDEw1EZWZhdWx0UG9saWN5MB4XDTIwMDMwOTE0NTU0M1oXDTIxMDMwOTE1MDU0M1owGDEWMBQGA1UEAxMNRGVmYXVsdFBvbGljeTCCASIwDQYJKoZIhvcNAQEBBQADggEPADCCAQoCggEBALE8d9c63kS1m9kpjISif5GbVyythEtgVORWpneiPdlZEXovxYOT6ORWbXTptEM3UW6PjoqYy4TdvtYjM+BHfiAUQ3maN4OuVA0tliENN3VZjKw82E8T1kHdX7A/L7ATzCLrvt0RkWLhOVBLaCBm2zbCOnHaKv9G5iq/nh4bUkllP+oMFjK+XIjQB83oZIlXTXUpxm7KgUtshw6My9ZGzOZl1G/5tjIar62M26VqxbVVwz3h6AyPRj5ZZ2BlCAsbFus2Ds2uqRIy/LzN1hK91BDN1L0gzH4uw8/NBTjbAFtbZYN93jv9gh4UbahC+FzgRa7BCFPUrKuZsG/i197Y9r8CAwEAAaN8MHowDgYDVR0PAQH/BAQDAgWgMAkGA1UdEwQCMAAwHQYDVR0lBBYwFAYIKwYBBQUHAwEGCCsGAQUFBwMCMB8GA1UdIwQYMBaAFHbBiOlFD8e+49gfTlGdyEDuDHEzMB0GA1UdDgQWBBR2wYjpRQ/HvuPYH05RnchA7gxxMzANBgkqhkiG9w0BAQsFAAOCAQEAjkRIWjR1XnOegt5A8Xr8MSmn5UzhjtqmHaQCTJFhPOkX1NCJxgTgbgj59a7/AY881h31T9bsOat/4dxuHFAGJS2TtuCtYMUOI53sRsk/VECr0nJhCqmarcdkkfcgfSXpqJcZYWM/nN2RkvOSbsZ/DZU5pDZb9j0PJY5gwA/iebqSM8hj0doRqUvCGgxiqzb3PgGpaULXSG7f6OLeJwtg9C1tWFgtrLjcV3SXqF8WCAIPvHlAffgeQUd3esl1Z6BZXYZ2NVOLGWlztzIVN2DQEaDsjH2C6UmOyWXl/8TA8VSCrDM4V9WfM+7Q47SfoX9EVwasKxUFDrIkwFQjFfH5Ww==\",\"attributes\":{\"enabled\":false,\"nbf\":1583765743,\"exp\":1615302343,\"created\":1583766343,\"updated\":1583766346,\"recoveryLevel\":\"Recoverable+Purgeable\"},\"tags\":{},\"policy\":{\"id\":\"https://azure-sdk-java-key-vault.vault.azure.net/certificates/da3ca45d-bf00-49cb-bbc8-18b68c207954-testCertificate3/policy\",\"key_props\":{\"exportable\":true,\"kty\":\"RSA\",\"key_size\":2048,\"reuse_key\":false},\"secret_props\":{\"contentType\":\"application/x-pkcs12\"},\"x509_props\":{\"subject\":\"CN=DefaultPolicy\",\"sans\":{},\"ekus\":[\"1.3.6.1.5.5.7.3.1\",\"1.3.6.1.5.5.7.3.2\"],\"key_usage\":[\"digitalSignature\",\"keyEncipherment\"],\"validity_months\":12,\"basic_constraints\":{\"ca\":false}},\"lifetime_actions\":[{\"trigger\":{\"lifetime_percentage\":80},\"action\":{\"action_type\":\"AutoRenew\"}}],\"issuer\":{\"name\":\"Self\"},\"attributes\":{\"enabled\":true,\"created\":1583766310,\"updated\":1583766310}},\"pending\":{\"id\":\"https://azure-sdk-java-key-vault.vault.azure.net/certificates/da3ca45d-bf00-49cb-bbc8-18b68c207954-testCertificate3/pending\"}}",
-=======
+      "X-Powered-By" : "ASP.NET",
+      "Content-Type" : "application/json; charset=utf-8"
+    },
+    "Exception" : null
+  }, {
+    "Method" : "GET",
+    "Uri" : "https://azure-java-live-test.vault.azure.net/deletedcertificates/testCertificate3?api-version=7.0",
+    "Headers" : {
+      "User-Agent" : "azsdk-java-client_name/client_version (12.0.1; Mac OS X 10.14.6)",
+      "Content-Type" : "application/json"
+    },
+    "Response" : {
+      "Server" : "Microsoft-IIS/10.0",
+      "X-Content-Type-Options" : "nosniff",
+      "Pragma" : "no-cache",
+      "retry-after" : "0",
+      "StatusCode" : "200",
       "Date" : "Tue, 10 Mar 2020 15:51:45 GMT",
       "Strict-Transport-Security" : "max-age=31536000;includeSubDomains",
       "Cache-Control" : "no-cache",
@@ -2128,18 +1088,13 @@
       "x-ms-request-id" : "7423ba6a-c2f3-4f31-9e36-1a6207e40cbd",
       "x-ms-keyvault-service-version" : "1.1.0.897",
       "Body" : "{\"recoveryId\":\"https://azure-java-live-test.vault.azure.net/deletedcertificates/testCertificate3\",\"deletedDate\":1583855488,\"scheduledPurgeDate\":1591631488,\"id\":\"https://azure-java-live-test.vault.azure.net/certificates/testCertificate3/3d5dfe6aea334fea835bf973029349f9\",\"kid\":\"https://azure-java-live-test.vault.azure.net/keys/testCertificate3/3d5dfe6aea334fea835bf973029349f9\",\"sid\":\"https://azure-java-live-test.vault.azure.net/secrets/testCertificate3/3d5dfe6aea334fea835bf973029349f9\",\"x5t\":\"BKbQ1Igt5hoPb-5zKEQIGb19Om0\",\"cer\":\"MIIDNjCCAh6gAwIBAgIQZXr4N6FuQ3K9/iHH/Zg7IDANBgkqhkiG9w0BAQsFADAYMRYwFAYDVQQDEw1EZWZhdWx0UG9saWN5MB4XDTIwMDMxMDE1NDEyNloXDTIxMDMxMDE1NTEyNlowGDEWMBQGA1UEAxMNRGVmYXVsdFBvbGljeTCCASIwDQYJKoZIhvcNAQEBBQADggEPADCCAQoCggEBANf1wcEJxvV7am2YGA/TdyYNQ/Hqf9c6DjkcFxyiMJD2NWOERW2i99bdR8KamuAqQF2niAzRVaJoPBUJ7AhAaIca8laFmAjz5AxQ3m+cYt0Udn9Jlq0vJ2ClLalIETJkGe9RcYRBjseml8R+NinUqrDX+bky60BB/jeYfqYFT6jv50v2VblBaenTr7VXi37Lvx/puFL4+1QosfJfSkLXf6ay5fQ9Rd9qMbbnSkXXE2bkHc+IXBYk6jdzXKPvc8th5STW3n3VXqyJrbRlAs+1VpQmnI5YJF6v4z7WfkaqQF7mR+mauc6e4xDeQ8/3/uEjbpdEcOw0EDlE3aH2lMjjG+cCAwEAAaN8MHowDgYDVR0PAQH/BAQDAgWgMAkGA1UdEwQCMAAwHQYDVR0lBBYwFAYIKwYBBQUHAwEGCCsGAQUFBwMCMB8GA1UdIwQYMBaAFPxnydVc9hfknG6JKphc6LqzGX0vMB0GA1UdDgQWBBT8Z8nVXPYX5JxuiSqYXOi6sxl9LzANBgkqhkiG9w0BAQsFAAOCAQEASc6L5dUgU+cCS99gJqqg2taLyVRK5pckd8BbzEdbYJpX5QmlM8drMWneNNpTyC0MuH+TtSkUN2XpBrFWjcV6aUFlCenBDmLPpaOWDdwrbgS0rd0gWqNqH6nPYbei2XQoAucfF24NTTod6eqx8wxsL4TSOWOdS1tXEAPTmp+28Sk15iw/i0WRgdoeXNpdTMNxB2HqMKpoc6d6HfrZIIjdTvbAz9EQJEdWd1O5VRZaD/CGGy9ReykXesyWkMPD0MH9e5HuDwYxdv3Oxel870SbeODF00fp3nhpsqdfQeweBKx31kDkuEbh+r8M74f+mlrYCR1JPqBipC0Efy/CQHc1lw==\",\"attributes\":{\"enabled\":false,\"nbf\":1583854886,\"exp\":1615391486,\"created\":1583855486,\"updated\":1583855487,\"recoveryLevel\":\"Recoverable+Purgeable\"},\"tags\":{},\"policy\":{\"id\":\"https://azure-java-live-test.vault.azure.net/certificates/testCertificate3/policy\",\"key_props\":{\"exportable\":true,\"kty\":\"RSA\",\"key_size\":2048,\"reuse_key\":false},\"secret_props\":{\"contentType\":\"application/x-pkcs12\"},\"x509_props\":{\"subject\":\"CN=DefaultPolicy\",\"sans\":{},\"ekus\":[\"1.3.6.1.5.5.7.3.1\",\"1.3.6.1.5.5.7.3.2\"],\"key_usage\":[\"digitalSignature\",\"keyEncipherment\"],\"validity_months\":12,\"basic_constraints\":{\"ca\":false}},\"lifetime_actions\":[{\"trigger\":{\"lifetime_percentage\":80},\"action\":{\"action_type\":\"AutoRenew\"}}],\"issuer\":{\"name\":\"Self\"},\"attributes\":{\"enabled\":true,\"created\":1583855467,\"updated\":1583855467}},\"pending\":{\"id\":\"https://azure-java-live-test.vault.azure.net/certificates/testCertificate3/pending\"}}",
->>>>>>> 62a0dd42
       "X-Powered-By" : "ASP.NET",
       "Content-Type" : "application/json; charset=utf-8"
     },
     "Exception" : null
   }, {
     "Method" : "DELETE",
-<<<<<<< HEAD
-    "Uri" : "https://azure-sdk-java-key-vault.vault.azure.net/deletedcertificates/da3ca45d-bf00-49cb-bbc8-18b68c207954-testCertificate3?api-version=7.1-preview",
-=======
-    "Uri" : "https://azure-java-live-test.vault.azure.net/deletedcertificates/testCertificate3?api-version=7.0",
->>>>>>> 62a0dd42
+    "Uri" : "https://azure-java-live-test.vault.azure.net/deletedcertificates/testCertificate3?api-version=7.0",
     "Headers" : {
       "User-Agent" : "azsdk-java-client_name/client_version (12.0.1; Mac OS X 10.14.6)",
       "Content-Type" : "application/json"
@@ -2150,16 +1105,6 @@
       "Pragma" : "no-cache",
       "retry-after" : "0",
       "StatusCode" : "204",
-<<<<<<< HEAD
-      "Date" : "Mon, 09 Mar 2020 15:06:21 GMT",
-      "Strict-Transport-Security" : "max-age=31536000;includeSubDomains",
-      "Cache-Control" : "no-cache",
-      "X-AspNet-Version" : "4.0.30319",
-      "x-ms-keyvault-region" : "eastus2",
-      "x-ms-keyvault-network-info" : "addr=43.241.70.141;act_addr_fam=InterNetwork;",
-      "Expires" : "-1",
-      "x-ms-request-id" : "51f91991-938e-4af7-a49a-46a0685da939",
-=======
       "Date" : "Tue, 10 Mar 2020 15:51:45 GMT",
       "Strict-Transport-Security" : "max-age=31536000;includeSubDomains",
       "Cache-Control" : "no-cache",
@@ -2168,41 +1113,23 @@
       "x-ms-keyvault-network-info" : "addr=172.103.233.178;act_addr_fam=InterNetwork;",
       "Expires" : "-1",
       "x-ms-request-id" : "57c56d84-0426-4285-bcf5-533ed9aec3a1",
->>>>>>> 62a0dd42
       "x-ms-keyvault-service-version" : "1.1.0.897",
       "X-Powered-By" : "ASP.NET"
     },
     "Exception" : null
   }, {
     "Method" : "GET",
-<<<<<<< HEAD
-    "Uri" : "https://azure-sdk-java-key-vault.vault.azure.net/deletedcertificates/da3ca45d-bf00-49cb-bbc8-18b68c207954-testCertificate3?api-version=7.1-preview",
-=======
-    "Uri" : "https://azure-java-live-test.vault.azure.net/deletedcertificates/testCertificate3?api-version=7.0",
->>>>>>> 62a0dd42
-    "Headers" : {
-      "User-Agent" : "azsdk-java-client_name/client_version (12.0.1; Mac OS X 10.14.6)",
-      "Content-Type" : "application/json"
-    },
-    "Response" : {
-      "Server" : "Microsoft-IIS/10.0",
-      "X-Content-Type-Options" : "nosniff",
-      "Pragma" : "no-cache",
-      "retry-after" : "0",
-      "StatusCode" : "404",
-<<<<<<< HEAD
-      "Date" : "Mon, 09 Mar 2020 15:06:22 GMT",
-      "Strict-Transport-Security" : "max-age=31536000;includeSubDomains",
-      "Cache-Control" : "no-cache",
-      "X-AspNet-Version" : "4.0.30319",
-      "x-ms-keyvault-region" : "eastus2",
-      "x-ms-keyvault-network-info" : "addr=43.241.70.141;act_addr_fam=InterNetwork;",
-      "Expires" : "-1",
-      "Content-Length" : "137",
-      "x-ms-request-id" : "c44b9d9d-1399-416c-af1a-59bae674dce7",
-      "x-ms-keyvault-service-version" : "1.1.0.897",
-      "Body" : "{\"error\":{\"code\":\"CertificateNotFound\",\"message\":\"Deleted Certificate not found: da3ca45d-bf00-49cb-bbc8-18b68c207954-testCertificate3\"}}",
-=======
+    "Uri" : "https://azure-java-live-test.vault.azure.net/deletedcertificates/testCertificate3?api-version=7.0",
+    "Headers" : {
+      "User-Agent" : "azsdk-java-client_name/client_version (12.0.1; Mac OS X 10.14.6)",
+      "Content-Type" : "application/json"
+    },
+    "Response" : {
+      "Server" : "Microsoft-IIS/10.0",
+      "X-Content-Type-Options" : "nosniff",
+      "Pragma" : "no-cache",
+      "retry-after" : "0",
+      "StatusCode" : "404",
       "Date" : "Tue, 10 Mar 2020 15:51:45 GMT",
       "Strict-Transport-Security" : "max-age=31536000;includeSubDomains",
       "Cache-Control" : "no-cache",
@@ -2214,7 +1141,6 @@
       "x-ms-request-id" : "dac889a4-71f0-4000-aa45-f5c5fe9524ee",
       "x-ms-keyvault-service-version" : "1.1.0.897",
       "Body" : "{\"error\":{\"code\":\"CertificateNotFound\",\"message\":\"Deleted Certificate not found: testCertificate3\"}}",
->>>>>>> 62a0dd42
       "X-Powered-By" : "ASP.NET",
       "Content-Type" : "application/json; charset=utf-8"
     },
