--- conflicted
+++ resolved
@@ -1,42 +1,20 @@
 {
   "networkCallRecords" : [ {
     "Method" : "POST",
-<<<<<<< HEAD
-    "Uri" : "https://cameravault.vault.azure.net/certificates/testCertificate10/create?api-version=7.0",
-    "Headers" : {
-      "User-Agent" : "azsdk-java-Azure-Keyvault/4.0.0-beta.6 (11.0.5; Mac OS X 10.14.3)",
-=======
     "Uri" : "https://REDACTED.vault.azure.net/certificates/testCertificate10/create?api-version=7.1",
     "Headers" : {
       "User-Agent" : "azsdk-java-client_name/client_version (11.0.6; Windows 10; 10.0)",
->>>>>>> d795fdaf
       "Content-Type" : "application/json"
     },
     "Response" : {
       "X-Content-Type-Options" : "nosniff",
       "Pragma" : "no-cache",
       "StatusCode" : "202",
-<<<<<<< HEAD
-      "Date" : "Tue, 03 Dec 2019 13:10:12 GMT",
-=======
       "Date" : "Tue, 04 Aug 2020 00:49:16 GMT",
->>>>>>> d795fdaf
-      "Strict-Transport-Security" : "max-age=31536000;includeSubDomains",
-      "Retry-After" : "0",
-      "Cache-Control" : "no-cache",
-      "X-AspNet-Version" : "4.0.30319",
-<<<<<<< HEAD
-      "x-ms-keyvault-region" : "centralus",
-      "x-ms-keyvault-network-info" : "addr=182.68.240.118;act_addr_fam=InterNetwork;",
-      "Expires" : "-1",
-      "Content-Length" : "842",
-      "x-ms-request-id" : "754efac9-fe6a-479f-af3b-83aa723b7c9e",
-      "x-ms-keyvault-service-version" : "1.1.0.883",
-      "Body" : "{\"id\":\"https://cameravault.vault.azure.net/certificates/testCertificate10/pending\",\"issuer\":{\"name\":\"Self\"},\"csr\":\"MIIBVTCB3AIBADASMRAwDgYDVQQDEwdkZWZhdWx0MHYwEAYHKoZIzj0CAQYFK4EEACIDYgAE7bXuE5G2bEdVI+li+lV5cArr1NiaQ9/6CzsarPrQXB4F9POKgoUqXcix8OOv3Sn39Zv414vfeBShAM8rxW74ztZcgEjQUBA1q2gW0ylgIxfpCiNHQ20DDbMc9cJm0LNDoEswSQYJKoZIhvcNAQkOMTwwOjAOBgNVHQ8BAf8EBAMCAgwwHQYDVR0lBBYwFAYIKwYBBQUHAwEGCCsGAQUFBwMCMAkGA1UdEwQCMAAwCgYIKoZIzj0EAwMDaAAwZQIxALMdfusg6My9urnKbdjOq6J0WVcBMzQ+1nYQ/oTMhDm4TZuTyIdS2LWYWuQYSYaNFgIwQKBxjPBaSfHtbYILkVq+ijGS5ddJs25b0nB5iw/Je8ZusGBLGPA5f01I6bglikIg\",\"cancellation_requested\":false,\"status\":\"inProgress\",\"status_details\":\"Pending certificate created. Certificate request is in progress. This may take some time based on the issuer provider. Please check again later.\",\"request_id\":\"b208ce5eaf154739b967fbe070015548\"}",
-      "X-Powered-By" : "ASP.NET",
-      "Content-Type" : "application/json; charset=utf-8",
-      "Location" : "https://cameravault.vault.azure.net/certificates/testCertificate10/pending?api-version=7.0&request_id=b208ce5eaf154739b967fbe070015548"
-=======
+      "Strict-Transport-Security" : "max-age=31536000;includeSubDomains",
+      "Retry-After" : "0",
+      "Cache-Control" : "no-cache",
+      "X-AspNet-Version" : "4.0.30319",
       "x-ms-keyvault-region" : "westus",
       "x-ms-keyvault-network-info" : "conn_type=Ipv4;addr=174.127.169.154;act_addr_fam=InterNetwork;",
       "Expires" : "-1",
@@ -47,44 +25,24 @@
       "X-Powered-By" : "ASP.NET",
       "Content-Type" : "application/json; charset=utf-8",
       "Location" : "https://azure-kv-tests2.vault.azure.net/certificates/testCertificate10/pending?api-version=7.1&request_id=e264a3f3c6654a4a844065c39e06c4e3"
->>>>>>> d795fdaf
-    },
-    "Exception" : null
-  }, {
-    "Method" : "GET",
-<<<<<<< HEAD
-    "Uri" : "https://cameravault.vault.azure.net/certificates/testCertificate10/pending?api-version=7.0",
-    "Headers" : {
-      "User-Agent" : "azsdk-java-Azure-Keyvault/4.0.0-beta.6 (11.0.5; Mac OS X 10.14.3)",
-=======
-    "Uri" : "https://REDACTED.vault.azure.net/certificates/testCertificate10/pending?api-version=7.1",
-    "Headers" : {
-      "User-Agent" : "azsdk-java-client_name/client_version (11.0.6; Windows 10; 10.0)",
->>>>>>> d795fdaf
-      "Content-Type" : "application/json"
-    },
-    "Response" : {
-      "X-Content-Type-Options" : "nosniff",
-      "Pragma" : "no-cache",
-      "StatusCode" : "200",
-<<<<<<< HEAD
-      "Date" : "Tue, 03 Dec 2019 13:10:13 GMT",
-=======
+    },
+    "Exception" : null
+  }, {
+    "Method" : "GET",
+    "Uri" : "https://REDACTED.vault.azure.net/certificates/testCertificate10/pending?api-version=7.1",
+    "Headers" : {
+      "User-Agent" : "azsdk-java-client_name/client_version (11.0.6; Windows 10; 10.0)",
+      "Content-Type" : "application/json"
+    },
+    "Response" : {
+      "X-Content-Type-Options" : "nosniff",
+      "Pragma" : "no-cache",
+      "StatusCode" : "200",
       "Date" : "Tue, 04 Aug 2020 00:49:17 GMT",
->>>>>>> d795fdaf
-      "Strict-Transport-Security" : "max-age=31536000;includeSubDomains",
-      "Retry-After" : "0",
-      "Cache-Control" : "no-cache",
-      "X-AspNet-Version" : "4.0.30319",
-<<<<<<< HEAD
-      "x-ms-keyvault-region" : "centralus",
-      "x-ms-keyvault-network-info" : "addr=182.68.240.118;act_addr_fam=InterNetwork;",
-      "Expires" : "-1",
-      "Content-Length" : "842",
-      "x-ms-request-id" : "228dc82f-9b14-41f6-884e-5b410d051c05",
-      "x-ms-keyvault-service-version" : "1.1.0.883",
-      "Body" : "{\"id\":\"https://cameravault.vault.azure.net/certificates/testCertificate10/pending\",\"issuer\":{\"name\":\"Self\"},\"csr\":\"MIIBVTCB3AIBADASMRAwDgYDVQQDEwdkZWZhdWx0MHYwEAYHKoZIzj0CAQYFK4EEACIDYgAE7bXuE5G2bEdVI+li+lV5cArr1NiaQ9/6CzsarPrQXB4F9POKgoUqXcix8OOv3Sn39Zv414vfeBShAM8rxW74ztZcgEjQUBA1q2gW0ylgIxfpCiNHQ20DDbMc9cJm0LNDoEswSQYJKoZIhvcNAQkOMTwwOjAOBgNVHQ8BAf8EBAMCAgwwHQYDVR0lBBYwFAYIKwYBBQUHAwEGCCsGAQUFBwMCMAkGA1UdEwQCMAAwCgYIKoZIzj0EAwMDaAAwZQIxALMdfusg6My9urnKbdjOq6J0WVcBMzQ+1nYQ/oTMhDm4TZuTyIdS2LWYWuQYSYaNFgIwQKBxjPBaSfHtbYILkVq+ijGS5ddJs25b0nB5iw/Je8ZusGBLGPA5f01I6bglikIg\",\"cancellation_requested\":false,\"status\":\"inProgress\",\"status_details\":\"Pending certificate created. Certificate request is in progress. This may take some time based on the issuer provider. Please check again later.\",\"request_id\":\"b208ce5eaf154739b967fbe070015548\"}",
-=======
+      "Strict-Transport-Security" : "max-age=31536000;includeSubDomains",
+      "Retry-After" : "0",
+      "Cache-Control" : "no-cache",
+      "X-AspNet-Version" : "4.0.30319",
       "x-ms-keyvault-region" : "westus",
       "x-ms-keyvault-network-info" : "conn_type=Ipv4;addr=174.127.169.154;act_addr_fam=InterNetwork;",
       "Expires" : "-1",
@@ -92,46 +50,26 @@
       "x-ms-request-id" : "7420d74f-306e-40e5-bcac-d2667011ee41",
       "x-ms-keyvault-service-version" : "1.1.10.0",
       "Body" : "{\"id\":\"https://azure-kv-tests2.vault.azure.net/certificates/testCertificate10/pending\",\"issuer\":{\"name\":\"Self\"},\"csr\":\"MIIBVjCB3AIBADASMRAwDgYDVQQDEwdkZWZhdWx0MHYwEAYHKoZIzj0CAQYFK4EEACIDYgAEvxAV9RCygHqHYKy7hYgTB2SlhUfxUZUDxu2MW9AzdRcOi9YCp7WaAxXRSZb3O/xHSgpJ1ZnqpvYDBMdkA++E/BT6ew5/cbqxUUtTGOew6A8N5WaOYeJwF/LDqO2I+FYToEswSQYJKoZIhvcNAQkOMTwwOjAOBgNVHQ8BAf8EBAMCAgwwHQYDVR0lBBYwFAYIKwYBBQUHAwEGCCsGAQUFBwMCMAkGA1UdEwQCMAAwCgYIKoZIzj0EAwMDaQAwZgIxAL+nxYtwIDYk2jsH7Ifs+TmWac8JtO0YmTYxHGkQvhfJK2R409lb4cH8U1SvRnkBXwIxAP86649Ow1U4zR27hS0aXskIvwo4aVEQgTPu9+/2PkZ/k4c3t2WNdgUIJf16lOrSAQ==\",\"cancellation_requested\":false,\"status\":\"inProgress\",\"status_details\":\"Pending certificate created. Certificate request is in progress. This may take some time based on the issuer provider. Please check again later.\",\"request_id\":\"e264a3f3c6654a4a844065c39e06c4e3\"}",
->>>>>>> d795fdaf
-      "X-Powered-By" : "ASP.NET",
-      "Content-Type" : "application/json; charset=utf-8"
-    },
-    "Exception" : null
-  }, {
-    "Method" : "GET",
-<<<<<<< HEAD
-    "Uri" : "https://cameravault.vault.azure.net/certificates/testCertificate10/pending?api-version=7.0",
-    "Headers" : {
-      "User-Agent" : "azsdk-java-Azure-Keyvault/4.0.0-beta.6 (11.0.5; Mac OS X 10.14.3)",
-=======
-    "Uri" : "https://REDACTED.vault.azure.net/certificates/testCertificate10/pending?api-version=7.1",
-    "Headers" : {
-      "User-Agent" : "azsdk-java-client_name/client_version (11.0.6; Windows 10; 10.0)",
->>>>>>> d795fdaf
-      "Content-Type" : "application/json"
-    },
-    "Response" : {
-      "X-Content-Type-Options" : "nosniff",
-      "Pragma" : "no-cache",
-      "StatusCode" : "200",
-<<<<<<< HEAD
-      "Date" : "Tue, 03 Dec 2019 13:10:14 GMT",
-=======
+      "X-Powered-By" : "ASP.NET",
+      "Content-Type" : "application/json; charset=utf-8"
+    },
+    "Exception" : null
+  }, {
+    "Method" : "GET",
+    "Uri" : "https://REDACTED.vault.azure.net/certificates/testCertificate10/pending?api-version=7.1",
+    "Headers" : {
+      "User-Agent" : "azsdk-java-client_name/client_version (11.0.6; Windows 10; 10.0)",
+      "Content-Type" : "application/json"
+    },
+    "Response" : {
+      "X-Content-Type-Options" : "nosniff",
+      "Pragma" : "no-cache",
+      "StatusCode" : "200",
       "Date" : "Tue, 04 Aug 2020 00:49:18 GMT",
->>>>>>> d795fdaf
-      "Strict-Transport-Security" : "max-age=31536000;includeSubDomains",
-      "Retry-After" : "0",
-      "Cache-Control" : "no-cache",
-      "X-AspNet-Version" : "4.0.30319",
-<<<<<<< HEAD
-      "x-ms-keyvault-region" : "centralus",
-      "x-ms-keyvault-network-info" : "addr=182.68.240.118;act_addr_fam=InterNetwork;",
-      "Expires" : "-1",
-      "Content-Length" : "842",
-      "x-ms-request-id" : "ab36f3ee-3f6a-49c0-98bc-62ebd775d664",
-      "x-ms-keyvault-service-version" : "1.1.0.883",
-      "Body" : "{\"id\":\"https://cameravault.vault.azure.net/certificates/testCertificate10/pending\",\"issuer\":{\"name\":\"Self\"},\"csr\":\"MIIBVTCB3AIBADASMRAwDgYDVQQDEwdkZWZhdWx0MHYwEAYHKoZIzj0CAQYFK4EEACIDYgAE7bXuE5G2bEdVI+li+lV5cArr1NiaQ9/6CzsarPrQXB4F9POKgoUqXcix8OOv3Sn39Zv414vfeBShAM8rxW74ztZcgEjQUBA1q2gW0ylgIxfpCiNHQ20DDbMc9cJm0LNDoEswSQYJKoZIhvcNAQkOMTwwOjAOBgNVHQ8BAf8EBAMCAgwwHQYDVR0lBBYwFAYIKwYBBQUHAwEGCCsGAQUFBwMCMAkGA1UdEwQCMAAwCgYIKoZIzj0EAwMDaAAwZQIxALMdfusg6My9urnKbdjOq6J0WVcBMzQ+1nYQ/oTMhDm4TZuTyIdS2LWYWuQYSYaNFgIwQKBxjPBaSfHtbYILkVq+ijGS5ddJs25b0nB5iw/Je8ZusGBLGPA5f01I6bglikIg\",\"cancellation_requested\":false,\"status\":\"inProgress\",\"status_details\":\"Pending certificate created. Certificate request is in progress. This may take some time based on the issuer provider. Please check again later.\",\"request_id\":\"b208ce5eaf154739b967fbe070015548\"}",
-=======
+      "Strict-Transport-Security" : "max-age=31536000;includeSubDomains",
+      "Retry-After" : "0",
+      "Cache-Control" : "no-cache",
+      "X-AspNet-Version" : "4.0.30319",
       "x-ms-keyvault-region" : "westus",
       "x-ms-keyvault-network-info" : "conn_type=Ipv4;addr=174.127.169.154;act_addr_fam=InterNetwork;",
       "Expires" : "-1",
@@ -139,46 +77,26 @@
       "x-ms-request-id" : "4792a214-fd25-479c-ab7b-de3ba97a5a2f",
       "x-ms-keyvault-service-version" : "1.1.10.0",
       "Body" : "{\"id\":\"https://azure-kv-tests2.vault.azure.net/certificates/testCertificate10/pending\",\"issuer\":{\"name\":\"Self\"},\"csr\":\"MIIBVjCB3AIBADASMRAwDgYDVQQDEwdkZWZhdWx0MHYwEAYHKoZIzj0CAQYFK4EEACIDYgAEvxAV9RCygHqHYKy7hYgTB2SlhUfxUZUDxu2MW9AzdRcOi9YCp7WaAxXRSZb3O/xHSgpJ1ZnqpvYDBMdkA++E/BT6ew5/cbqxUUtTGOew6A8N5WaOYeJwF/LDqO2I+FYToEswSQYJKoZIhvcNAQkOMTwwOjAOBgNVHQ8BAf8EBAMCAgwwHQYDVR0lBBYwFAYIKwYBBQUHAwEGCCsGAQUFBwMCMAkGA1UdEwQCMAAwCgYIKoZIzj0EAwMDaQAwZgIxAL+nxYtwIDYk2jsH7Ifs+TmWac8JtO0YmTYxHGkQvhfJK2R409lb4cH8U1SvRnkBXwIxAP86649Ow1U4zR27hS0aXskIvwo4aVEQgTPu9+/2PkZ/k4c3t2WNdgUIJf16lOrSAQ==\",\"cancellation_requested\":false,\"status\":\"inProgress\",\"status_details\":\"Pending certificate created. Certificate request is in progress. This may take some time based on the issuer provider. Please check again later.\",\"request_id\":\"e264a3f3c6654a4a844065c39e06c4e3\"}",
->>>>>>> d795fdaf
-      "X-Powered-By" : "ASP.NET",
-      "Content-Type" : "application/json; charset=utf-8"
-    },
-    "Exception" : null
-  }, {
-    "Method" : "GET",
-<<<<<<< HEAD
-    "Uri" : "https://cameravault.vault.azure.net/certificates/testCertificate10/pending?api-version=7.0",
-    "Headers" : {
-      "User-Agent" : "azsdk-java-Azure-Keyvault/4.0.0-beta.6 (11.0.5; Mac OS X 10.14.3)",
-=======
-    "Uri" : "https://REDACTED.vault.azure.net/certificates/testCertificate10/pending?api-version=7.1",
-    "Headers" : {
-      "User-Agent" : "azsdk-java-client_name/client_version (11.0.6; Windows 10; 10.0)",
->>>>>>> d795fdaf
-      "Content-Type" : "application/json"
-    },
-    "Response" : {
-      "X-Content-Type-Options" : "nosniff",
-      "Pragma" : "no-cache",
-      "StatusCode" : "200",
-<<<<<<< HEAD
-      "Date" : "Tue, 03 Dec 2019 13:10:15 GMT",
-=======
+      "X-Powered-By" : "ASP.NET",
+      "Content-Type" : "application/json; charset=utf-8"
+    },
+    "Exception" : null
+  }, {
+    "Method" : "GET",
+    "Uri" : "https://REDACTED.vault.azure.net/certificates/testCertificate10/pending?api-version=7.1",
+    "Headers" : {
+      "User-Agent" : "azsdk-java-client_name/client_version (11.0.6; Windows 10; 10.0)",
+      "Content-Type" : "application/json"
+    },
+    "Response" : {
+      "X-Content-Type-Options" : "nosniff",
+      "Pragma" : "no-cache",
+      "StatusCode" : "200",
       "Date" : "Tue, 04 Aug 2020 00:49:19 GMT",
->>>>>>> d795fdaf
-      "Strict-Transport-Security" : "max-age=31536000;includeSubDomains",
-      "Retry-After" : "0",
-      "Cache-Control" : "no-cache",
-      "X-AspNet-Version" : "4.0.30319",
-<<<<<<< HEAD
-      "x-ms-keyvault-region" : "centralus",
-      "x-ms-keyvault-network-info" : "addr=182.68.240.118;act_addr_fam=InterNetwork;",
-      "Expires" : "-1",
-      "Content-Length" : "842",
-      "x-ms-request-id" : "1d232bdd-3018-4f60-9df9-1973b0d80296",
-      "x-ms-keyvault-service-version" : "1.1.0.883",
-      "Body" : "{\"id\":\"https://cameravault.vault.azure.net/certificates/testCertificate10/pending\",\"issuer\":{\"name\":\"Self\"},\"csr\":\"MIIBVTCB3AIBADASMRAwDgYDVQQDEwdkZWZhdWx0MHYwEAYHKoZIzj0CAQYFK4EEACIDYgAE7bXuE5G2bEdVI+li+lV5cArr1NiaQ9/6CzsarPrQXB4F9POKgoUqXcix8OOv3Sn39Zv414vfeBShAM8rxW74ztZcgEjQUBA1q2gW0ylgIxfpCiNHQ20DDbMc9cJm0LNDoEswSQYJKoZIhvcNAQkOMTwwOjAOBgNVHQ8BAf8EBAMCAgwwHQYDVR0lBBYwFAYIKwYBBQUHAwEGCCsGAQUFBwMCMAkGA1UdEwQCMAAwCgYIKoZIzj0EAwMDaAAwZQIxALMdfusg6My9urnKbdjOq6J0WVcBMzQ+1nYQ/oTMhDm4TZuTyIdS2LWYWuQYSYaNFgIwQKBxjPBaSfHtbYILkVq+ijGS5ddJs25b0nB5iw/Je8ZusGBLGPA5f01I6bglikIg\",\"cancellation_requested\":false,\"status\":\"inProgress\",\"status_details\":\"Pending certificate created. Certificate request is in progress. This may take some time based on the issuer provider. Please check again later.\",\"request_id\":\"b208ce5eaf154739b967fbe070015548\"}",
-=======
+      "Strict-Transport-Security" : "max-age=31536000;includeSubDomains",
+      "Retry-After" : "0",
+      "Cache-Control" : "no-cache",
+      "X-AspNet-Version" : "4.0.30319",
       "x-ms-keyvault-region" : "westus",
       "x-ms-keyvault-network-info" : "conn_type=Ipv4;addr=174.127.169.154;act_addr_fam=InterNetwork;",
       "Expires" : "-1",
@@ -186,46 +104,26 @@
       "x-ms-request-id" : "f70eca12-aed4-475d-bfcf-5942b281176b",
       "x-ms-keyvault-service-version" : "1.1.10.0",
       "Body" : "{\"id\":\"https://azure-kv-tests2.vault.azure.net/certificates/testCertificate10/pending\",\"issuer\":{\"name\":\"Self\"},\"csr\":\"MIIBVjCB3AIBADASMRAwDgYDVQQDEwdkZWZhdWx0MHYwEAYHKoZIzj0CAQYFK4EEACIDYgAEvxAV9RCygHqHYKy7hYgTB2SlhUfxUZUDxu2MW9AzdRcOi9YCp7WaAxXRSZb3O/xHSgpJ1ZnqpvYDBMdkA++E/BT6ew5/cbqxUUtTGOew6A8N5WaOYeJwF/LDqO2I+FYToEswSQYJKoZIhvcNAQkOMTwwOjAOBgNVHQ8BAf8EBAMCAgwwHQYDVR0lBBYwFAYIKwYBBQUHAwEGCCsGAQUFBwMCMAkGA1UdEwQCMAAwCgYIKoZIzj0EAwMDaQAwZgIxAL+nxYtwIDYk2jsH7Ifs+TmWac8JtO0YmTYxHGkQvhfJK2R409lb4cH8U1SvRnkBXwIxAP86649Ow1U4zR27hS0aXskIvwo4aVEQgTPu9+/2PkZ/k4c3t2WNdgUIJf16lOrSAQ==\",\"cancellation_requested\":false,\"status\":\"inProgress\",\"status_details\":\"Pending certificate created. Certificate request is in progress. This may take some time based on the issuer provider. Please check again later.\",\"request_id\":\"e264a3f3c6654a4a844065c39e06c4e3\"}",
->>>>>>> d795fdaf
-      "X-Powered-By" : "ASP.NET",
-      "Content-Type" : "application/json; charset=utf-8"
-    },
-    "Exception" : null
-  }, {
-    "Method" : "GET",
-<<<<<<< HEAD
-    "Uri" : "https://cameravault.vault.azure.net/certificates/testCertificate10/pending?api-version=7.0",
-    "Headers" : {
-      "User-Agent" : "azsdk-java-Azure-Keyvault/4.0.0-beta.6 (11.0.5; Mac OS X 10.14.3)",
-=======
-    "Uri" : "https://REDACTED.vault.azure.net/certificates/testCertificate10/pending?api-version=7.1",
-    "Headers" : {
-      "User-Agent" : "azsdk-java-client_name/client_version (11.0.6; Windows 10; 10.0)",
->>>>>>> d795fdaf
-      "Content-Type" : "application/json"
-    },
-    "Response" : {
-      "X-Content-Type-Options" : "nosniff",
-      "Pragma" : "no-cache",
-      "StatusCode" : "200",
-<<<<<<< HEAD
-      "Date" : "Tue, 03 Dec 2019 13:10:17 GMT",
-=======
+      "X-Powered-By" : "ASP.NET",
+      "Content-Type" : "application/json; charset=utf-8"
+    },
+    "Exception" : null
+  }, {
+    "Method" : "GET",
+    "Uri" : "https://REDACTED.vault.azure.net/certificates/testCertificate10/pending?api-version=7.1",
+    "Headers" : {
+      "User-Agent" : "azsdk-java-client_name/client_version (11.0.6; Windows 10; 10.0)",
+      "Content-Type" : "application/json"
+    },
+    "Response" : {
+      "X-Content-Type-Options" : "nosniff",
+      "Pragma" : "no-cache",
+      "StatusCode" : "200",
       "Date" : "Tue, 04 Aug 2020 00:49:21 GMT",
->>>>>>> d795fdaf
-      "Strict-Transport-Security" : "max-age=31536000;includeSubDomains",
-      "Retry-After" : "0",
-      "Cache-Control" : "no-cache",
-      "X-AspNet-Version" : "4.0.30319",
-<<<<<<< HEAD
-      "x-ms-keyvault-region" : "centralus",
-      "x-ms-keyvault-network-info" : "addr=182.68.240.118;act_addr_fam=InterNetwork;",
-      "Expires" : "-1",
-      "Content-Length" : "842",
-      "x-ms-request-id" : "b4dc206b-5f9a-4dab-ad96-85f8c90f10cb",
-      "x-ms-keyvault-service-version" : "1.1.0.883",
-      "Body" : "{\"id\":\"https://cameravault.vault.azure.net/certificates/testCertificate10/pending\",\"issuer\":{\"name\":\"Self\"},\"csr\":\"MIIBVTCB3AIBADASMRAwDgYDVQQDEwdkZWZhdWx0MHYwEAYHKoZIzj0CAQYFK4EEACIDYgAE7bXuE5G2bEdVI+li+lV5cArr1NiaQ9/6CzsarPrQXB4F9POKgoUqXcix8OOv3Sn39Zv414vfeBShAM8rxW74ztZcgEjQUBA1q2gW0ylgIxfpCiNHQ20DDbMc9cJm0LNDoEswSQYJKoZIhvcNAQkOMTwwOjAOBgNVHQ8BAf8EBAMCAgwwHQYDVR0lBBYwFAYIKwYBBQUHAwEGCCsGAQUFBwMCMAkGA1UdEwQCMAAwCgYIKoZIzj0EAwMDaAAwZQIxALMdfusg6My9urnKbdjOq6J0WVcBMzQ+1nYQ/oTMhDm4TZuTyIdS2LWYWuQYSYaNFgIwQKBxjPBaSfHtbYILkVq+ijGS5ddJs25b0nB5iw/Je8ZusGBLGPA5f01I6bglikIg\",\"cancellation_requested\":false,\"status\":\"inProgress\",\"status_details\":\"Pending certificate created. Certificate request is in progress. This may take some time based on the issuer provider. Please check again later.\",\"request_id\":\"b208ce5eaf154739b967fbe070015548\"}",
-=======
+      "Strict-Transport-Security" : "max-age=31536000;includeSubDomains",
+      "Retry-After" : "0",
+      "Cache-Control" : "no-cache",
+      "X-AspNet-Version" : "4.0.30319",
       "x-ms-keyvault-region" : "westus",
       "x-ms-keyvault-network-info" : "conn_type=Ipv4;addr=174.127.169.154;act_addr_fam=InterNetwork;",
       "Expires" : "-1",
@@ -233,46 +131,26 @@
       "x-ms-request-id" : "aeb3f4e5-76c2-4d9c-b454-26ec462a5fff",
       "x-ms-keyvault-service-version" : "1.1.10.0",
       "Body" : "{\"id\":\"https://azure-kv-tests2.vault.azure.net/certificates/testCertificate10/pending\",\"issuer\":{\"name\":\"Self\"},\"csr\":\"MIIBVjCB3AIBADASMRAwDgYDVQQDEwdkZWZhdWx0MHYwEAYHKoZIzj0CAQYFK4EEACIDYgAEvxAV9RCygHqHYKy7hYgTB2SlhUfxUZUDxu2MW9AzdRcOi9YCp7WaAxXRSZb3O/xHSgpJ1ZnqpvYDBMdkA++E/BT6ew5/cbqxUUtTGOew6A8N5WaOYeJwF/LDqO2I+FYToEswSQYJKoZIhvcNAQkOMTwwOjAOBgNVHQ8BAf8EBAMCAgwwHQYDVR0lBBYwFAYIKwYBBQUHAwEGCCsGAQUFBwMCMAkGA1UdEwQCMAAwCgYIKoZIzj0EAwMDaQAwZgIxAL+nxYtwIDYk2jsH7Ifs+TmWac8JtO0YmTYxHGkQvhfJK2R409lb4cH8U1SvRnkBXwIxAP86649Ow1U4zR27hS0aXskIvwo4aVEQgTPu9+/2PkZ/k4c3t2WNdgUIJf16lOrSAQ==\",\"cancellation_requested\":false,\"status\":\"inProgress\",\"status_details\":\"Pending certificate created. Certificate request is in progress. This may take some time based on the issuer provider. Please check again later.\",\"request_id\":\"e264a3f3c6654a4a844065c39e06c4e3\"}",
->>>>>>> d795fdaf
-      "X-Powered-By" : "ASP.NET",
-      "Content-Type" : "application/json; charset=utf-8"
-    },
-    "Exception" : null
-  }, {
-    "Method" : "GET",
-<<<<<<< HEAD
-    "Uri" : "https://cameravault.vault.azure.net/certificates/testCertificate10/pending?api-version=7.0",
-    "Headers" : {
-      "User-Agent" : "azsdk-java-Azure-Keyvault/4.0.0-beta.6 (11.0.5; Mac OS X 10.14.3)",
-=======
-    "Uri" : "https://REDACTED.vault.azure.net/certificates/testCertificate10/pending?api-version=7.1",
-    "Headers" : {
-      "User-Agent" : "azsdk-java-client_name/client_version (11.0.6; Windows 10; 10.0)",
->>>>>>> d795fdaf
-      "Content-Type" : "application/json"
-    },
-    "Response" : {
-      "X-Content-Type-Options" : "nosniff",
-      "Pragma" : "no-cache",
-      "StatusCode" : "200",
-<<<<<<< HEAD
-      "Date" : "Tue, 03 Dec 2019 13:10:18 GMT",
-=======
+      "X-Powered-By" : "ASP.NET",
+      "Content-Type" : "application/json; charset=utf-8"
+    },
+    "Exception" : null
+  }, {
+    "Method" : "GET",
+    "Uri" : "https://REDACTED.vault.azure.net/certificates/testCertificate10/pending?api-version=7.1",
+    "Headers" : {
+      "User-Agent" : "azsdk-java-client_name/client_version (11.0.6; Windows 10; 10.0)",
+      "Content-Type" : "application/json"
+    },
+    "Response" : {
+      "X-Content-Type-Options" : "nosniff",
+      "Pragma" : "no-cache",
+      "StatusCode" : "200",
       "Date" : "Tue, 04 Aug 2020 00:49:22 GMT",
->>>>>>> d795fdaf
-      "Strict-Transport-Security" : "max-age=31536000;includeSubDomains",
-      "Retry-After" : "0",
-      "Cache-Control" : "no-cache",
-      "X-AspNet-Version" : "4.0.30319",
-<<<<<<< HEAD
-      "x-ms-keyvault-region" : "centralus",
-      "x-ms-keyvault-network-info" : "addr=182.68.240.118;act_addr_fam=InterNetwork;",
-      "Expires" : "-1",
-      "Content-Length" : "842",
-      "x-ms-request-id" : "5145a9b7-5b0d-4966-8908-5fc09de8498f",
-      "x-ms-keyvault-service-version" : "1.1.0.883",
-      "Body" : "{\"id\":\"https://cameravault.vault.azure.net/certificates/testCertificate10/pending\",\"issuer\":{\"name\":\"Self\"},\"csr\":\"MIIBVTCB3AIBADASMRAwDgYDVQQDEwdkZWZhdWx0MHYwEAYHKoZIzj0CAQYFK4EEACIDYgAE7bXuE5G2bEdVI+li+lV5cArr1NiaQ9/6CzsarPrQXB4F9POKgoUqXcix8OOv3Sn39Zv414vfeBShAM8rxW74ztZcgEjQUBA1q2gW0ylgIxfpCiNHQ20DDbMc9cJm0LNDoEswSQYJKoZIhvcNAQkOMTwwOjAOBgNVHQ8BAf8EBAMCAgwwHQYDVR0lBBYwFAYIKwYBBQUHAwEGCCsGAQUFBwMCMAkGA1UdEwQCMAAwCgYIKoZIzj0EAwMDaAAwZQIxALMdfusg6My9urnKbdjOq6J0WVcBMzQ+1nYQ/oTMhDm4TZuTyIdS2LWYWuQYSYaNFgIwQKBxjPBaSfHtbYILkVq+ijGS5ddJs25b0nB5iw/Je8ZusGBLGPA5f01I6bglikIg\",\"cancellation_requested\":false,\"status\":\"inProgress\",\"status_details\":\"Pending certificate created. Certificate request is in progress. This may take some time based on the issuer provider. Please check again later.\",\"request_id\":\"b208ce5eaf154739b967fbe070015548\"}",
-=======
+      "Strict-Transport-Security" : "max-age=31536000;includeSubDomains",
+      "Retry-After" : "0",
+      "Cache-Control" : "no-cache",
+      "X-AspNet-Version" : "4.0.30319",
       "x-ms-keyvault-region" : "westus",
       "x-ms-keyvault-network-info" : "conn_type=Ipv4;addr=174.127.169.154;act_addr_fam=InterNetwork;",
       "Expires" : "-1",
@@ -280,46 +158,26 @@
       "x-ms-request-id" : "ecd39828-28fa-467d-8f51-9c6ce8345381",
       "x-ms-keyvault-service-version" : "1.1.10.0",
       "Body" : "{\"id\":\"https://azure-kv-tests2.vault.azure.net/certificates/testCertificate10/pending\",\"issuer\":{\"name\":\"Self\"},\"csr\":\"MIIBVjCB3AIBADASMRAwDgYDVQQDEwdkZWZhdWx0MHYwEAYHKoZIzj0CAQYFK4EEACIDYgAEvxAV9RCygHqHYKy7hYgTB2SlhUfxUZUDxu2MW9AzdRcOi9YCp7WaAxXRSZb3O/xHSgpJ1ZnqpvYDBMdkA++E/BT6ew5/cbqxUUtTGOew6A8N5WaOYeJwF/LDqO2I+FYToEswSQYJKoZIhvcNAQkOMTwwOjAOBgNVHQ8BAf8EBAMCAgwwHQYDVR0lBBYwFAYIKwYBBQUHAwEGCCsGAQUFBwMCMAkGA1UdEwQCMAAwCgYIKoZIzj0EAwMDaQAwZgIxAL+nxYtwIDYk2jsH7Ifs+TmWac8JtO0YmTYxHGkQvhfJK2R409lb4cH8U1SvRnkBXwIxAP86649Ow1U4zR27hS0aXskIvwo4aVEQgTPu9+/2PkZ/k4c3t2WNdgUIJf16lOrSAQ==\",\"cancellation_requested\":false,\"status\":\"inProgress\",\"status_details\":\"Pending certificate created. Certificate request is in progress. This may take some time based on the issuer provider. Please check again later.\",\"request_id\":\"e264a3f3c6654a4a844065c39e06c4e3\"}",
->>>>>>> d795fdaf
-      "X-Powered-By" : "ASP.NET",
-      "Content-Type" : "application/json; charset=utf-8"
-    },
-    "Exception" : null
-  }, {
-    "Method" : "GET",
-<<<<<<< HEAD
-    "Uri" : "https://cameravault.vault.azure.net/certificates/testCertificate10/pending?api-version=7.0",
-    "Headers" : {
-      "User-Agent" : "azsdk-java-Azure-Keyvault/4.0.0-beta.6 (11.0.5; Mac OS X 10.14.3)",
-=======
-    "Uri" : "https://REDACTED.vault.azure.net/certificates/testCertificate10/pending?api-version=7.1",
-    "Headers" : {
-      "User-Agent" : "azsdk-java-client_name/client_version (11.0.6; Windows 10; 10.0)",
->>>>>>> d795fdaf
-      "Content-Type" : "application/json"
-    },
-    "Response" : {
-      "X-Content-Type-Options" : "nosniff",
-      "Pragma" : "no-cache",
-      "StatusCode" : "200",
-<<<<<<< HEAD
-      "Date" : "Tue, 03 Dec 2019 13:10:19 GMT",
-=======
+      "X-Powered-By" : "ASP.NET",
+      "Content-Type" : "application/json; charset=utf-8"
+    },
+    "Exception" : null
+  }, {
+    "Method" : "GET",
+    "Uri" : "https://REDACTED.vault.azure.net/certificates/testCertificate10/pending?api-version=7.1",
+    "Headers" : {
+      "User-Agent" : "azsdk-java-client_name/client_version (11.0.6; Windows 10; 10.0)",
+      "Content-Type" : "application/json"
+    },
+    "Response" : {
+      "X-Content-Type-Options" : "nosniff",
+      "Pragma" : "no-cache",
+      "StatusCode" : "200",
       "Date" : "Tue, 04 Aug 2020 00:49:23 GMT",
->>>>>>> d795fdaf
-      "Strict-Transport-Security" : "max-age=31536000;includeSubDomains",
-      "Retry-After" : "0",
-      "Cache-Control" : "no-cache",
-      "X-AspNet-Version" : "4.0.30319",
-<<<<<<< HEAD
-      "x-ms-keyvault-region" : "centralus",
-      "x-ms-keyvault-network-info" : "addr=182.68.240.118;act_addr_fam=InterNetwork;",
-      "Expires" : "-1",
-      "Content-Length" : "842",
-      "x-ms-request-id" : "a8bbff70-145f-4074-9669-653740206249",
-      "x-ms-keyvault-service-version" : "1.1.0.883",
-      "Body" : "{\"id\":\"https://cameravault.vault.azure.net/certificates/testCertificate10/pending\",\"issuer\":{\"name\":\"Self\"},\"csr\":\"MIIBVTCB3AIBADASMRAwDgYDVQQDEwdkZWZhdWx0MHYwEAYHKoZIzj0CAQYFK4EEACIDYgAE7bXuE5G2bEdVI+li+lV5cArr1NiaQ9/6CzsarPrQXB4F9POKgoUqXcix8OOv3Sn39Zv414vfeBShAM8rxW74ztZcgEjQUBA1q2gW0ylgIxfpCiNHQ20DDbMc9cJm0LNDoEswSQYJKoZIhvcNAQkOMTwwOjAOBgNVHQ8BAf8EBAMCAgwwHQYDVR0lBBYwFAYIKwYBBQUHAwEGCCsGAQUFBwMCMAkGA1UdEwQCMAAwCgYIKoZIzj0EAwMDaAAwZQIxALMdfusg6My9urnKbdjOq6J0WVcBMzQ+1nYQ/oTMhDm4TZuTyIdS2LWYWuQYSYaNFgIwQKBxjPBaSfHtbYILkVq+ijGS5ddJs25b0nB5iw/Je8ZusGBLGPA5f01I6bglikIg\",\"cancellation_requested\":false,\"status\":\"inProgress\",\"status_details\":\"Pending certificate created. Certificate request is in progress. This may take some time based on the issuer provider. Please check again later.\",\"request_id\":\"b208ce5eaf154739b967fbe070015548\"}",
-=======
+      "Strict-Transport-Security" : "max-age=31536000;includeSubDomains",
+      "Retry-After" : "0",
+      "Cache-Control" : "no-cache",
+      "X-AspNet-Version" : "4.0.30319",
       "x-ms-keyvault-region" : "westus",
       "x-ms-keyvault-network-info" : "conn_type=Ipv4;addr=174.127.169.154;act_addr_fam=InterNetwork;",
       "Expires" : "-1",
@@ -327,46 +185,26 @@
       "x-ms-request-id" : "9f49eb49-44b8-485a-8d8d-8921becaafb9",
       "x-ms-keyvault-service-version" : "1.1.10.0",
       "Body" : "{\"id\":\"https://azure-kv-tests2.vault.azure.net/certificates/testCertificate10/pending\",\"issuer\":{\"name\":\"Self\"},\"csr\":\"MIIBVjCB3AIBADASMRAwDgYDVQQDEwdkZWZhdWx0MHYwEAYHKoZIzj0CAQYFK4EEACIDYgAEvxAV9RCygHqHYKy7hYgTB2SlhUfxUZUDxu2MW9AzdRcOi9YCp7WaAxXRSZb3O/xHSgpJ1ZnqpvYDBMdkA++E/BT6ew5/cbqxUUtTGOew6A8N5WaOYeJwF/LDqO2I+FYToEswSQYJKoZIhvcNAQkOMTwwOjAOBgNVHQ8BAf8EBAMCAgwwHQYDVR0lBBYwFAYIKwYBBQUHAwEGCCsGAQUFBwMCMAkGA1UdEwQCMAAwCgYIKoZIzj0EAwMDaQAwZgIxAL+nxYtwIDYk2jsH7Ifs+TmWac8JtO0YmTYxHGkQvhfJK2R409lb4cH8U1SvRnkBXwIxAP86649Ow1U4zR27hS0aXskIvwo4aVEQgTPu9+/2PkZ/k4c3t2WNdgUIJf16lOrSAQ==\",\"cancellation_requested\":false,\"status\":\"inProgress\",\"status_details\":\"Pending certificate created. Certificate request is in progress. This may take some time based on the issuer provider. Please check again later.\",\"request_id\":\"e264a3f3c6654a4a844065c39e06c4e3\"}",
->>>>>>> d795fdaf
-      "X-Powered-By" : "ASP.NET",
-      "Content-Type" : "application/json; charset=utf-8"
-    },
-    "Exception" : null
-  }, {
-    "Method" : "GET",
-<<<<<<< HEAD
-    "Uri" : "https://cameravault.vault.azure.net/certificates/testCertificate10/pending?api-version=7.0",
-    "Headers" : {
-      "User-Agent" : "azsdk-java-Azure-Keyvault/4.0.0-beta.6 (11.0.5; Mac OS X 10.14.3)",
-=======
-    "Uri" : "https://REDACTED.vault.azure.net/certificates/testCertificate10/pending?api-version=7.1",
-    "Headers" : {
-      "User-Agent" : "azsdk-java-client_name/client_version (11.0.6; Windows 10; 10.0)",
->>>>>>> d795fdaf
-      "Content-Type" : "application/json"
-    },
-    "Response" : {
-      "X-Content-Type-Options" : "nosniff",
-      "Pragma" : "no-cache",
-      "StatusCode" : "200",
-<<<<<<< HEAD
-      "Date" : "Tue, 03 Dec 2019 13:10:21 GMT",
-=======
+      "X-Powered-By" : "ASP.NET",
+      "Content-Type" : "application/json; charset=utf-8"
+    },
+    "Exception" : null
+  }, {
+    "Method" : "GET",
+    "Uri" : "https://REDACTED.vault.azure.net/certificates/testCertificate10/pending?api-version=7.1",
+    "Headers" : {
+      "User-Agent" : "azsdk-java-client_name/client_version (11.0.6; Windows 10; 10.0)",
+      "Content-Type" : "application/json"
+    },
+    "Response" : {
+      "X-Content-Type-Options" : "nosniff",
+      "Pragma" : "no-cache",
+      "StatusCode" : "200",
       "Date" : "Tue, 04 Aug 2020 00:49:24 GMT",
->>>>>>> d795fdaf
-      "Strict-Transport-Security" : "max-age=31536000;includeSubDomains",
-      "Retry-After" : "0",
-      "Cache-Control" : "no-cache",
-      "X-AspNet-Version" : "4.0.30319",
-<<<<<<< HEAD
-      "x-ms-keyvault-region" : "centralus",
-      "x-ms-keyvault-network-info" : "addr=182.68.240.118;act_addr_fam=InterNetwork;",
-      "Expires" : "-1",
-      "Content-Length" : "842",
-      "x-ms-request-id" : "3b5f5712-5ca9-415d-82aa-2a993e6af0b4",
-      "x-ms-keyvault-service-version" : "1.1.0.883",
-      "Body" : "{\"id\":\"https://cameravault.vault.azure.net/certificates/testCertificate10/pending\",\"issuer\":{\"name\":\"Self\"},\"csr\":\"MIIBVTCB3AIBADASMRAwDgYDVQQDEwdkZWZhdWx0MHYwEAYHKoZIzj0CAQYFK4EEACIDYgAE7bXuE5G2bEdVI+li+lV5cArr1NiaQ9/6CzsarPrQXB4F9POKgoUqXcix8OOv3Sn39Zv414vfeBShAM8rxW74ztZcgEjQUBA1q2gW0ylgIxfpCiNHQ20DDbMc9cJm0LNDoEswSQYJKoZIhvcNAQkOMTwwOjAOBgNVHQ8BAf8EBAMCAgwwHQYDVR0lBBYwFAYIKwYBBQUHAwEGCCsGAQUFBwMCMAkGA1UdEwQCMAAwCgYIKoZIzj0EAwMDaAAwZQIxALMdfusg6My9urnKbdjOq6J0WVcBMzQ+1nYQ/oTMhDm4TZuTyIdS2LWYWuQYSYaNFgIwQKBxjPBaSfHtbYILkVq+ijGS5ddJs25b0nB5iw/Je8ZusGBLGPA5f01I6bglikIg\",\"cancellation_requested\":false,\"status\":\"inProgress\",\"status_details\":\"Pending certificate created. Certificate request is in progress. This may take some time based on the issuer provider. Please check again later.\",\"request_id\":\"b208ce5eaf154739b967fbe070015548\"}",
-=======
+      "Strict-Transport-Security" : "max-age=31536000;includeSubDomains",
+      "Retry-After" : "0",
+      "Cache-Control" : "no-cache",
+      "X-AspNet-Version" : "4.0.30319",
       "x-ms-keyvault-region" : "westus",
       "x-ms-keyvault-network-info" : "conn_type=Ipv4;addr=174.127.169.154;act_addr_fam=InterNetwork;",
       "Expires" : "-1",
@@ -374,46 +212,26 @@
       "x-ms-request-id" : "e2d358d2-4686-4f20-92cd-b3889f18a87e",
       "x-ms-keyvault-service-version" : "1.1.10.0",
       "Body" : "{\"id\":\"https://azure-kv-tests2.vault.azure.net/certificates/testCertificate10/pending\",\"issuer\":{\"name\":\"Self\"},\"csr\":\"MIIBVjCB3AIBADASMRAwDgYDVQQDEwdkZWZhdWx0MHYwEAYHKoZIzj0CAQYFK4EEACIDYgAEvxAV9RCygHqHYKy7hYgTB2SlhUfxUZUDxu2MW9AzdRcOi9YCp7WaAxXRSZb3O/xHSgpJ1ZnqpvYDBMdkA++E/BT6ew5/cbqxUUtTGOew6A8N5WaOYeJwF/LDqO2I+FYToEswSQYJKoZIhvcNAQkOMTwwOjAOBgNVHQ8BAf8EBAMCAgwwHQYDVR0lBBYwFAYIKwYBBQUHAwEGCCsGAQUFBwMCMAkGA1UdEwQCMAAwCgYIKoZIzj0EAwMDaQAwZgIxAL+nxYtwIDYk2jsH7Ifs+TmWac8JtO0YmTYxHGkQvhfJK2R409lb4cH8U1SvRnkBXwIxAP86649Ow1U4zR27hS0aXskIvwo4aVEQgTPu9+/2PkZ/k4c3t2WNdgUIJf16lOrSAQ==\",\"cancellation_requested\":false,\"status\":\"inProgress\",\"status_details\":\"Pending certificate created. Certificate request is in progress. This may take some time based on the issuer provider. Please check again later.\",\"request_id\":\"e264a3f3c6654a4a844065c39e06c4e3\"}",
->>>>>>> d795fdaf
-      "X-Powered-By" : "ASP.NET",
-      "Content-Type" : "application/json; charset=utf-8"
-    },
-    "Exception" : null
-  }, {
-    "Method" : "GET",
-<<<<<<< HEAD
-    "Uri" : "https://cameravault.vault.azure.net/certificates/testCertificate10/pending?api-version=7.0",
-    "Headers" : {
-      "User-Agent" : "azsdk-java-Azure-Keyvault/4.0.0-beta.6 (11.0.5; Mac OS X 10.14.3)",
-=======
-    "Uri" : "https://REDACTED.vault.azure.net/certificates/testCertificate10/pending?api-version=7.1",
-    "Headers" : {
-      "User-Agent" : "azsdk-java-client_name/client_version (11.0.6; Windows 10; 10.0)",
->>>>>>> d795fdaf
-      "Content-Type" : "application/json"
-    },
-    "Response" : {
-      "X-Content-Type-Options" : "nosniff",
-      "Pragma" : "no-cache",
-      "StatusCode" : "200",
-<<<<<<< HEAD
-      "Date" : "Tue, 03 Dec 2019 13:10:22 GMT",
-=======
+      "X-Powered-By" : "ASP.NET",
+      "Content-Type" : "application/json; charset=utf-8"
+    },
+    "Exception" : null
+  }, {
+    "Method" : "GET",
+    "Uri" : "https://REDACTED.vault.azure.net/certificates/testCertificate10/pending?api-version=7.1",
+    "Headers" : {
+      "User-Agent" : "azsdk-java-client_name/client_version (11.0.6; Windows 10; 10.0)",
+      "Content-Type" : "application/json"
+    },
+    "Response" : {
+      "X-Content-Type-Options" : "nosniff",
+      "Pragma" : "no-cache",
+      "StatusCode" : "200",
       "Date" : "Tue, 04 Aug 2020 00:49:25 GMT",
->>>>>>> d795fdaf
-      "Strict-Transport-Security" : "max-age=31536000;includeSubDomains",
-      "Retry-After" : "0",
-      "Cache-Control" : "no-cache",
-      "X-AspNet-Version" : "4.0.30319",
-<<<<<<< HEAD
-      "x-ms-keyvault-region" : "centralus",
-      "x-ms-keyvault-network-info" : "addr=182.68.240.118;act_addr_fam=InterNetwork;",
-      "Expires" : "-1",
-      "Content-Length" : "842",
-      "x-ms-request-id" : "4cc60dcb-2b8e-4a87-a220-15647ab7ca76",
-      "x-ms-keyvault-service-version" : "1.1.0.883",
-      "Body" : "{\"id\":\"https://cameravault.vault.azure.net/certificates/testCertificate10/pending\",\"issuer\":{\"name\":\"Self\"},\"csr\":\"MIIBVTCB3AIBADASMRAwDgYDVQQDEwdkZWZhdWx0MHYwEAYHKoZIzj0CAQYFK4EEACIDYgAE7bXuE5G2bEdVI+li+lV5cArr1NiaQ9/6CzsarPrQXB4F9POKgoUqXcix8OOv3Sn39Zv414vfeBShAM8rxW74ztZcgEjQUBA1q2gW0ylgIxfpCiNHQ20DDbMc9cJm0LNDoEswSQYJKoZIhvcNAQkOMTwwOjAOBgNVHQ8BAf8EBAMCAgwwHQYDVR0lBBYwFAYIKwYBBQUHAwEGCCsGAQUFBwMCMAkGA1UdEwQCMAAwCgYIKoZIzj0EAwMDaAAwZQIxALMdfusg6My9urnKbdjOq6J0WVcBMzQ+1nYQ/oTMhDm4TZuTyIdS2LWYWuQYSYaNFgIwQKBxjPBaSfHtbYILkVq+ijGS5ddJs25b0nB5iw/Je8ZusGBLGPA5f01I6bglikIg\",\"cancellation_requested\":false,\"status\":\"inProgress\",\"status_details\":\"Pending certificate created. Certificate request is in progress. This may take some time based on the issuer provider. Please check again later.\",\"request_id\":\"b208ce5eaf154739b967fbe070015548\"}",
-=======
+      "Strict-Transport-Security" : "max-age=31536000;includeSubDomains",
+      "Retry-After" : "0",
+      "Cache-Control" : "no-cache",
+      "X-AspNet-Version" : "4.0.30319",
       "x-ms-keyvault-region" : "westus",
       "x-ms-keyvault-network-info" : "conn_type=Ipv4;addr=174.127.169.154;act_addr_fam=InterNetwork;",
       "Expires" : "-1",
@@ -421,18 +239,12 @@
       "x-ms-request-id" : "c0a6feed-db27-42bc-8b84-8ed2213f1556",
       "x-ms-keyvault-service-version" : "1.1.10.0",
       "Body" : "{\"id\":\"https://azure-kv-tests2.vault.azure.net/certificates/testCertificate10/pending\",\"issuer\":{\"name\":\"Self\"},\"csr\":\"MIIBVjCB3AIBADASMRAwDgYDVQQDEwdkZWZhdWx0MHYwEAYHKoZIzj0CAQYFK4EEACIDYgAEvxAV9RCygHqHYKy7hYgTB2SlhUfxUZUDxu2MW9AzdRcOi9YCp7WaAxXRSZb3O/xHSgpJ1ZnqpvYDBMdkA++E/BT6ew5/cbqxUUtTGOew6A8N5WaOYeJwF/LDqO2I+FYToEswSQYJKoZIhvcNAQkOMTwwOjAOBgNVHQ8BAf8EBAMCAgwwHQYDVR0lBBYwFAYIKwYBBQUHAwEGCCsGAQUFBwMCMAkGA1UdEwQCMAAwCgYIKoZIzj0EAwMDaQAwZgIxAL+nxYtwIDYk2jsH7Ifs+TmWac8JtO0YmTYxHGkQvhfJK2R409lb4cH8U1SvRnkBXwIxAP86649Ow1U4zR27hS0aXskIvwo4aVEQgTPu9+/2PkZ/k4c3t2WNdgUIJf16lOrSAQ==\",\"cancellation_requested\":false,\"status\":\"inProgress\",\"status_details\":\"Pending certificate created. Certificate request is in progress. This may take some time based on the issuer provider. Please check again later.\",\"request_id\":\"e264a3f3c6654a4a844065c39e06c4e3\"}",
->>>>>>> d795fdaf
-      "X-Powered-By" : "ASP.NET",
-      "Content-Type" : "application/json; charset=utf-8"
-    },
-    "Exception" : null
-  }, {
-    "Method" : "GET",
-<<<<<<< HEAD
-    "Uri" : "https://cameravault.vault.azure.net/certificates/testCertificate10/pending?api-version=7.0",
-    "Headers" : {
-      "User-Agent" : "azsdk-java-Azure-Keyvault/4.0.0-beta.6 (11.0.5; Mac OS X 10.14.3)",
-=======
+      "X-Powered-By" : "ASP.NET",
+      "Content-Type" : "application/json; charset=utf-8"
+    },
+    "Exception" : null
+  }, {
+    "Method" : "GET",
     "Uri" : "https://REDACTED.vault.azure.net/certificates/testCertificate10/pending?api-version=7.1",
     "Headers" : {
       "User-Agent" : "azsdk-java-client_name/client_version (11.0.6; Windows 10; 10.0)",
@@ -544,31 +356,17 @@
     "Uri" : "https://REDACTED.vault.azure.net/certificates/testCertificate10/pending?api-version=7.1",
     "Headers" : {
       "User-Agent" : "azsdk-java-client_name/client_version (11.0.6; Windows 10; 10.0)",
->>>>>>> d795fdaf
-      "Content-Type" : "application/json"
-    },
-    "Response" : {
-      "X-Content-Type-Options" : "nosniff",
-      "Pragma" : "no-cache",
-      "StatusCode" : "200",
-<<<<<<< HEAD
-      "Date" : "Tue, 03 Dec 2019 13:10:23 GMT",
-=======
+      "Content-Type" : "application/json"
+    },
+    "Response" : {
+      "X-Content-Type-Options" : "nosniff",
+      "Pragma" : "no-cache",
+      "StatusCode" : "200",
       "Date" : "Tue, 04 Aug 2020 00:49:30 GMT",
->>>>>>> d795fdaf
-      "Strict-Transport-Security" : "max-age=31536000;includeSubDomains",
-      "Retry-After" : "0",
-      "Cache-Control" : "no-cache",
-      "X-AspNet-Version" : "4.0.30319",
-<<<<<<< HEAD
-      "x-ms-keyvault-region" : "centralus",
-      "x-ms-keyvault-network-info" : "addr=182.68.240.118;act_addr_fam=InterNetwork;",
-      "Expires" : "-1",
-      "Content-Length" : "755",
-      "x-ms-request-id" : "97bcebf6-437d-4922-a48e-ff038384d5c9",
-      "x-ms-keyvault-service-version" : "1.1.0.883",
-      "Body" : "{\"id\":\"https://cameravault.vault.azure.net/certificates/testCertificate10/pending\",\"issuer\":{\"name\":\"Self\"},\"csr\":\"MIIBVTCB3AIBADASMRAwDgYDVQQDEwdkZWZhdWx0MHYwEAYHKoZIzj0CAQYFK4EEACIDYgAE7bXuE5G2bEdVI+li+lV5cArr1NiaQ9/6CzsarPrQXB4F9POKgoUqXcix8OOv3Sn39Zv414vfeBShAM8rxW74ztZcgEjQUBA1q2gW0ylgIxfpCiNHQ20DDbMc9cJm0LNDoEswSQYJKoZIhvcNAQkOMTwwOjAOBgNVHQ8BAf8EBAMCAgwwHQYDVR0lBBYwFAYIKwYBBQUHAwEGCCsGAQUFBwMCMAkGA1UdEwQCMAAwCgYIKoZIzj0EAwMDaAAwZQIxALMdfusg6My9urnKbdjOq6J0WVcBMzQ+1nYQ/oTMhDm4TZuTyIdS2LWYWuQYSYaNFgIwQKBxjPBaSfHtbYILkVq+ijGS5ddJs25b0nB5iw/Je8ZusGBLGPA5f01I6bglikIg\",\"cancellation_requested\":false,\"status\":\"completed\",\"target\":\"https://cameravault.vault.azure.net/certificates/testCertificate10\",\"request_id\":\"b208ce5eaf154739b967fbe070015548\"}",
-=======
+      "Strict-Transport-Security" : "max-age=31536000;includeSubDomains",
+      "Retry-After" : "0",
+      "Cache-Control" : "no-cache",
+      "X-AspNet-Version" : "4.0.30319",
       "x-ms-keyvault-region" : "westus",
       "x-ms-keyvault-network-info" : "conn_type=Ipv4;addr=174.127.169.154;act_addr_fam=InterNetwork;",
       "Expires" : "-1",
@@ -576,46 +374,26 @@
       "x-ms-request-id" : "b86f1c7f-3da5-423d-a89d-712f9935cac8",
       "x-ms-keyvault-service-version" : "1.1.10.0",
       "Body" : "{\"id\":\"https://azure-kv-tests2.vault.azure.net/certificates/testCertificate10/pending\",\"issuer\":{\"name\":\"Self\"},\"csr\":\"MIIBVjCB3AIBADASMRAwDgYDVQQDEwdkZWZhdWx0MHYwEAYHKoZIzj0CAQYFK4EEACIDYgAEvxAV9RCygHqHYKy7hYgTB2SlhUfxUZUDxu2MW9AzdRcOi9YCp7WaAxXRSZb3O/xHSgpJ1ZnqpvYDBMdkA++E/BT6ew5/cbqxUUtTGOew6A8N5WaOYeJwF/LDqO2I+FYToEswSQYJKoZIhvcNAQkOMTwwOjAOBgNVHQ8BAf8EBAMCAgwwHQYDVR0lBBYwFAYIKwYBBQUHAwEGCCsGAQUFBwMCMAkGA1UdEwQCMAAwCgYIKoZIzj0EAwMDaQAwZgIxAL+nxYtwIDYk2jsH7Ifs+TmWac8JtO0YmTYxHGkQvhfJK2R409lb4cH8U1SvRnkBXwIxAP86649Ow1U4zR27hS0aXskIvwo4aVEQgTPu9+/2PkZ/k4c3t2WNdgUIJf16lOrSAQ==\",\"cancellation_requested\":false,\"status\":\"inProgress\",\"status_details\":\"Pending certificate created. Certificate request is in progress. This may take some time based on the issuer provider. Please check again later.\",\"request_id\":\"e264a3f3c6654a4a844065c39e06c4e3\"}",
->>>>>>> d795fdaf
-      "X-Powered-By" : "ASP.NET",
-      "Content-Type" : "application/json; charset=utf-8"
-    },
-    "Exception" : null
-  }, {
-    "Method" : "GET",
-<<<<<<< HEAD
-    "Uri" : "https://cameravault.vault.azure.net/certificates/testCertificate10/pending?api-version=7.0",
-    "Headers" : {
-      "User-Agent" : "azsdk-java-Azure-Keyvault/4.0.0-beta.6 (11.0.5; Mac OS X 10.14.3)",
-=======
-    "Uri" : "https://REDACTED.vault.azure.net/certificates/testCertificate10/pending?api-version=7.1",
-    "Headers" : {
-      "User-Agent" : "azsdk-java-client_name/client_version (11.0.6; Windows 10; 10.0)",
->>>>>>> d795fdaf
-      "Content-Type" : "application/json"
-    },
-    "Response" : {
-      "X-Content-Type-Options" : "nosniff",
-      "Pragma" : "no-cache",
-      "StatusCode" : "200",
-<<<<<<< HEAD
-      "Date" : "Tue, 03 Dec 2019 13:10:25 GMT",
-=======
+      "X-Powered-By" : "ASP.NET",
+      "Content-Type" : "application/json; charset=utf-8"
+    },
+    "Exception" : null
+  }, {
+    "Method" : "GET",
+    "Uri" : "https://REDACTED.vault.azure.net/certificates/testCertificate10/pending?api-version=7.1",
+    "Headers" : {
+      "User-Agent" : "azsdk-java-client_name/client_version (11.0.6; Windows 10; 10.0)",
+      "Content-Type" : "application/json"
+    },
+    "Response" : {
+      "X-Content-Type-Options" : "nosniff",
+      "Pragma" : "no-cache",
+      "StatusCode" : "200",
       "Date" : "Tue, 04 Aug 2020 00:49:31 GMT",
->>>>>>> d795fdaf
-      "Strict-Transport-Security" : "max-age=31536000;includeSubDomains",
-      "Retry-After" : "0",
-      "Cache-Control" : "no-cache",
-      "X-AspNet-Version" : "4.0.30319",
-<<<<<<< HEAD
-      "x-ms-keyvault-region" : "centralus",
-      "x-ms-keyvault-network-info" : "addr=182.68.240.118;act_addr_fam=InterNetwork;",
-      "Expires" : "-1",
-      "Content-Length" : "755",
-      "x-ms-request-id" : "acf49130-fbcd-4bac-a749-adddd516de3b",
-      "x-ms-keyvault-service-version" : "1.1.0.883",
-      "Body" : "{\"id\":\"https://cameravault.vault.azure.net/certificates/testCertificate10/pending\",\"issuer\":{\"name\":\"Self\"},\"csr\":\"MIIBVTCB3AIBADASMRAwDgYDVQQDEwdkZWZhdWx0MHYwEAYHKoZIzj0CAQYFK4EEACIDYgAE7bXuE5G2bEdVI+li+lV5cArr1NiaQ9/6CzsarPrQXB4F9POKgoUqXcix8OOv3Sn39Zv414vfeBShAM8rxW74ztZcgEjQUBA1q2gW0ylgIxfpCiNHQ20DDbMc9cJm0LNDoEswSQYJKoZIhvcNAQkOMTwwOjAOBgNVHQ8BAf8EBAMCAgwwHQYDVR0lBBYwFAYIKwYBBQUHAwEGCCsGAQUFBwMCMAkGA1UdEwQCMAAwCgYIKoZIzj0EAwMDaAAwZQIxALMdfusg6My9urnKbdjOq6J0WVcBMzQ+1nYQ/oTMhDm4TZuTyIdS2LWYWuQYSYaNFgIwQKBxjPBaSfHtbYILkVq+ijGS5ddJs25b0nB5iw/Je8ZusGBLGPA5f01I6bglikIg\",\"cancellation_requested\":false,\"status\":\"completed\",\"target\":\"https://cameravault.vault.azure.net/certificates/testCertificate10\",\"request_id\":\"b208ce5eaf154739b967fbe070015548\"}",
-=======
+      "Strict-Transport-Security" : "max-age=31536000;includeSubDomains",
+      "Retry-After" : "0",
+      "Cache-Control" : "no-cache",
+      "X-AspNet-Version" : "4.0.30319",
       "x-ms-keyvault-region" : "westus",
       "x-ms-keyvault-network-info" : "conn_type=Ipv4;addr=174.127.169.154;act_addr_fam=InterNetwork;",
       "Expires" : "-1",
@@ -623,46 +401,26 @@
       "x-ms-request-id" : "ec231ee7-99cb-4a93-ab8a-a61f676ae510",
       "x-ms-keyvault-service-version" : "1.1.10.0",
       "Body" : "{\"id\":\"https://azure-kv-tests2.vault.azure.net/certificates/testCertificate10/pending\",\"issuer\":{\"name\":\"Self\"},\"csr\":\"MIIBVjCB3AIBADASMRAwDgYDVQQDEwdkZWZhdWx0MHYwEAYHKoZIzj0CAQYFK4EEACIDYgAEvxAV9RCygHqHYKy7hYgTB2SlhUfxUZUDxu2MW9AzdRcOi9YCp7WaAxXRSZb3O/xHSgpJ1ZnqpvYDBMdkA++E/BT6ew5/cbqxUUtTGOew6A8N5WaOYeJwF/LDqO2I+FYToEswSQYJKoZIhvcNAQkOMTwwOjAOBgNVHQ8BAf8EBAMCAgwwHQYDVR0lBBYwFAYIKwYBBQUHAwEGCCsGAQUFBwMCMAkGA1UdEwQCMAAwCgYIKoZIzj0EAwMDaQAwZgIxAL+nxYtwIDYk2jsH7Ifs+TmWac8JtO0YmTYxHGkQvhfJK2R409lb4cH8U1SvRnkBXwIxAP86649Ow1U4zR27hS0aXskIvwo4aVEQgTPu9+/2PkZ/k4c3t2WNdgUIJf16lOrSAQ==\",\"cancellation_requested\":false,\"status\":\"inProgress\",\"status_details\":\"Pending certificate created. Certificate request is in progress. This may take some time based on the issuer provider. Please check again later.\",\"request_id\":\"e264a3f3c6654a4a844065c39e06c4e3\"}",
->>>>>>> d795fdaf
-      "X-Powered-By" : "ASP.NET",
-      "Content-Type" : "application/json; charset=utf-8"
-    },
-    "Exception" : null
-  }, {
-    "Method" : "GET",
-<<<<<<< HEAD
-    "Uri" : "https://cameravault.vault.azure.net/certificates/testCertificate10/?api-version=7.0",
-    "Headers" : {
-      "User-Agent" : "azsdk-java-Azure-Keyvault/4.0.0-beta.6 (11.0.5; Mac OS X 10.14.3)",
-=======
-    "Uri" : "https://REDACTED.vault.azure.net/certificates/testCertificate10/pending?api-version=7.1",
-    "Headers" : {
-      "User-Agent" : "azsdk-java-client_name/client_version (11.0.6; Windows 10; 10.0)",
->>>>>>> d795fdaf
-      "Content-Type" : "application/json"
-    },
-    "Response" : {
-      "X-Content-Type-Options" : "nosniff",
-      "Pragma" : "no-cache",
-      "StatusCode" : "200",
-<<<<<<< HEAD
-      "Date" : "Tue, 03 Dec 2019 13:10:25 GMT",
-=======
+      "X-Powered-By" : "ASP.NET",
+      "Content-Type" : "application/json; charset=utf-8"
+    },
+    "Exception" : null
+  }, {
+    "Method" : "GET",
+    "Uri" : "https://REDACTED.vault.azure.net/certificates/testCertificate10/pending?api-version=7.1",
+    "Headers" : {
+      "User-Agent" : "azsdk-java-client_name/client_version (11.0.6; Windows 10; 10.0)",
+      "Content-Type" : "application/json"
+    },
+    "Response" : {
+      "X-Content-Type-Options" : "nosniff",
+      "Pragma" : "no-cache",
+      "StatusCode" : "200",
       "Date" : "Tue, 04 Aug 2020 00:49:32 GMT",
->>>>>>> d795fdaf
-      "Strict-Transport-Security" : "max-age=31536000;includeSubDomains",
-      "Retry-After" : "0",
-      "Cache-Control" : "no-cache",
-      "X-AspNet-Version" : "4.0.30319",
-<<<<<<< HEAD
-      "x-ms-keyvault-region" : "centralus",
-      "x-ms-keyvault-network-info" : "addr=182.68.240.118;act_addr_fam=InterNetwork;",
-      "Expires" : "-1",
-      "Content-Length" : "1884",
-      "x-ms-request-id" : "ca1e7980-aedd-4859-9a8f-8d1b9e2d98ad",
-      "x-ms-keyvault-service-version" : "1.1.0.883",
-      "Body" : "{\"id\":\"https://cameravault.vault.azure.net/certificates/testCertificate10/25cbc53309484862849d9219c94667f9\",\"kid\":\"https://cameravault.vault.azure.net/keys/testCertificate10/25cbc53309484862849d9219c94667f9\",\"sid\":\"https://cameravault.vault.azure.net/secrets/testCertificate10/25cbc53309484862849d9219c94667f9\",\"x5t\":\"55HVSQScx-pTqrGVBn1B_aU4wMg\",\"cer\":\"MIIB2zCCAWGgAwIBAgIQMyRTXd0LT/+cwRELiQVqVDAKBggqhkjOPQQDAzASMRAwDgYDVQQDEwdkZWZhdWx0MB4XDTE5MTIwMzEzMDAyMloXDTIxMTIwMzEzMTAyMlowEjEQMA4GA1UEAxMHZGVmYXVsdDB2MBAGByqGSM49AgEGBSuBBAAiA2IABO217hORtmxHVSPpYvpVeXAK69TYmkPf+gs7Gqz60FweBfTzioKFKl3IsfDjr90p9/Wb+NeL33gUoQDPK8Vu+M7WXIBI0FAQNatoFtMpYCMX6QojR0NtAw2zHPXCZtCzQ6N8MHowDgYDVR0PAQH/BAQDAgIMMAkGA1UdEwQCMAAwHQYDVR0lBBYwFAYIKwYBBQUHAwEGCCsGAQUFBwMCMB8GA1UdIwQYMBaAFHysi27GooItAjUkYepqaa7fWfZPMB0GA1UdDgQWBBR8rItuxqKCLQI1JGHqammu31n2TzAKBggqhkjOPQQDAwNoADBlAjBYKDTyd5kE97Mo3YghZbx3W8KS7Rp8OqNFKvTuke7TYTHsnSm5tMhmBP5lGZEl3V0CMQCJ2L69UaKgGb4hN3rXLpi5GDnjPVxsOk5HVz0ol4ZJv5TGGjzts4JHVaV6YZ8lnNM=\",\"attributes\":{\"enabled\":true,\"nbf\":1575378022,\"exp\":1638537022,\"created\":1575378623,\"updated\":1575378623,\"recoveryLevel\":\"Recoverable+Purgeable\"},\"policy\":{\"id\":\"https://cameravault.vault.azure.net/certificates/testCertificate10/policy\",\"key_props\":{\"exportable\":true,\"kty\":\"EC\",\"key_size\":384,\"reuse_key\":true,\"crv\":\"P-384\"},\"secret_props\":{\"contentType\":\"application/x-pkcs12\"},\"x509_props\":{\"subject\":\"CN=default\",\"sans\":{},\"ekus\":[\"1.3.6.1.5.5.7.3.1\",\"1.3.6.1.5.5.7.3.2\"],\"key_usage\":[\"keyAgreement\",\"keyCertSign\"],\"validity_months\":24,\"basic_constraints\":{\"ca\":false}},\"lifetime_actions\":[{\"trigger\":{\"days_before_expiry\":40},\"action\":{\"action_type\":\"AutoRenew\"}}],\"issuer\":{\"name\":\"Self\",\"cert_transparency\":false},\"attributes\":{\"enabled\":true,\"created\":1575378612,\"updated\":1575378612}},\"pending\":{\"id\":\"https://cameravault.vault.azure.net/certificates/testCertificate10/pending\"}}",
-=======
+      "Strict-Transport-Security" : "max-age=31536000;includeSubDomains",
+      "Retry-After" : "0",
+      "Cache-Control" : "no-cache",
+      "X-AspNet-Version" : "4.0.30319",
       "x-ms-keyvault-region" : "westus",
       "x-ms-keyvault-network-info" : "conn_type=Ipv4;addr=174.127.169.154;act_addr_fam=InterNetwork;",
       "Expires" : "-1",
@@ -670,46 +428,26 @@
       "x-ms-request-id" : "d7c8baf9-40ab-491d-9c14-4e73688c9791",
       "x-ms-keyvault-service-version" : "1.1.10.0",
       "Body" : "{\"id\":\"https://azure-kv-tests2.vault.azure.net/certificates/testCertificate10/pending\",\"issuer\":{\"name\":\"Self\"},\"csr\":\"MIIBVjCB3AIBADASMRAwDgYDVQQDEwdkZWZhdWx0MHYwEAYHKoZIzj0CAQYFK4EEACIDYgAEvxAV9RCygHqHYKy7hYgTB2SlhUfxUZUDxu2MW9AzdRcOi9YCp7WaAxXRSZb3O/xHSgpJ1ZnqpvYDBMdkA++E/BT6ew5/cbqxUUtTGOew6A8N5WaOYeJwF/LDqO2I+FYToEswSQYJKoZIhvcNAQkOMTwwOjAOBgNVHQ8BAf8EBAMCAgwwHQYDVR0lBBYwFAYIKwYBBQUHAwEGCCsGAQUFBwMCMAkGA1UdEwQCMAAwCgYIKoZIzj0EAwMDaQAwZgIxAL+nxYtwIDYk2jsH7Ifs+TmWac8JtO0YmTYxHGkQvhfJK2R409lb4cH8U1SvRnkBXwIxAP86649Ow1U4zR27hS0aXskIvwo4aVEQgTPu9+/2PkZ/k4c3t2WNdgUIJf16lOrSAQ==\",\"cancellation_requested\":false,\"status\":\"inProgress\",\"status_details\":\"Pending certificate created. Certificate request is in progress. This may take some time based on the issuer provider. Please check again later.\",\"request_id\":\"e264a3f3c6654a4a844065c39e06c4e3\"}",
->>>>>>> d795fdaf
-      "X-Powered-By" : "ASP.NET",
-      "Content-Type" : "application/json; charset=utf-8"
-    },
-    "Exception" : null
-  }, {
-    "Method" : "GET",
-<<<<<<< HEAD
-    "Uri" : "https://cameravault.vault.azure.net/certificates/testCertificate10/?api-version=7.0",
-    "Headers" : {
-      "User-Agent" : "azsdk-java-Azure-Keyvault/4.0.0-beta.6 (11.0.5; Mac OS X 10.14.3)",
-=======
-    "Uri" : "https://REDACTED.vault.azure.net/certificates/testCertificate10/pending?api-version=7.1",
-    "Headers" : {
-      "User-Agent" : "azsdk-java-client_name/client_version (11.0.6; Windows 10; 10.0)",
->>>>>>> d795fdaf
-      "Content-Type" : "application/json"
-    },
-    "Response" : {
-      "X-Content-Type-Options" : "nosniff",
-      "Pragma" : "no-cache",
-      "StatusCode" : "200",
-<<<<<<< HEAD
-      "Date" : "Tue, 03 Dec 2019 13:10:25 GMT",
-=======
+      "X-Powered-By" : "ASP.NET",
+      "Content-Type" : "application/json; charset=utf-8"
+    },
+    "Exception" : null
+  }, {
+    "Method" : "GET",
+    "Uri" : "https://REDACTED.vault.azure.net/certificates/testCertificate10/pending?api-version=7.1",
+    "Headers" : {
+      "User-Agent" : "azsdk-java-client_name/client_version (11.0.6; Windows 10; 10.0)",
+      "Content-Type" : "application/json"
+    },
+    "Response" : {
+      "X-Content-Type-Options" : "nosniff",
+      "Pragma" : "no-cache",
+      "StatusCode" : "200",
       "Date" : "Tue, 04 Aug 2020 00:49:33 GMT",
->>>>>>> d795fdaf
-      "Strict-Transport-Security" : "max-age=31536000;includeSubDomains",
-      "Retry-After" : "0",
-      "Cache-Control" : "no-cache",
-      "X-AspNet-Version" : "4.0.30319",
-<<<<<<< HEAD
-      "x-ms-keyvault-region" : "centralus",
-      "x-ms-keyvault-network-info" : "addr=182.68.240.118;act_addr_fam=InterNetwork;",
-      "Expires" : "-1",
-      "Content-Length" : "1884",
-      "x-ms-request-id" : "e49b7b66-d1fb-43e9-8ec6-8e4fbcef0721",
-      "x-ms-keyvault-service-version" : "1.1.0.883",
-      "Body" : "{\"id\":\"https://cameravault.vault.azure.net/certificates/testCertificate10/25cbc53309484862849d9219c94667f9\",\"kid\":\"https://cameravault.vault.azure.net/keys/testCertificate10/25cbc53309484862849d9219c94667f9\",\"sid\":\"https://cameravault.vault.azure.net/secrets/testCertificate10/25cbc53309484862849d9219c94667f9\",\"x5t\":\"55HVSQScx-pTqrGVBn1B_aU4wMg\",\"cer\":\"MIIB2zCCAWGgAwIBAgIQMyRTXd0LT/+cwRELiQVqVDAKBggqhkjOPQQDAzASMRAwDgYDVQQDEwdkZWZhdWx0MB4XDTE5MTIwMzEzMDAyMloXDTIxMTIwMzEzMTAyMlowEjEQMA4GA1UEAxMHZGVmYXVsdDB2MBAGByqGSM49AgEGBSuBBAAiA2IABO217hORtmxHVSPpYvpVeXAK69TYmkPf+gs7Gqz60FweBfTzioKFKl3IsfDjr90p9/Wb+NeL33gUoQDPK8Vu+M7WXIBI0FAQNatoFtMpYCMX6QojR0NtAw2zHPXCZtCzQ6N8MHowDgYDVR0PAQH/BAQDAgIMMAkGA1UdEwQCMAAwHQYDVR0lBBYwFAYIKwYBBQUHAwEGCCsGAQUFBwMCMB8GA1UdIwQYMBaAFHysi27GooItAjUkYepqaa7fWfZPMB0GA1UdDgQWBBR8rItuxqKCLQI1JGHqammu31n2TzAKBggqhkjOPQQDAwNoADBlAjBYKDTyd5kE97Mo3YghZbx3W8KS7Rp8OqNFKvTuke7TYTHsnSm5tMhmBP5lGZEl3V0CMQCJ2L69UaKgGb4hN3rXLpi5GDnjPVxsOk5HVz0ol4ZJv5TGGjzts4JHVaV6YZ8lnNM=\",\"attributes\":{\"enabled\":true,\"nbf\":1575378022,\"exp\":1638537022,\"created\":1575378623,\"updated\":1575378623,\"recoveryLevel\":\"Recoverable+Purgeable\"},\"policy\":{\"id\":\"https://cameravault.vault.azure.net/certificates/testCertificate10/policy\",\"key_props\":{\"exportable\":true,\"kty\":\"EC\",\"key_size\":384,\"reuse_key\":true,\"crv\":\"P-384\"},\"secret_props\":{\"contentType\":\"application/x-pkcs12\"},\"x509_props\":{\"subject\":\"CN=default\",\"sans\":{},\"ekus\":[\"1.3.6.1.5.5.7.3.1\",\"1.3.6.1.5.5.7.3.2\"],\"key_usage\":[\"keyAgreement\",\"keyCertSign\"],\"validity_months\":24,\"basic_constraints\":{\"ca\":false}},\"lifetime_actions\":[{\"trigger\":{\"days_before_expiry\":40},\"action\":{\"action_type\":\"AutoRenew\"}}],\"issuer\":{\"name\":\"Self\",\"cert_transparency\":false},\"attributes\":{\"enabled\":true,\"created\":1575378612,\"updated\":1575378612}},\"pending\":{\"id\":\"https://cameravault.vault.azure.net/certificates/testCertificate10/pending\"}}",
-=======
+      "Strict-Transport-Security" : "max-age=31536000;includeSubDomains",
+      "Retry-After" : "0",
+      "Cache-Control" : "no-cache",
+      "X-AspNet-Version" : "4.0.30319",
       "x-ms-keyvault-region" : "westus",
       "x-ms-keyvault-network-info" : "conn_type=Ipv4;addr=174.127.169.154;act_addr_fam=InterNetwork;",
       "Expires" : "-1",
@@ -717,32 +455,21 @@
       "x-ms-request-id" : "230ab07b-d4b1-4693-ac4b-6bc4b7a36e71",
       "x-ms-keyvault-service-version" : "1.1.10.0",
       "Body" : "{\"id\":\"https://azure-kv-tests2.vault.azure.net/certificates/testCertificate10/pending\",\"issuer\":{\"name\":\"Self\"},\"csr\":\"MIIBVjCB3AIBADASMRAwDgYDVQQDEwdkZWZhdWx0MHYwEAYHKoZIzj0CAQYFK4EEACIDYgAEvxAV9RCygHqHYKy7hYgTB2SlhUfxUZUDxu2MW9AzdRcOi9YCp7WaAxXRSZb3O/xHSgpJ1ZnqpvYDBMdkA++E/BT6ew5/cbqxUUtTGOew6A8N5WaOYeJwF/LDqO2I+FYToEswSQYJKoZIhvcNAQkOMTwwOjAOBgNVHQ8BAf8EBAMCAgwwHQYDVR0lBBYwFAYIKwYBBQUHAwEGCCsGAQUFBwMCMAkGA1UdEwQCMAAwCgYIKoZIzj0EAwMDaQAwZgIxAL+nxYtwIDYk2jsH7Ifs+TmWac8JtO0YmTYxHGkQvhfJK2R409lb4cH8U1SvRnkBXwIxAP86649Ow1U4zR27hS0aXskIvwo4aVEQgTPu9+/2PkZ/k4c3t2WNdgUIJf16lOrSAQ==\",\"cancellation_requested\":false,\"status\":\"inProgress\",\"status_details\":\"Pending certificate created. Certificate request is in progress. This may take some time based on the issuer provider. Please check again later.\",\"request_id\":\"e264a3f3c6654a4a844065c39e06c4e3\"}",
->>>>>>> d795fdaf
-      "X-Powered-By" : "ASP.NET",
-      "Content-Type" : "application/json; charset=utf-8"
-    },
-    "Exception" : null
-  }, {
-<<<<<<< HEAD
-    "Method" : "DELETE",
-    "Uri" : "https://cameravault.vault.azure.net/certificates/testCertificate10?api-version=7.0",
-    "Headers" : {
-      "User-Agent" : "azsdk-java-Azure-Keyvault/4.0.0-beta.6 (11.0.5; Mac OS X 10.14.3)",
-=======
-    "Method" : "GET",
-    "Uri" : "https://REDACTED.vault.azure.net/certificates/testCertificate10/pending?api-version=7.1",
-    "Headers" : {
-      "User-Agent" : "azsdk-java-client_name/client_version (11.0.6; Windows 10; 10.0)",
->>>>>>> d795fdaf
-      "Content-Type" : "application/json"
-    },
-    "Response" : {
-      "X-Content-Type-Options" : "nosniff",
-      "Pragma" : "no-cache",
-      "StatusCode" : "200",
-<<<<<<< HEAD
-      "Date" : "Tue, 03 Dec 2019 13:10:26 GMT",
-=======
+      "X-Powered-By" : "ASP.NET",
+      "Content-Type" : "application/json; charset=utf-8"
+    },
+    "Exception" : null
+  }, {
+    "Method" : "GET",
+    "Uri" : "https://REDACTED.vault.azure.net/certificates/testCertificate10/pending?api-version=7.1",
+    "Headers" : {
+      "User-Agent" : "azsdk-java-client_name/client_version (11.0.6; Windows 10; 10.0)",
+      "Content-Type" : "application/json"
+    },
+    "Response" : {
+      "X-Content-Type-Options" : "nosniff",
+      "Pragma" : "no-cache",
+      "StatusCode" : "200",
       "Date" : "Tue, 04 Aug 2020 00:49:35 GMT",
       "Strict-Transport-Security" : "max-age=31536000;includeSubDomains",
       "Retry-After" : "0",
@@ -852,20 +579,10 @@
       "Pragma" : "no-cache",
       "StatusCode" : "200",
       "Date" : "Tue, 04 Aug 2020 00:49:38 GMT",
->>>>>>> d795fdaf
-      "Strict-Transport-Security" : "max-age=31536000;includeSubDomains",
-      "Retry-After" : "0",
-      "Cache-Control" : "no-cache",
-      "X-AspNet-Version" : "4.0.30319",
-<<<<<<< HEAD
-      "x-ms-keyvault-region" : "centralus",
-      "x-ms-keyvault-network-info" : "addr=182.68.240.118;act_addr_fam=InterNetwork;",
-      "Expires" : "-1",
-      "Content-Length" : "2030",
-      "x-ms-request-id" : "dff4328e-6f0b-452a-84f7-17cd96cd74c6",
-      "x-ms-keyvault-service-version" : "1.1.0.883",
-      "Body" : "{\"recoveryId\":\"https://cameravault.vault.azure.net/deletedcertificates/testCertificate10\",\"deletedDate\":1575378627,\"scheduledPurgeDate\":1583154627,\"id\":\"https://cameravault.vault.azure.net/certificates/testCertificate10/25cbc53309484862849d9219c94667f9\",\"kid\":\"https://cameravault.vault.azure.net/keys/testCertificate10/25cbc53309484862849d9219c94667f9\",\"sid\":\"https://cameravault.vault.azure.net/secrets/testCertificate10/25cbc53309484862849d9219c94667f9\",\"x5t\":\"55HVSQScx-pTqrGVBn1B_aU4wMg\",\"cer\":\"MIIB2zCCAWGgAwIBAgIQMyRTXd0LT/+cwRELiQVqVDAKBggqhkjOPQQDAzASMRAwDgYDVQQDEwdkZWZhdWx0MB4XDTE5MTIwMzEzMDAyMloXDTIxMTIwMzEzMTAyMlowEjEQMA4GA1UEAxMHZGVmYXVsdDB2MBAGByqGSM49AgEGBSuBBAAiA2IABO217hORtmxHVSPpYvpVeXAK69TYmkPf+gs7Gqz60FweBfTzioKFKl3IsfDjr90p9/Wb+NeL33gUoQDPK8Vu+M7WXIBI0FAQNatoFtMpYCMX6QojR0NtAw2zHPXCZtCzQ6N8MHowDgYDVR0PAQH/BAQDAgIMMAkGA1UdEwQCMAAwHQYDVR0lBBYwFAYIKwYBBQUHAwEGCCsGAQUFBwMCMB8GA1UdIwQYMBaAFHysi27GooItAjUkYepqaa7fWfZPMB0GA1UdDgQWBBR8rItuxqKCLQI1JGHqammu31n2TzAKBggqhkjOPQQDAwNoADBlAjBYKDTyd5kE97Mo3YghZbx3W8KS7Rp8OqNFKvTuke7TYTHsnSm5tMhmBP5lGZEl3V0CMQCJ2L69UaKgGb4hN3rXLpi5GDnjPVxsOk5HVz0ol4ZJv5TGGjzts4JHVaV6YZ8lnNM=\",\"attributes\":{\"enabled\":true,\"nbf\":1575378022,\"exp\":1638537022,\"created\":1575378623,\"updated\":1575378623,\"recoveryLevel\":\"Recoverable+Purgeable\"},\"policy\":{\"id\":\"https://cameravault.vault.azure.net/certificates/testCertificate10/policy\",\"key_props\":{\"exportable\":true,\"kty\":\"EC\",\"key_size\":384,\"reuse_key\":true,\"crv\":\"P-384\"},\"secret_props\":{\"contentType\":\"application/x-pkcs12\"},\"x509_props\":{\"subject\":\"CN=default\",\"sans\":{},\"ekus\":[\"1.3.6.1.5.5.7.3.1\",\"1.3.6.1.5.5.7.3.2\"],\"key_usage\":[\"keyAgreement\",\"keyCertSign\"],\"validity_months\":24,\"basic_constraints\":{\"ca\":false}},\"lifetime_actions\":[{\"trigger\":{\"days_before_expiry\":40},\"action\":{\"action_type\":\"AutoRenew\"}}],\"issuer\":{\"name\":\"Self\",\"cert_transparency\":false},\"attributes\":{\"enabled\":true,\"created\":1575378612,\"updated\":1575378612}},\"pending\":{\"id\":\"https://cameravault.vault.azure.net/certificates/testCertificate10/pending\"}}",
-=======
+      "Strict-Transport-Security" : "max-age=31536000;includeSubDomains",
+      "Retry-After" : "0",
+      "Cache-Control" : "no-cache",
+      "X-AspNet-Version" : "4.0.30319",
       "x-ms-keyvault-region" : "westus",
       "x-ms-keyvault-network-info" : "conn_type=Ipv4;addr=174.127.169.154;act_addr_fam=InterNetwork;",
       "Expires" : "-1",
@@ -873,866 +590,669 @@
       "x-ms-request-id" : "cc36f7ec-cc2c-46a7-950a-c4325c48cbf9",
       "x-ms-keyvault-service-version" : "1.1.10.0",
       "Body" : "{\"id\":\"https://azure-kv-tests2.vault.azure.net/certificates/testCertificate10/pending\",\"issuer\":{\"name\":\"Self\"},\"csr\":\"MIIBVjCB3AIBADASMRAwDgYDVQQDEwdkZWZhdWx0MHYwEAYHKoZIzj0CAQYFK4EEACIDYgAEvxAV9RCygHqHYKy7hYgTB2SlhUfxUZUDxu2MW9AzdRcOi9YCp7WaAxXRSZb3O/xHSgpJ1ZnqpvYDBMdkA++E/BT6ew5/cbqxUUtTGOew6A8N5WaOYeJwF/LDqO2I+FYToEswSQYJKoZIhvcNAQkOMTwwOjAOBgNVHQ8BAf8EBAMCAgwwHQYDVR0lBBYwFAYIKwYBBQUHAwEGCCsGAQUFBwMCMAkGA1UdEwQCMAAwCgYIKoZIzj0EAwMDaQAwZgIxAL+nxYtwIDYk2jsH7Ifs+TmWac8JtO0YmTYxHGkQvhfJK2R409lb4cH8U1SvRnkBXwIxAP86649Ow1U4zR27hS0aXskIvwo4aVEQgTPu9+/2PkZ/k4c3t2WNdgUIJf16lOrSAQ==\",\"cancellation_requested\":false,\"status\":\"inProgress\",\"status_details\":\"Pending certificate created. Certificate request is in progress. This may take some time based on the issuer provider. Please check again later.\",\"request_id\":\"e264a3f3c6654a4a844065c39e06c4e3\"}",
->>>>>>> d795fdaf
-      "X-Powered-By" : "ASP.NET",
-      "Content-Type" : "application/json; charset=utf-8"
-    },
-    "Exception" : null
-  }, {
-    "Method" : "GET",
-<<<<<<< HEAD
-    "Uri" : "https://cameravault.vault.azure.net/deletedcertificates/testCertificate10?api-version=7.0",
-    "Headers" : {
-      "User-Agent" : "azsdk-java-Azure-Keyvault/4.0.0-beta.6 (11.0.5; Mac OS X 10.14.3)",
-=======
-    "Uri" : "https://REDACTED.vault.azure.net/certificates/testCertificate10/pending?api-version=7.1",
-    "Headers" : {
-      "User-Agent" : "azsdk-java-client_name/client_version (11.0.6; Windows 10; 10.0)",
->>>>>>> d795fdaf
-      "Content-Type" : "application/json"
-    },
-    "Response" : {
-      "X-Content-Type-Options" : "nosniff",
-      "Pragma" : "no-cache",
-<<<<<<< HEAD
+      "X-Powered-By" : "ASP.NET",
+      "Content-Type" : "application/json; charset=utf-8"
+    },
+    "Exception" : null
+  }, {
+    "Method" : "GET",
+    "Uri" : "https://REDACTED.vault.azure.net/certificates/testCertificate10/pending?api-version=7.1",
+    "Headers" : {
+      "User-Agent" : "azsdk-java-client_name/client_version (11.0.6; Windows 10; 10.0)",
+      "Content-Type" : "application/json"
+    },
+    "Response" : {
+      "X-Content-Type-Options" : "nosniff",
+      "Pragma" : "no-cache",
+      "StatusCode" : "200",
+      "Date" : "Tue, 04 Aug 2020 00:49:39 GMT",
+      "Strict-Transport-Security" : "max-age=31536000;includeSubDomains",
+      "Retry-After" : "0",
+      "Cache-Control" : "no-cache",
+      "X-AspNet-Version" : "4.0.30319",
+      "x-ms-keyvault-region" : "westus",
+      "x-ms-keyvault-network-info" : "conn_type=Ipv4;addr=174.127.169.154;act_addr_fam=InterNetwork;",
+      "Expires" : "-1",
+      "Content-Length" : "850",
+      "x-ms-request-id" : "2ea156ab-5695-495b-9c2a-80b4f4a655e0",
+      "x-ms-keyvault-service-version" : "1.1.10.0",
+      "Body" : "{\"id\":\"https://azure-kv-tests2.vault.azure.net/certificates/testCertificate10/pending\",\"issuer\":{\"name\":\"Self\"},\"csr\":\"MIIBVjCB3AIBADASMRAwDgYDVQQDEwdkZWZhdWx0MHYwEAYHKoZIzj0CAQYFK4EEACIDYgAEvxAV9RCygHqHYKy7hYgTB2SlhUfxUZUDxu2MW9AzdRcOi9YCp7WaAxXRSZb3O/xHSgpJ1ZnqpvYDBMdkA++E/BT6ew5/cbqxUUtTGOew6A8N5WaOYeJwF/LDqO2I+FYToEswSQYJKoZIhvcNAQkOMTwwOjAOBgNVHQ8BAf8EBAMCAgwwHQYDVR0lBBYwFAYIKwYBBQUHAwEGCCsGAQUFBwMCMAkGA1UdEwQCMAAwCgYIKoZIzj0EAwMDaQAwZgIxAL+nxYtwIDYk2jsH7Ifs+TmWac8JtO0YmTYxHGkQvhfJK2R409lb4cH8U1SvRnkBXwIxAP86649Ow1U4zR27hS0aXskIvwo4aVEQgTPu9+/2PkZ/k4c3t2WNdgUIJf16lOrSAQ==\",\"cancellation_requested\":false,\"status\":\"inProgress\",\"status_details\":\"Pending certificate created. Certificate request is in progress. This may take some time based on the issuer provider. Please check again later.\",\"request_id\":\"e264a3f3c6654a4a844065c39e06c4e3\"}",
+      "X-Powered-By" : "ASP.NET",
+      "Content-Type" : "application/json; charset=utf-8"
+    },
+    "Exception" : null
+  }, {
+    "Method" : "GET",
+    "Uri" : "https://REDACTED.vault.azure.net/certificates/testCertificate10/pending?api-version=7.1",
+    "Headers" : {
+      "User-Agent" : "azsdk-java-client_name/client_version (11.0.6; Windows 10; 10.0)",
+      "Content-Type" : "application/json"
+    },
+    "Response" : {
+      "X-Content-Type-Options" : "nosniff",
+      "Pragma" : "no-cache",
+      "StatusCode" : "200",
+      "Date" : "Tue, 04 Aug 2020 00:49:40 GMT",
+      "Strict-Transport-Security" : "max-age=31536000;includeSubDomains",
+      "Retry-After" : "0",
+      "Cache-Control" : "no-cache",
+      "X-AspNet-Version" : "4.0.30319",
+      "x-ms-keyvault-region" : "westus",
+      "x-ms-keyvault-network-info" : "conn_type=Ipv4;addr=174.127.169.154;act_addr_fam=InterNetwork;",
+      "Expires" : "-1",
+      "Content-Length" : "850",
+      "x-ms-request-id" : "bc7b74db-ebcd-4306-8b59-56c02dbd05f1",
+      "x-ms-keyvault-service-version" : "1.1.10.0",
+      "Body" : "{\"id\":\"https://azure-kv-tests2.vault.azure.net/certificates/testCertificate10/pending\",\"issuer\":{\"name\":\"Self\"},\"csr\":\"MIIBVjCB3AIBADASMRAwDgYDVQQDEwdkZWZhdWx0MHYwEAYHKoZIzj0CAQYFK4EEACIDYgAEvxAV9RCygHqHYKy7hYgTB2SlhUfxUZUDxu2MW9AzdRcOi9YCp7WaAxXRSZb3O/xHSgpJ1ZnqpvYDBMdkA++E/BT6ew5/cbqxUUtTGOew6A8N5WaOYeJwF/LDqO2I+FYToEswSQYJKoZIhvcNAQkOMTwwOjAOBgNVHQ8BAf8EBAMCAgwwHQYDVR0lBBYwFAYIKwYBBQUHAwEGCCsGAQUFBwMCMAkGA1UdEwQCMAAwCgYIKoZIzj0EAwMDaQAwZgIxAL+nxYtwIDYk2jsH7Ifs+TmWac8JtO0YmTYxHGkQvhfJK2R409lb4cH8U1SvRnkBXwIxAP86649Ow1U4zR27hS0aXskIvwo4aVEQgTPu9+/2PkZ/k4c3t2WNdgUIJf16lOrSAQ==\",\"cancellation_requested\":false,\"status\":\"inProgress\",\"status_details\":\"Pending certificate created. Certificate request is in progress. This may take some time based on the issuer provider. Please check again later.\",\"request_id\":\"e264a3f3c6654a4a844065c39e06c4e3\"}",
+      "X-Powered-By" : "ASP.NET",
+      "Content-Type" : "application/json; charset=utf-8"
+    },
+    "Exception" : null
+  }, {
+    "Method" : "GET",
+    "Uri" : "https://REDACTED.vault.azure.net/certificates/testCertificate10/pending?api-version=7.1",
+    "Headers" : {
+      "User-Agent" : "azsdk-java-client_name/client_version (11.0.6; Windows 10; 10.0)",
+      "Content-Type" : "application/json"
+    },
+    "Response" : {
+      "X-Content-Type-Options" : "nosniff",
+      "Pragma" : "no-cache",
+      "StatusCode" : "200",
+      "Date" : "Tue, 04 Aug 2020 00:49:41 GMT",
+      "Strict-Transport-Security" : "max-age=31536000;includeSubDomains",
+      "Retry-After" : "0",
+      "Cache-Control" : "no-cache",
+      "X-AspNet-Version" : "4.0.30319",
+      "x-ms-keyvault-region" : "westus",
+      "x-ms-keyvault-network-info" : "conn_type=Ipv4;addr=174.127.169.154;act_addr_fam=InterNetwork;",
+      "Expires" : "-1",
+      "Content-Length" : "850",
+      "x-ms-request-id" : "2fb069d7-34c5-463a-aa1c-9516f6e35ce1",
+      "x-ms-keyvault-service-version" : "1.1.10.0",
+      "Body" : "{\"id\":\"https://azure-kv-tests2.vault.azure.net/certificates/testCertificate10/pending\",\"issuer\":{\"name\":\"Self\"},\"csr\":\"MIIBVjCB3AIBADASMRAwDgYDVQQDEwdkZWZhdWx0MHYwEAYHKoZIzj0CAQYFK4EEACIDYgAEvxAV9RCygHqHYKy7hYgTB2SlhUfxUZUDxu2MW9AzdRcOi9YCp7WaAxXRSZb3O/xHSgpJ1ZnqpvYDBMdkA++E/BT6ew5/cbqxUUtTGOew6A8N5WaOYeJwF/LDqO2I+FYToEswSQYJKoZIhvcNAQkOMTwwOjAOBgNVHQ8BAf8EBAMCAgwwHQYDVR0lBBYwFAYIKwYBBQUHAwEGCCsGAQUFBwMCMAkGA1UdEwQCMAAwCgYIKoZIzj0EAwMDaQAwZgIxAL+nxYtwIDYk2jsH7Ifs+TmWac8JtO0YmTYxHGkQvhfJK2R409lb4cH8U1SvRnkBXwIxAP86649Ow1U4zR27hS0aXskIvwo4aVEQgTPu9+/2PkZ/k4c3t2WNdgUIJf16lOrSAQ==\",\"cancellation_requested\":false,\"status\":\"inProgress\",\"status_details\":\"Pending certificate created. Certificate request is in progress. This may take some time based on the issuer provider. Please check again later.\",\"request_id\":\"e264a3f3c6654a4a844065c39e06c4e3\"}",
+      "X-Powered-By" : "ASP.NET",
+      "Content-Type" : "application/json; charset=utf-8"
+    },
+    "Exception" : null
+  }, {
+    "Method" : "GET",
+    "Uri" : "https://REDACTED.vault.azure.net/certificates/testCertificate10/pending?api-version=7.1",
+    "Headers" : {
+      "User-Agent" : "azsdk-java-client_name/client_version (11.0.6; Windows 10; 10.0)",
+      "Content-Type" : "application/json"
+    },
+    "Response" : {
+      "X-Content-Type-Options" : "nosniff",
+      "Pragma" : "no-cache",
+      "StatusCode" : "200",
+      "Date" : "Tue, 04 Aug 2020 00:49:42 GMT",
+      "Strict-Transport-Security" : "max-age=31536000;includeSubDomains",
+      "Retry-After" : "0",
+      "Cache-Control" : "no-cache",
+      "X-AspNet-Version" : "4.0.30319",
+      "x-ms-keyvault-region" : "westus",
+      "x-ms-keyvault-network-info" : "conn_type=Ipv4;addr=174.127.169.154;act_addr_fam=InterNetwork;",
+      "Expires" : "-1",
+      "Content-Length" : "850",
+      "x-ms-request-id" : "6b8417b7-b677-4898-bea6-badaa0cebb1b",
+      "x-ms-keyvault-service-version" : "1.1.10.0",
+      "Body" : "{\"id\":\"https://azure-kv-tests2.vault.azure.net/certificates/testCertificate10/pending\",\"issuer\":{\"name\":\"Self\"},\"csr\":\"MIIBVjCB3AIBADASMRAwDgYDVQQDEwdkZWZhdWx0MHYwEAYHKoZIzj0CAQYFK4EEACIDYgAEvxAV9RCygHqHYKy7hYgTB2SlhUfxUZUDxu2MW9AzdRcOi9YCp7WaAxXRSZb3O/xHSgpJ1ZnqpvYDBMdkA++E/BT6ew5/cbqxUUtTGOew6A8N5WaOYeJwF/LDqO2I+FYToEswSQYJKoZIhvcNAQkOMTwwOjAOBgNVHQ8BAf8EBAMCAgwwHQYDVR0lBBYwFAYIKwYBBQUHAwEGCCsGAQUFBwMCMAkGA1UdEwQCMAAwCgYIKoZIzj0EAwMDaQAwZgIxAL+nxYtwIDYk2jsH7Ifs+TmWac8JtO0YmTYxHGkQvhfJK2R409lb4cH8U1SvRnkBXwIxAP86649Ow1U4zR27hS0aXskIvwo4aVEQgTPu9+/2PkZ/k4c3t2WNdgUIJf16lOrSAQ==\",\"cancellation_requested\":false,\"status\":\"inProgress\",\"status_details\":\"Pending certificate created. Certificate request is in progress. This may take some time based on the issuer provider. Please check again later.\",\"request_id\":\"e264a3f3c6654a4a844065c39e06c4e3\"}",
+      "X-Powered-By" : "ASP.NET",
+      "Content-Type" : "application/json; charset=utf-8"
+    },
+    "Exception" : null
+  }, {
+    "Method" : "GET",
+    "Uri" : "https://REDACTED.vault.azure.net/certificates/testCertificate10/pending?api-version=7.1",
+    "Headers" : {
+      "User-Agent" : "azsdk-java-client_name/client_version (11.0.6; Windows 10; 10.0)",
+      "Content-Type" : "application/json"
+    },
+    "Response" : {
+      "X-Content-Type-Options" : "nosniff",
+      "Pragma" : "no-cache",
+      "StatusCode" : "200",
+      "Date" : "Tue, 04 Aug 2020 00:49:44 GMT",
+      "Strict-Transport-Security" : "max-age=31536000;includeSubDomains",
+      "Retry-After" : "0",
+      "Cache-Control" : "no-cache",
+      "X-AspNet-Version" : "4.0.30319",
+      "x-ms-keyvault-region" : "westus",
+      "x-ms-keyvault-network-info" : "conn_type=Ipv4;addr=174.127.169.154;act_addr_fam=InterNetwork;",
+      "Expires" : "-1",
+      "Content-Length" : "850",
+      "x-ms-request-id" : "4f7577f4-f101-48dd-893e-bdbe91939955",
+      "x-ms-keyvault-service-version" : "1.1.10.0",
+      "Body" : "{\"id\":\"https://azure-kv-tests2.vault.azure.net/certificates/testCertificate10/pending\",\"issuer\":{\"name\":\"Self\"},\"csr\":\"MIIBVjCB3AIBADASMRAwDgYDVQQDEwdkZWZhdWx0MHYwEAYHKoZIzj0CAQYFK4EEACIDYgAEvxAV9RCygHqHYKy7hYgTB2SlhUfxUZUDxu2MW9AzdRcOi9YCp7WaAxXRSZb3O/xHSgpJ1ZnqpvYDBMdkA++E/BT6ew5/cbqxUUtTGOew6A8N5WaOYeJwF/LDqO2I+FYToEswSQYJKoZIhvcNAQkOMTwwOjAOBgNVHQ8BAf8EBAMCAgwwHQYDVR0lBBYwFAYIKwYBBQUHAwEGCCsGAQUFBwMCMAkGA1UdEwQCMAAwCgYIKoZIzj0EAwMDaQAwZgIxAL+nxYtwIDYk2jsH7Ifs+TmWac8JtO0YmTYxHGkQvhfJK2R409lb4cH8U1SvRnkBXwIxAP86649Ow1U4zR27hS0aXskIvwo4aVEQgTPu9+/2PkZ/k4c3t2WNdgUIJf16lOrSAQ==\",\"cancellation_requested\":false,\"status\":\"inProgress\",\"status_details\":\"Pending certificate created. Certificate request is in progress. This may take some time based on the issuer provider. Please check again later.\",\"request_id\":\"e264a3f3c6654a4a844065c39e06c4e3\"}",
+      "X-Powered-By" : "ASP.NET",
+      "Content-Type" : "application/json; charset=utf-8"
+    },
+    "Exception" : null
+  }, {
+    "Method" : "GET",
+    "Uri" : "https://REDACTED.vault.azure.net/certificates/testCertificate10/pending?api-version=7.1",
+    "Headers" : {
+      "User-Agent" : "azsdk-java-client_name/client_version (11.0.6; Windows 10; 10.0)",
+      "Content-Type" : "application/json"
+    },
+    "Response" : {
+      "X-Content-Type-Options" : "nosniff",
+      "Pragma" : "no-cache",
+      "StatusCode" : "200",
+      "Date" : "Tue, 04 Aug 2020 00:49:44 GMT",
+      "Strict-Transport-Security" : "max-age=31536000;includeSubDomains",
+      "Retry-After" : "0",
+      "Cache-Control" : "no-cache",
+      "X-AspNet-Version" : "4.0.30319",
+      "x-ms-keyvault-region" : "westus",
+      "x-ms-keyvault-network-info" : "conn_type=Ipv4;addr=174.127.169.154;act_addr_fam=InterNetwork;",
+      "Expires" : "-1",
+      "Content-Length" : "850",
+      "x-ms-request-id" : "25e688cb-78c2-472d-9713-b4e9da908852",
+      "x-ms-keyvault-service-version" : "1.1.10.0",
+      "Body" : "{\"id\":\"https://azure-kv-tests2.vault.azure.net/certificates/testCertificate10/pending\",\"issuer\":{\"name\":\"Self\"},\"csr\":\"MIIBVjCB3AIBADASMRAwDgYDVQQDEwdkZWZhdWx0MHYwEAYHKoZIzj0CAQYFK4EEACIDYgAEvxAV9RCygHqHYKy7hYgTB2SlhUfxUZUDxu2MW9AzdRcOi9YCp7WaAxXRSZb3O/xHSgpJ1ZnqpvYDBMdkA++E/BT6ew5/cbqxUUtTGOew6A8N5WaOYeJwF/LDqO2I+FYToEswSQYJKoZIhvcNAQkOMTwwOjAOBgNVHQ8BAf8EBAMCAgwwHQYDVR0lBBYwFAYIKwYBBQUHAwEGCCsGAQUFBwMCMAkGA1UdEwQCMAAwCgYIKoZIzj0EAwMDaQAwZgIxAL+nxYtwIDYk2jsH7Ifs+TmWac8JtO0YmTYxHGkQvhfJK2R409lb4cH8U1SvRnkBXwIxAP86649Ow1U4zR27hS0aXskIvwo4aVEQgTPu9+/2PkZ/k4c3t2WNdgUIJf16lOrSAQ==\",\"cancellation_requested\":false,\"status\":\"inProgress\",\"status_details\":\"Pending certificate created. Certificate request is in progress. This may take some time based on the issuer provider. Please check again later.\",\"request_id\":\"e264a3f3c6654a4a844065c39e06c4e3\"}",
+      "X-Powered-By" : "ASP.NET",
+      "Content-Type" : "application/json; charset=utf-8"
+    },
+    "Exception" : null
+  }, {
+    "Method" : "GET",
+    "Uri" : "https://REDACTED.vault.azure.net/certificates/testCertificate10/pending?api-version=7.1",
+    "Headers" : {
+      "User-Agent" : "azsdk-java-client_name/client_version (11.0.6; Windows 10; 10.0)",
+      "Content-Type" : "application/json"
+    },
+    "Response" : {
+      "X-Content-Type-Options" : "nosniff",
+      "Pragma" : "no-cache",
+      "StatusCode" : "200",
+      "Date" : "Tue, 04 Aug 2020 00:49:46 GMT",
+      "Strict-Transport-Security" : "max-age=31536000;includeSubDomains",
+      "Retry-After" : "0",
+      "Cache-Control" : "no-cache",
+      "X-AspNet-Version" : "4.0.30319",
+      "x-ms-keyvault-region" : "westus",
+      "x-ms-keyvault-network-info" : "conn_type=Ipv4;addr=174.127.169.154;act_addr_fam=InterNetwork;",
+      "Expires" : "-1",
+      "Content-Length" : "850",
+      "x-ms-request-id" : "4975c52e-119c-466c-b236-820e62bdfbc1",
+      "x-ms-keyvault-service-version" : "1.1.10.0",
+      "Body" : "{\"id\":\"https://azure-kv-tests2.vault.azure.net/certificates/testCertificate10/pending\",\"issuer\":{\"name\":\"Self\"},\"csr\":\"MIIBVjCB3AIBADASMRAwDgYDVQQDEwdkZWZhdWx0MHYwEAYHKoZIzj0CAQYFK4EEACIDYgAEvxAV9RCygHqHYKy7hYgTB2SlhUfxUZUDxu2MW9AzdRcOi9YCp7WaAxXRSZb3O/xHSgpJ1ZnqpvYDBMdkA++E/BT6ew5/cbqxUUtTGOew6A8N5WaOYeJwF/LDqO2I+FYToEswSQYJKoZIhvcNAQkOMTwwOjAOBgNVHQ8BAf8EBAMCAgwwHQYDVR0lBBYwFAYIKwYBBQUHAwEGCCsGAQUFBwMCMAkGA1UdEwQCMAAwCgYIKoZIzj0EAwMDaQAwZgIxAL+nxYtwIDYk2jsH7Ifs+TmWac8JtO0YmTYxHGkQvhfJK2R409lb4cH8U1SvRnkBXwIxAP86649Ow1U4zR27hS0aXskIvwo4aVEQgTPu9+/2PkZ/k4c3t2WNdgUIJf16lOrSAQ==\",\"cancellation_requested\":false,\"status\":\"inProgress\",\"status_details\":\"Pending certificate created. Certificate request is in progress. This may take some time based on the issuer provider. Please check again later.\",\"request_id\":\"e264a3f3c6654a4a844065c39e06c4e3\"}",
+      "X-Powered-By" : "ASP.NET",
+      "Content-Type" : "application/json; charset=utf-8"
+    },
+    "Exception" : null
+  }, {
+    "Method" : "GET",
+    "Uri" : "https://REDACTED.vault.azure.net/certificates/testCertificate10/pending?api-version=7.1",
+    "Headers" : {
+      "User-Agent" : "azsdk-java-client_name/client_version (11.0.6; Windows 10; 10.0)",
+      "Content-Type" : "application/json"
+    },
+    "Response" : {
+      "X-Content-Type-Options" : "nosniff",
+      "Pragma" : "no-cache",
+      "StatusCode" : "200",
+      "Date" : "Tue, 04 Aug 2020 00:49:46 GMT",
+      "Strict-Transport-Security" : "max-age=31536000;includeSubDomains",
+      "Retry-After" : "0",
+      "Cache-Control" : "no-cache",
+      "X-AspNet-Version" : "4.0.30319",
+      "x-ms-keyvault-region" : "westus",
+      "x-ms-keyvault-network-info" : "conn_type=Ipv4;addr=174.127.169.154;act_addr_fam=InterNetwork;",
+      "Expires" : "-1",
+      "Content-Length" : "850",
+      "x-ms-request-id" : "2c578070-e9ca-4d1f-800e-b98951b0e4e0",
+      "x-ms-keyvault-service-version" : "1.1.10.0",
+      "Body" : "{\"id\":\"https://azure-kv-tests2.vault.azure.net/certificates/testCertificate10/pending\",\"issuer\":{\"name\":\"Self\"},\"csr\":\"MIIBVjCB3AIBADASMRAwDgYDVQQDEwdkZWZhdWx0MHYwEAYHKoZIzj0CAQYFK4EEACIDYgAEvxAV9RCygHqHYKy7hYgTB2SlhUfxUZUDxu2MW9AzdRcOi9YCp7WaAxXRSZb3O/xHSgpJ1ZnqpvYDBMdkA++E/BT6ew5/cbqxUUtTGOew6A8N5WaOYeJwF/LDqO2I+FYToEswSQYJKoZIhvcNAQkOMTwwOjAOBgNVHQ8BAf8EBAMCAgwwHQYDVR0lBBYwFAYIKwYBBQUHAwEGCCsGAQUFBwMCMAkGA1UdEwQCMAAwCgYIKoZIzj0EAwMDaQAwZgIxAL+nxYtwIDYk2jsH7Ifs+TmWac8JtO0YmTYxHGkQvhfJK2R409lb4cH8U1SvRnkBXwIxAP86649Ow1U4zR27hS0aXskIvwo4aVEQgTPu9+/2PkZ/k4c3t2WNdgUIJf16lOrSAQ==\",\"cancellation_requested\":false,\"status\":\"inProgress\",\"status_details\":\"Pending certificate created. Certificate request is in progress. This may take some time based on the issuer provider. Please check again later.\",\"request_id\":\"e264a3f3c6654a4a844065c39e06c4e3\"}",
+      "X-Powered-By" : "ASP.NET",
+      "Content-Type" : "application/json; charset=utf-8"
+    },
+    "Exception" : null
+  }, {
+    "Method" : "GET",
+    "Uri" : "https://REDACTED.vault.azure.net/certificates/testCertificate10/pending?api-version=7.1",
+    "Headers" : {
+      "User-Agent" : "azsdk-java-client_name/client_version (11.0.6; Windows 10; 10.0)",
+      "Content-Type" : "application/json"
+    },
+    "Response" : {
+      "X-Content-Type-Options" : "nosniff",
+      "Pragma" : "no-cache",
+      "StatusCode" : "200",
+      "Date" : "Tue, 04 Aug 2020 00:49:48 GMT",
+      "Strict-Transport-Security" : "max-age=31536000;includeSubDomains",
+      "Retry-After" : "0",
+      "Cache-Control" : "no-cache",
+      "X-AspNet-Version" : "4.0.30319",
+      "x-ms-keyvault-region" : "westus",
+      "x-ms-keyvault-network-info" : "conn_type=Ipv4;addr=174.127.169.154;act_addr_fam=InterNetwork;",
+      "Expires" : "-1",
+      "Content-Length" : "850",
+      "x-ms-request-id" : "667c95d0-39c0-4f57-bc0d-eca79ba2a96e",
+      "x-ms-keyvault-service-version" : "1.1.10.0",
+      "Body" : "{\"id\":\"https://azure-kv-tests2.vault.azure.net/certificates/testCertificate10/pending\",\"issuer\":{\"name\":\"Self\"},\"csr\":\"MIIBVjCB3AIBADASMRAwDgYDVQQDEwdkZWZhdWx0MHYwEAYHKoZIzj0CAQYFK4EEACIDYgAEvxAV9RCygHqHYKy7hYgTB2SlhUfxUZUDxu2MW9AzdRcOi9YCp7WaAxXRSZb3O/xHSgpJ1ZnqpvYDBMdkA++E/BT6ew5/cbqxUUtTGOew6A8N5WaOYeJwF/LDqO2I+FYToEswSQYJKoZIhvcNAQkOMTwwOjAOBgNVHQ8BAf8EBAMCAgwwHQYDVR0lBBYwFAYIKwYBBQUHAwEGCCsGAQUFBwMCMAkGA1UdEwQCMAAwCgYIKoZIzj0EAwMDaQAwZgIxAL+nxYtwIDYk2jsH7Ifs+TmWac8JtO0YmTYxHGkQvhfJK2R409lb4cH8U1SvRnkBXwIxAP86649Ow1U4zR27hS0aXskIvwo4aVEQgTPu9+/2PkZ/k4c3t2WNdgUIJf16lOrSAQ==\",\"cancellation_requested\":false,\"status\":\"inProgress\",\"status_details\":\"Pending certificate created. Certificate request is in progress. This may take some time based on the issuer provider. Please check again later.\",\"request_id\":\"e264a3f3c6654a4a844065c39e06c4e3\"}",
+      "X-Powered-By" : "ASP.NET",
+      "Content-Type" : "application/json; charset=utf-8"
+    },
+    "Exception" : null
+  }, {
+    "Method" : "GET",
+    "Uri" : "https://REDACTED.vault.azure.net/certificates/testCertificate10/pending?api-version=7.1",
+    "Headers" : {
+      "User-Agent" : "azsdk-java-client_name/client_version (11.0.6; Windows 10; 10.0)",
+      "Content-Type" : "application/json"
+    },
+    "Response" : {
+      "X-Content-Type-Options" : "nosniff",
+      "Pragma" : "no-cache",
+      "StatusCode" : "200",
+      "Date" : "Tue, 04 Aug 2020 00:49:49 GMT",
+      "Strict-Transport-Security" : "max-age=31536000;includeSubDomains",
+      "Retry-After" : "0",
+      "Cache-Control" : "no-cache",
+      "X-AspNet-Version" : "4.0.30319",
+      "x-ms-keyvault-region" : "westus",
+      "x-ms-keyvault-network-info" : "conn_type=Ipv4;addr=174.127.169.154;act_addr_fam=InterNetwork;",
+      "Expires" : "-1",
+      "Content-Length" : "850",
+      "x-ms-request-id" : "b5876c2d-4a71-4907-bc46-10e5278814b3",
+      "x-ms-keyvault-service-version" : "1.1.10.0",
+      "Body" : "{\"id\":\"https://azure-kv-tests2.vault.azure.net/certificates/testCertificate10/pending\",\"issuer\":{\"name\":\"Self\"},\"csr\":\"MIIBVjCB3AIBADASMRAwDgYDVQQDEwdkZWZhdWx0MHYwEAYHKoZIzj0CAQYFK4EEACIDYgAEvxAV9RCygHqHYKy7hYgTB2SlhUfxUZUDxu2MW9AzdRcOi9YCp7WaAxXRSZb3O/xHSgpJ1ZnqpvYDBMdkA++E/BT6ew5/cbqxUUtTGOew6A8N5WaOYeJwF/LDqO2I+FYToEswSQYJKoZIhvcNAQkOMTwwOjAOBgNVHQ8BAf8EBAMCAgwwHQYDVR0lBBYwFAYIKwYBBQUHAwEGCCsGAQUFBwMCMAkGA1UdEwQCMAAwCgYIKoZIzj0EAwMDaQAwZgIxAL+nxYtwIDYk2jsH7Ifs+TmWac8JtO0YmTYxHGkQvhfJK2R409lb4cH8U1SvRnkBXwIxAP86649Ow1U4zR27hS0aXskIvwo4aVEQgTPu9+/2PkZ/k4c3t2WNdgUIJf16lOrSAQ==\",\"cancellation_requested\":false,\"status\":\"inProgress\",\"status_details\":\"Pending certificate created. Certificate request is in progress. This may take some time based on the issuer provider. Please check again later.\",\"request_id\":\"e264a3f3c6654a4a844065c39e06c4e3\"}",
+      "X-Powered-By" : "ASP.NET",
+      "Content-Type" : "application/json; charset=utf-8"
+    },
+    "Exception" : null
+  }, {
+    "Method" : "GET",
+    "Uri" : "https://REDACTED.vault.azure.net/certificates/testCertificate10/pending?api-version=7.1",
+    "Headers" : {
+      "User-Agent" : "azsdk-java-client_name/client_version (11.0.6; Windows 10; 10.0)",
+      "Content-Type" : "application/json"
+    },
+    "Response" : {
+      "X-Content-Type-Options" : "nosniff",
+      "Pragma" : "no-cache",
+      "StatusCode" : "200",
+      "Date" : "Tue, 04 Aug 2020 00:49:50 GMT",
+      "Strict-Transport-Security" : "max-age=31536000;includeSubDomains",
+      "Retry-After" : "0",
+      "Cache-Control" : "no-cache",
+      "X-AspNet-Version" : "4.0.30319",
+      "x-ms-keyvault-region" : "westus",
+      "x-ms-keyvault-network-info" : "conn_type=Ipv4;addr=174.127.169.154;act_addr_fam=InterNetwork;",
+      "Expires" : "-1",
+      "Content-Length" : "850",
+      "x-ms-request-id" : "dca25b75-bda0-4dbf-8f9c-fb748504e8c0",
+      "x-ms-keyvault-service-version" : "1.1.10.0",
+      "Body" : "{\"id\":\"https://azure-kv-tests2.vault.azure.net/certificates/testCertificate10/pending\",\"issuer\":{\"name\":\"Self\"},\"csr\":\"MIIBVjCB3AIBADASMRAwDgYDVQQDEwdkZWZhdWx0MHYwEAYHKoZIzj0CAQYFK4EEACIDYgAEvxAV9RCygHqHYKy7hYgTB2SlhUfxUZUDxu2MW9AzdRcOi9YCp7WaAxXRSZb3O/xHSgpJ1ZnqpvYDBMdkA++E/BT6ew5/cbqxUUtTGOew6A8N5WaOYeJwF/LDqO2I+FYToEswSQYJKoZIhvcNAQkOMTwwOjAOBgNVHQ8BAf8EBAMCAgwwHQYDVR0lBBYwFAYIKwYBBQUHAwEGCCsGAQUFBwMCMAkGA1UdEwQCMAAwCgYIKoZIzj0EAwMDaQAwZgIxAL+nxYtwIDYk2jsH7Ifs+TmWac8JtO0YmTYxHGkQvhfJK2R409lb4cH8U1SvRnkBXwIxAP86649Ow1U4zR27hS0aXskIvwo4aVEQgTPu9+/2PkZ/k4c3t2WNdgUIJf16lOrSAQ==\",\"cancellation_requested\":false,\"status\":\"inProgress\",\"status_details\":\"Pending certificate created. Certificate request is in progress. This may take some time based on the issuer provider. Please check again later.\",\"request_id\":\"e264a3f3c6654a4a844065c39e06c4e3\"}",
+      "X-Powered-By" : "ASP.NET",
+      "Content-Type" : "application/json; charset=utf-8"
+    },
+    "Exception" : null
+  }, {
+    "Method" : "GET",
+    "Uri" : "https://REDACTED.vault.azure.net/certificates/testCertificate10/pending?api-version=7.1",
+    "Headers" : {
+      "User-Agent" : "azsdk-java-client_name/client_version (11.0.6; Windows 10; 10.0)",
+      "Content-Type" : "application/json"
+    },
+    "Response" : {
+      "X-Content-Type-Options" : "nosniff",
+      "Pragma" : "no-cache",
+      "StatusCode" : "200",
+      "Date" : "Tue, 04 Aug 2020 00:49:51 GMT",
+      "Strict-Transport-Security" : "max-age=31536000;includeSubDomains",
+      "Retry-After" : "0",
+      "Cache-Control" : "no-cache",
+      "X-AspNet-Version" : "4.0.30319",
+      "x-ms-keyvault-region" : "westus",
+      "x-ms-keyvault-network-info" : "conn_type=Ipv4;addr=174.127.169.154;act_addr_fam=InterNetwork;",
+      "Expires" : "-1",
+      "Content-Length" : "850",
+      "x-ms-request-id" : "47974ed9-13d3-43ef-b656-f9487e233502",
+      "x-ms-keyvault-service-version" : "1.1.10.0",
+      "Body" : "{\"id\":\"https://azure-kv-tests2.vault.azure.net/certificates/testCertificate10/pending\",\"issuer\":{\"name\":\"Self\"},\"csr\":\"MIIBVjCB3AIBADASMRAwDgYDVQQDEwdkZWZhdWx0MHYwEAYHKoZIzj0CAQYFK4EEACIDYgAEvxAV9RCygHqHYKy7hYgTB2SlhUfxUZUDxu2MW9AzdRcOi9YCp7WaAxXRSZb3O/xHSgpJ1ZnqpvYDBMdkA++E/BT6ew5/cbqxUUtTGOew6A8N5WaOYeJwF/LDqO2I+FYToEswSQYJKoZIhvcNAQkOMTwwOjAOBgNVHQ8BAf8EBAMCAgwwHQYDVR0lBBYwFAYIKwYBBQUHAwEGCCsGAQUFBwMCMAkGA1UdEwQCMAAwCgYIKoZIzj0EAwMDaQAwZgIxAL+nxYtwIDYk2jsH7Ifs+TmWac8JtO0YmTYxHGkQvhfJK2R409lb4cH8U1SvRnkBXwIxAP86649Ow1U4zR27hS0aXskIvwo4aVEQgTPu9+/2PkZ/k4c3t2WNdgUIJf16lOrSAQ==\",\"cancellation_requested\":false,\"status\":\"inProgress\",\"status_details\":\"Pending certificate created. Certificate request is in progress. This may take some time based on the issuer provider. Please check again later.\",\"request_id\":\"e264a3f3c6654a4a844065c39e06c4e3\"}",
+      "X-Powered-By" : "ASP.NET",
+      "Content-Type" : "application/json; charset=utf-8"
+    },
+    "Exception" : null
+  }, {
+    "Method" : "GET",
+    "Uri" : "https://REDACTED.vault.azure.net/certificates/testCertificate10/pending?api-version=7.1",
+    "Headers" : {
+      "User-Agent" : "azsdk-java-client_name/client_version (11.0.6; Windows 10; 10.0)",
+      "Content-Type" : "application/json"
+    },
+    "Response" : {
+      "X-Content-Type-Options" : "nosniff",
+      "Pragma" : "no-cache",
+      "StatusCode" : "200",
+      "Date" : "Tue, 04 Aug 2020 00:49:52 GMT",
+      "Strict-Transport-Security" : "max-age=31536000;includeSubDomains",
+      "Retry-After" : "0",
+      "Cache-Control" : "no-cache",
+      "X-AspNet-Version" : "4.0.30319",
+      "x-ms-keyvault-region" : "westus",
+      "x-ms-keyvault-network-info" : "conn_type=Ipv4;addr=174.127.169.154;act_addr_fam=InterNetwork;",
+      "Expires" : "-1",
+      "Content-Length" : "850",
+      "x-ms-request-id" : "5af161a8-fa72-4226-bdbd-ce0e1a2c1eca",
+      "x-ms-keyvault-service-version" : "1.1.10.0",
+      "Body" : "{\"id\":\"https://azure-kv-tests2.vault.azure.net/certificates/testCertificate10/pending\",\"issuer\":{\"name\":\"Self\"},\"csr\":\"MIIBVjCB3AIBADASMRAwDgYDVQQDEwdkZWZhdWx0MHYwEAYHKoZIzj0CAQYFK4EEACIDYgAEvxAV9RCygHqHYKy7hYgTB2SlhUfxUZUDxu2MW9AzdRcOi9YCp7WaAxXRSZb3O/xHSgpJ1ZnqpvYDBMdkA++E/BT6ew5/cbqxUUtTGOew6A8N5WaOYeJwF/LDqO2I+FYToEswSQYJKoZIhvcNAQkOMTwwOjAOBgNVHQ8BAf8EBAMCAgwwHQYDVR0lBBYwFAYIKwYBBQUHAwEGCCsGAQUFBwMCMAkGA1UdEwQCMAAwCgYIKoZIzj0EAwMDaQAwZgIxAL+nxYtwIDYk2jsH7Ifs+TmWac8JtO0YmTYxHGkQvhfJK2R409lb4cH8U1SvRnkBXwIxAP86649Ow1U4zR27hS0aXskIvwo4aVEQgTPu9+/2PkZ/k4c3t2WNdgUIJf16lOrSAQ==\",\"cancellation_requested\":false,\"status\":\"inProgress\",\"status_details\":\"Pending certificate created. Certificate request is in progress. This may take some time based on the issuer provider. Please check again later.\",\"request_id\":\"e264a3f3c6654a4a844065c39e06c4e3\"}",
+      "X-Powered-By" : "ASP.NET",
+      "Content-Type" : "application/json; charset=utf-8"
+    },
+    "Exception" : null
+  }, {
+    "Method" : "GET",
+    "Uri" : "https://REDACTED.vault.azure.net/certificates/testCertificate10/pending?api-version=7.1",
+    "Headers" : {
+      "User-Agent" : "azsdk-java-client_name/client_version (11.0.6; Windows 10; 10.0)",
+      "Content-Type" : "application/json"
+    },
+    "Response" : {
+      "X-Content-Type-Options" : "nosniff",
+      "Pragma" : "no-cache",
+      "StatusCode" : "200",
+      "Date" : "Tue, 04 Aug 2020 00:49:53 GMT",
+      "Strict-Transport-Security" : "max-age=31536000;includeSubDomains",
+      "Retry-After" : "0",
+      "Cache-Control" : "no-cache",
+      "X-AspNet-Version" : "4.0.30319",
+      "x-ms-keyvault-region" : "westus",
+      "x-ms-keyvault-network-info" : "conn_type=Ipv4;addr=174.127.169.154;act_addr_fam=InterNetwork;",
+      "Expires" : "-1",
+      "Content-Length" : "850",
+      "x-ms-request-id" : "b43c4f1e-2a74-4af5-aa86-c39fe3b1a82f",
+      "x-ms-keyvault-service-version" : "1.1.10.0",
+      "Body" : "{\"id\":\"https://azure-kv-tests2.vault.azure.net/certificates/testCertificate10/pending\",\"issuer\":{\"name\":\"Self\"},\"csr\":\"MIIBVjCB3AIBADASMRAwDgYDVQQDEwdkZWZhdWx0MHYwEAYHKoZIzj0CAQYFK4EEACIDYgAEvxAV9RCygHqHYKy7hYgTB2SlhUfxUZUDxu2MW9AzdRcOi9YCp7WaAxXRSZb3O/xHSgpJ1ZnqpvYDBMdkA++E/BT6ew5/cbqxUUtTGOew6A8N5WaOYeJwF/LDqO2I+FYToEswSQYJKoZIhvcNAQkOMTwwOjAOBgNVHQ8BAf8EBAMCAgwwHQYDVR0lBBYwFAYIKwYBBQUHAwEGCCsGAQUFBwMCMAkGA1UdEwQCMAAwCgYIKoZIzj0EAwMDaQAwZgIxAL+nxYtwIDYk2jsH7Ifs+TmWac8JtO0YmTYxHGkQvhfJK2R409lb4cH8U1SvRnkBXwIxAP86649Ow1U4zR27hS0aXskIvwo4aVEQgTPu9+/2PkZ/k4c3t2WNdgUIJf16lOrSAQ==\",\"cancellation_requested\":false,\"status\":\"inProgress\",\"status_details\":\"Pending certificate created. Certificate request is in progress. This may take some time based on the issuer provider. Please check again later.\",\"request_id\":\"e264a3f3c6654a4a844065c39e06c4e3\"}",
+      "X-Powered-By" : "ASP.NET",
+      "Content-Type" : "application/json; charset=utf-8"
+    },
+    "Exception" : null
+  }, {
+    "Method" : "GET",
+    "Uri" : "https://REDACTED.vault.azure.net/certificates/testCertificate10/pending?api-version=7.1",
+    "Headers" : {
+      "User-Agent" : "azsdk-java-client_name/client_version (11.0.6; Windows 10; 10.0)",
+      "Content-Type" : "application/json"
+    },
+    "Response" : {
+      "X-Content-Type-Options" : "nosniff",
+      "Pragma" : "no-cache",
+      "StatusCode" : "200",
+      "Date" : "Tue, 04 Aug 2020 00:49:54 GMT",
+      "Strict-Transport-Security" : "max-age=31536000;includeSubDomains",
+      "Retry-After" : "0",
+      "Cache-Control" : "no-cache",
+      "X-AspNet-Version" : "4.0.30319",
+      "x-ms-keyvault-region" : "westus",
+      "x-ms-keyvault-network-info" : "conn_type=Ipv4;addr=174.127.169.154;act_addr_fam=InterNetwork;",
+      "Expires" : "-1",
+      "Content-Length" : "850",
+      "x-ms-request-id" : "3314ba67-2637-469e-a702-f9745d9e9d48",
+      "x-ms-keyvault-service-version" : "1.1.10.0",
+      "Body" : "{\"id\":\"https://azure-kv-tests2.vault.azure.net/certificates/testCertificate10/pending\",\"issuer\":{\"name\":\"Self\"},\"csr\":\"MIIBVjCB3AIBADASMRAwDgYDVQQDEwdkZWZhdWx0MHYwEAYHKoZIzj0CAQYFK4EEACIDYgAEvxAV9RCygHqHYKy7hYgTB2SlhUfxUZUDxu2MW9AzdRcOi9YCp7WaAxXRSZb3O/xHSgpJ1ZnqpvYDBMdkA++E/BT6ew5/cbqxUUtTGOew6A8N5WaOYeJwF/LDqO2I+FYToEswSQYJKoZIhvcNAQkOMTwwOjAOBgNVHQ8BAf8EBAMCAgwwHQYDVR0lBBYwFAYIKwYBBQUHAwEGCCsGAQUFBwMCMAkGA1UdEwQCMAAwCgYIKoZIzj0EAwMDaQAwZgIxAL+nxYtwIDYk2jsH7Ifs+TmWac8JtO0YmTYxHGkQvhfJK2R409lb4cH8U1SvRnkBXwIxAP86649Ow1U4zR27hS0aXskIvwo4aVEQgTPu9+/2PkZ/k4c3t2WNdgUIJf16lOrSAQ==\",\"cancellation_requested\":false,\"status\":\"inProgress\",\"status_details\":\"Pending certificate created. Certificate request is in progress. This may take some time based on the issuer provider. Please check again later.\",\"request_id\":\"e264a3f3c6654a4a844065c39e06c4e3\"}",
+      "X-Powered-By" : "ASP.NET",
+      "Content-Type" : "application/json; charset=utf-8"
+    },
+    "Exception" : null
+  }, {
+    "Method" : "GET",
+    "Uri" : "https://REDACTED.vault.azure.net/certificates/testCertificate10/pending?api-version=7.1",
+    "Headers" : {
+      "User-Agent" : "azsdk-java-client_name/client_version (11.0.6; Windows 10; 10.0)",
+      "Content-Type" : "application/json"
+    },
+    "Response" : {
+      "X-Content-Type-Options" : "nosniff",
+      "Pragma" : "no-cache",
+      "StatusCode" : "200",
+      "Date" : "Tue, 04 Aug 2020 00:49:55 GMT",
+      "Strict-Transport-Security" : "max-age=31536000;includeSubDomains",
+      "Retry-After" : "0",
+      "Cache-Control" : "no-cache",
+      "X-AspNet-Version" : "4.0.30319",
+      "x-ms-keyvault-region" : "westus",
+      "x-ms-keyvault-network-info" : "conn_type=Ipv4;addr=174.127.169.154;act_addr_fam=InterNetwork;",
+      "Expires" : "-1",
+      "Content-Length" : "850",
+      "x-ms-request-id" : "7ce9e1bf-ecf4-4f5f-a8c8-ed4a62966607",
+      "x-ms-keyvault-service-version" : "1.1.10.0",
+      "Body" : "{\"id\":\"https://azure-kv-tests2.vault.azure.net/certificates/testCertificate10/pending\",\"issuer\":{\"name\":\"Self\"},\"csr\":\"MIIBVjCB3AIBADASMRAwDgYDVQQDEwdkZWZhdWx0MHYwEAYHKoZIzj0CAQYFK4EEACIDYgAEvxAV9RCygHqHYKy7hYgTB2SlhUfxUZUDxu2MW9AzdRcOi9YCp7WaAxXRSZb3O/xHSgpJ1ZnqpvYDBMdkA++E/BT6ew5/cbqxUUtTGOew6A8N5WaOYeJwF/LDqO2I+FYToEswSQYJKoZIhvcNAQkOMTwwOjAOBgNVHQ8BAf8EBAMCAgwwHQYDVR0lBBYwFAYIKwYBBQUHAwEGCCsGAQUFBwMCMAkGA1UdEwQCMAAwCgYIKoZIzj0EAwMDaQAwZgIxAL+nxYtwIDYk2jsH7Ifs+TmWac8JtO0YmTYxHGkQvhfJK2R409lb4cH8U1SvRnkBXwIxAP86649Ow1U4zR27hS0aXskIvwo4aVEQgTPu9+/2PkZ/k4c3t2WNdgUIJf16lOrSAQ==\",\"cancellation_requested\":false,\"status\":\"inProgress\",\"status_details\":\"Pending certificate created. Certificate request is in progress. This may take some time based on the issuer provider. Please check again later.\",\"request_id\":\"e264a3f3c6654a4a844065c39e06c4e3\"}",
+      "X-Powered-By" : "ASP.NET",
+      "Content-Type" : "application/json; charset=utf-8"
+    },
+    "Exception" : null
+  }, {
+    "Method" : "GET",
+    "Uri" : "https://REDACTED.vault.azure.net/certificates/testCertificate10/pending?api-version=7.1",
+    "Headers" : {
+      "User-Agent" : "azsdk-java-client_name/client_version (11.0.6; Windows 10; 10.0)",
+      "Content-Type" : "application/json"
+    },
+    "Response" : {
+      "X-Content-Type-Options" : "nosniff",
+      "Pragma" : "no-cache",
+      "StatusCode" : "200",
+      "Date" : "Tue, 04 Aug 2020 00:49:56 GMT",
+      "Strict-Transport-Security" : "max-age=31536000;includeSubDomains",
+      "Retry-After" : "0",
+      "Cache-Control" : "no-cache",
+      "X-AspNet-Version" : "4.0.30319",
+      "x-ms-keyvault-region" : "westus",
+      "x-ms-keyvault-network-info" : "conn_type=Ipv4;addr=174.127.169.154;act_addr_fam=InterNetwork;",
+      "Expires" : "-1",
+      "Content-Length" : "850",
+      "x-ms-request-id" : "d77c567d-80c3-44b0-99e2-70512bb2db21",
+      "x-ms-keyvault-service-version" : "1.1.10.0",
+      "Body" : "{\"id\":\"https://azure-kv-tests2.vault.azure.net/certificates/testCertificate10/pending\",\"issuer\":{\"name\":\"Self\"},\"csr\":\"MIIBVjCB3AIBADASMRAwDgYDVQQDEwdkZWZhdWx0MHYwEAYHKoZIzj0CAQYFK4EEACIDYgAEvxAV9RCygHqHYKy7hYgTB2SlhUfxUZUDxu2MW9AzdRcOi9YCp7WaAxXRSZb3O/xHSgpJ1ZnqpvYDBMdkA++E/BT6ew5/cbqxUUtTGOew6A8N5WaOYeJwF/LDqO2I+FYToEswSQYJKoZIhvcNAQkOMTwwOjAOBgNVHQ8BAf8EBAMCAgwwHQYDVR0lBBYwFAYIKwYBBQUHAwEGCCsGAQUFBwMCMAkGA1UdEwQCMAAwCgYIKoZIzj0EAwMDaQAwZgIxAL+nxYtwIDYk2jsH7Ifs+TmWac8JtO0YmTYxHGkQvhfJK2R409lb4cH8U1SvRnkBXwIxAP86649Ow1U4zR27hS0aXskIvwo4aVEQgTPu9+/2PkZ/k4c3t2WNdgUIJf16lOrSAQ==\",\"cancellation_requested\":false,\"status\":\"inProgress\",\"status_details\":\"Pending certificate created. Certificate request is in progress. This may take some time based on the issuer provider. Please check again later.\",\"request_id\":\"e264a3f3c6654a4a844065c39e06c4e3\"}",
+      "X-Powered-By" : "ASP.NET",
+      "Content-Type" : "application/json; charset=utf-8"
+    },
+    "Exception" : null
+  }, {
+    "Method" : "GET",
+    "Uri" : "https://REDACTED.vault.azure.net/certificates/testCertificate10/pending?api-version=7.1",
+    "Headers" : {
+      "User-Agent" : "azsdk-java-client_name/client_version (11.0.6; Windows 10; 10.0)",
+      "Content-Type" : "application/json"
+    },
+    "Response" : {
+      "X-Content-Type-Options" : "nosniff",
+      "Pragma" : "no-cache",
+      "StatusCode" : "200",
+      "Date" : "Tue, 04 Aug 2020 00:49:57 GMT",
+      "Strict-Transport-Security" : "max-age=31536000;includeSubDomains",
+      "Retry-After" : "0",
+      "Cache-Control" : "no-cache",
+      "X-AspNet-Version" : "4.0.30319",
+      "x-ms-keyvault-region" : "westus",
+      "x-ms-keyvault-network-info" : "conn_type=Ipv4;addr=174.127.169.154;act_addr_fam=InterNetwork;",
+      "Expires" : "-1",
+      "Content-Length" : "850",
+      "x-ms-request-id" : "8584b5f3-5469-4653-8734-ecc1c3d075ef",
+      "x-ms-keyvault-service-version" : "1.1.10.0",
+      "Body" : "{\"id\":\"https://azure-kv-tests2.vault.azure.net/certificates/testCertificate10/pending\",\"issuer\":{\"name\":\"Self\"},\"csr\":\"MIIBVjCB3AIBADASMRAwDgYDVQQDEwdkZWZhdWx0MHYwEAYHKoZIzj0CAQYFK4EEACIDYgAEvxAV9RCygHqHYKy7hYgTB2SlhUfxUZUDxu2MW9AzdRcOi9YCp7WaAxXRSZb3O/xHSgpJ1ZnqpvYDBMdkA++E/BT6ew5/cbqxUUtTGOew6A8N5WaOYeJwF/LDqO2I+FYToEswSQYJKoZIhvcNAQkOMTwwOjAOBgNVHQ8BAf8EBAMCAgwwHQYDVR0lBBYwFAYIKwYBBQUHAwEGCCsGAQUFBwMCMAkGA1UdEwQCMAAwCgYIKoZIzj0EAwMDaQAwZgIxAL+nxYtwIDYk2jsH7Ifs+TmWac8JtO0YmTYxHGkQvhfJK2R409lb4cH8U1SvRnkBXwIxAP86649Ow1U4zR27hS0aXskIvwo4aVEQgTPu9+/2PkZ/k4c3t2WNdgUIJf16lOrSAQ==\",\"cancellation_requested\":false,\"status\":\"inProgress\",\"status_details\":\"Pending certificate created. Certificate request is in progress. This may take some time based on the issuer provider. Please check again later.\",\"request_id\":\"e264a3f3c6654a4a844065c39e06c4e3\"}",
+      "X-Powered-By" : "ASP.NET",
+      "Content-Type" : "application/json; charset=utf-8"
+    },
+    "Exception" : null
+  }, {
+    "Method" : "GET",
+    "Uri" : "https://REDACTED.vault.azure.net/certificates/testCertificate10/pending?api-version=7.1",
+    "Headers" : {
+      "User-Agent" : "azsdk-java-client_name/client_version (11.0.6; Windows 10; 10.0)",
+      "Content-Type" : "application/json"
+    },
+    "Response" : {
+      "X-Content-Type-Options" : "nosniff",
+      "Pragma" : "no-cache",
+      "StatusCode" : "200",
+      "Date" : "Tue, 04 Aug 2020 00:49:58 GMT",
+      "Strict-Transport-Security" : "max-age=31536000;includeSubDomains",
+      "Retry-After" : "0",
+      "Cache-Control" : "no-cache",
+      "X-AspNet-Version" : "4.0.30319",
+      "x-ms-keyvault-region" : "westus",
+      "x-ms-keyvault-network-info" : "conn_type=Ipv4;addr=174.127.169.154;act_addr_fam=InterNetwork;",
+      "Expires" : "-1",
+      "Content-Length" : "850",
+      "x-ms-request-id" : "87d3195a-eac3-42c7-a322-419d76cf120c",
+      "x-ms-keyvault-service-version" : "1.1.10.0",
+      "Body" : "{\"id\":\"https://azure-kv-tests2.vault.azure.net/certificates/testCertificate10/pending\",\"issuer\":{\"name\":\"Self\"},\"csr\":\"MIIBVjCB3AIBADASMRAwDgYDVQQDEwdkZWZhdWx0MHYwEAYHKoZIzj0CAQYFK4EEACIDYgAEvxAV9RCygHqHYKy7hYgTB2SlhUfxUZUDxu2MW9AzdRcOi9YCp7WaAxXRSZb3O/xHSgpJ1ZnqpvYDBMdkA++E/BT6ew5/cbqxUUtTGOew6A8N5WaOYeJwF/LDqO2I+FYToEswSQYJKoZIhvcNAQkOMTwwOjAOBgNVHQ8BAf8EBAMCAgwwHQYDVR0lBBYwFAYIKwYBBQUHAwEGCCsGAQUFBwMCMAkGA1UdEwQCMAAwCgYIKoZIzj0EAwMDaQAwZgIxAL+nxYtwIDYk2jsH7Ifs+TmWac8JtO0YmTYxHGkQvhfJK2R409lb4cH8U1SvRnkBXwIxAP86649Ow1U4zR27hS0aXskIvwo4aVEQgTPu9+/2PkZ/k4c3t2WNdgUIJf16lOrSAQ==\",\"cancellation_requested\":false,\"status\":\"inProgress\",\"status_details\":\"Pending certificate created. Certificate request is in progress. This may take some time based on the issuer provider. Please check again later.\",\"request_id\":\"e264a3f3c6654a4a844065c39e06c4e3\"}",
+      "X-Powered-By" : "ASP.NET",
+      "Content-Type" : "application/json; charset=utf-8"
+    },
+    "Exception" : null
+  }, {
+    "Method" : "GET",
+    "Uri" : "https://REDACTED.vault.azure.net/certificates/testCertificate10/pending?api-version=7.1",
+    "Headers" : {
+      "User-Agent" : "azsdk-java-client_name/client_version (11.0.6; Windows 10; 10.0)",
+      "Content-Type" : "application/json"
+    },
+    "Response" : {
+      "X-Content-Type-Options" : "nosniff",
+      "Pragma" : "no-cache",
+      "StatusCode" : "200",
+      "Date" : "Tue, 04 Aug 2020 00:49:59 GMT",
+      "Strict-Transport-Security" : "max-age=31536000;includeSubDomains",
+      "Retry-After" : "0",
+      "Cache-Control" : "no-cache",
+      "X-AspNet-Version" : "4.0.30319",
+      "x-ms-keyvault-region" : "westus",
+      "x-ms-keyvault-network-info" : "conn_type=Ipv4;addr=174.127.169.154;act_addr_fam=InterNetwork;",
+      "Expires" : "-1",
+      "Content-Length" : "850",
+      "x-ms-request-id" : "adbef235-fcfa-42c2-beb9-015c65f915bc",
+      "x-ms-keyvault-service-version" : "1.1.10.0",
+      "Body" : "{\"id\":\"https://azure-kv-tests2.vault.azure.net/certificates/testCertificate10/pending\",\"issuer\":{\"name\":\"Self\"},\"csr\":\"MIIBVjCB3AIBADASMRAwDgYDVQQDEwdkZWZhdWx0MHYwEAYHKoZIzj0CAQYFK4EEACIDYgAEvxAV9RCygHqHYKy7hYgTB2SlhUfxUZUDxu2MW9AzdRcOi9YCp7WaAxXRSZb3O/xHSgpJ1ZnqpvYDBMdkA++E/BT6ew5/cbqxUUtTGOew6A8N5WaOYeJwF/LDqO2I+FYToEswSQYJKoZIhvcNAQkOMTwwOjAOBgNVHQ8BAf8EBAMCAgwwHQYDVR0lBBYwFAYIKwYBBQUHAwEGCCsGAQUFBwMCMAkGA1UdEwQCMAAwCgYIKoZIzj0EAwMDaQAwZgIxAL+nxYtwIDYk2jsH7Ifs+TmWac8JtO0YmTYxHGkQvhfJK2R409lb4cH8U1SvRnkBXwIxAP86649Ow1U4zR27hS0aXskIvwo4aVEQgTPu9+/2PkZ/k4c3t2WNdgUIJf16lOrSAQ==\",\"cancellation_requested\":false,\"status\":\"inProgress\",\"status_details\":\"Pending certificate created. Certificate request is in progress. This may take some time based on the issuer provider. Please check again later.\",\"request_id\":\"e264a3f3c6654a4a844065c39e06c4e3\"}",
+      "X-Powered-By" : "ASP.NET",
+      "Content-Type" : "application/json; charset=utf-8"
+    },
+    "Exception" : null
+  }, {
+    "Method" : "GET",
+    "Uri" : "https://REDACTED.vault.azure.net/certificates/testCertificate10/pending?api-version=7.1",
+    "Headers" : {
+      "User-Agent" : "azsdk-java-client_name/client_version (11.0.6; Windows 10; 10.0)",
+      "Content-Type" : "application/json"
+    },
+    "Response" : {
+      "X-Content-Type-Options" : "nosniff",
+      "Pragma" : "no-cache",
+      "StatusCode" : "200",
+      "Date" : "Tue, 04 Aug 2020 00:50:00 GMT",
+      "Strict-Transport-Security" : "max-age=31536000;includeSubDomains",
+      "Retry-After" : "0",
+      "Cache-Control" : "no-cache",
+      "X-AspNet-Version" : "4.0.30319",
+      "x-ms-keyvault-region" : "westus",
+      "x-ms-keyvault-network-info" : "conn_type=Ipv4;addr=174.127.169.154;act_addr_fam=InterNetwork;",
+      "Expires" : "-1",
+      "Content-Length" : "850",
+      "x-ms-request-id" : "a21dfafc-1f36-444a-87dc-2428b1bf949a",
+      "x-ms-keyvault-service-version" : "1.1.10.0",
+      "Body" : "{\"id\":\"https://azure-kv-tests2.vault.azure.net/certificates/testCertificate10/pending\",\"issuer\":{\"name\":\"Self\"},\"csr\":\"MIIBVjCB3AIBADASMRAwDgYDVQQDEwdkZWZhdWx0MHYwEAYHKoZIzj0CAQYFK4EEACIDYgAEvxAV9RCygHqHYKy7hYgTB2SlhUfxUZUDxu2MW9AzdRcOi9YCp7WaAxXRSZb3O/xHSgpJ1ZnqpvYDBMdkA++E/BT6ew5/cbqxUUtTGOew6A8N5WaOYeJwF/LDqO2I+FYToEswSQYJKoZIhvcNAQkOMTwwOjAOBgNVHQ8BAf8EBAMCAgwwHQYDVR0lBBYwFAYIKwYBBQUHAwEGCCsGAQUFBwMCMAkGA1UdEwQCMAAwCgYIKoZIzj0EAwMDaQAwZgIxAL+nxYtwIDYk2jsH7Ifs+TmWac8JtO0YmTYxHGkQvhfJK2R409lb4cH8U1SvRnkBXwIxAP86649Ow1U4zR27hS0aXskIvwo4aVEQgTPu9+/2PkZ/k4c3t2WNdgUIJf16lOrSAQ==\",\"cancellation_requested\":false,\"status\":\"inProgress\",\"status_details\":\"Pending certificate created. Certificate request is in progress. This may take some time based on the issuer provider. Please check again later.\",\"request_id\":\"e264a3f3c6654a4a844065c39e06c4e3\"}",
+      "X-Powered-By" : "ASP.NET",
+      "Content-Type" : "application/json; charset=utf-8"
+    },
+    "Exception" : null
+  }, {
+    "Method" : "GET",
+    "Uri" : "https://REDACTED.vault.azure.net/certificates/testCertificate10/pending?api-version=7.1",
+    "Headers" : {
+      "User-Agent" : "azsdk-java-client_name/client_version (11.0.6; Windows 10; 10.0)",
+      "Content-Type" : "application/json"
+    },
+    "Response" : {
+      "X-Content-Type-Options" : "nosniff",
+      "Pragma" : "no-cache",
+      "StatusCode" : "200",
+      "Date" : "Tue, 04 Aug 2020 00:50:01 GMT",
+      "Strict-Transport-Security" : "max-age=31536000;includeSubDomains",
+      "Retry-After" : "0",
+      "Cache-Control" : "no-cache",
+      "X-AspNet-Version" : "4.0.30319",
+      "x-ms-keyvault-region" : "westus",
+      "x-ms-keyvault-network-info" : "conn_type=Ipv4;addr=174.127.169.154;act_addr_fam=InterNetwork;",
+      "Expires" : "-1",
+      "Content-Length" : "850",
+      "x-ms-request-id" : "70a1a1d5-a619-4aec-84fb-14a166d0482e",
+      "x-ms-keyvault-service-version" : "1.1.10.0",
+      "Body" : "{\"id\":\"https://azure-kv-tests2.vault.azure.net/certificates/testCertificate10/pending\",\"issuer\":{\"name\":\"Self\"},\"csr\":\"MIIBVjCB3AIBADASMRAwDgYDVQQDEwdkZWZhdWx0MHYwEAYHKoZIzj0CAQYFK4EEACIDYgAEvxAV9RCygHqHYKy7hYgTB2SlhUfxUZUDxu2MW9AzdRcOi9YCp7WaAxXRSZb3O/xHSgpJ1ZnqpvYDBMdkA++E/BT6ew5/cbqxUUtTGOew6A8N5WaOYeJwF/LDqO2I+FYToEswSQYJKoZIhvcNAQkOMTwwOjAOBgNVHQ8BAf8EBAMCAgwwHQYDVR0lBBYwFAYIKwYBBQUHAwEGCCsGAQUFBwMCMAkGA1UdEwQCMAAwCgYIKoZIzj0EAwMDaQAwZgIxAL+nxYtwIDYk2jsH7Ifs+TmWac8JtO0YmTYxHGkQvhfJK2R409lb4cH8U1SvRnkBXwIxAP86649Ow1U4zR27hS0aXskIvwo4aVEQgTPu9+/2PkZ/k4c3t2WNdgUIJf16lOrSAQ==\",\"cancellation_requested\":false,\"status\":\"inProgress\",\"status_details\":\"Pending certificate created. Certificate request is in progress. This may take some time based on the issuer provider. Please check again later.\",\"request_id\":\"e264a3f3c6654a4a844065c39e06c4e3\"}",
+      "X-Powered-By" : "ASP.NET",
+      "Content-Type" : "application/json; charset=utf-8"
+    },
+    "Exception" : null
+  }, {
+    "Method" : "GET",
+    "Uri" : "https://REDACTED.vault.azure.net/certificates/testCertificate10/pending?api-version=7.1",
+    "Headers" : {
+      "User-Agent" : "azsdk-java-client_name/client_version (11.0.6; Windows 10; 10.0)",
+      "Content-Type" : "application/json"
+    },
+    "Response" : {
+      "X-Content-Type-Options" : "nosniff",
+      "Pragma" : "no-cache",
+      "StatusCode" : "200",
+      "Date" : "Tue, 04 Aug 2020 00:50:02 GMT",
+      "Strict-Transport-Security" : "max-age=31536000;includeSubDomains",
+      "Retry-After" : "0",
+      "Cache-Control" : "no-cache",
+      "X-AspNet-Version" : "4.0.30319",
+      "x-ms-keyvault-region" : "westus",
+      "x-ms-keyvault-network-info" : "conn_type=Ipv4;addr=174.127.169.154;act_addr_fam=InterNetwork;",
+      "Expires" : "-1",
+      "Content-Length" : "850",
+      "x-ms-request-id" : "e42eee51-3e2c-41e2-907c-99449eb0e290",
+      "x-ms-keyvault-service-version" : "1.1.10.0",
+      "Body" : "{\"id\":\"https://azure-kv-tests2.vault.azure.net/certificates/testCertificate10/pending\",\"issuer\":{\"name\":\"Self\"},\"csr\":\"MIIBVjCB3AIBADASMRAwDgYDVQQDEwdkZWZhdWx0MHYwEAYHKoZIzj0CAQYFK4EEACIDYgAEvxAV9RCygHqHYKy7hYgTB2SlhUfxUZUDxu2MW9AzdRcOi9YCp7WaAxXRSZb3O/xHSgpJ1ZnqpvYDBMdkA++E/BT6ew5/cbqxUUtTGOew6A8N5WaOYeJwF/LDqO2I+FYToEswSQYJKoZIhvcNAQkOMTwwOjAOBgNVHQ8BAf8EBAMCAgwwHQYDVR0lBBYwFAYIKwYBBQUHAwEGCCsGAQUFBwMCMAkGA1UdEwQCMAAwCgYIKoZIzj0EAwMDaQAwZgIxAL+nxYtwIDYk2jsH7Ifs+TmWac8JtO0YmTYxHGkQvhfJK2R409lb4cH8U1SvRnkBXwIxAP86649Ow1U4zR27hS0aXskIvwo4aVEQgTPu9+/2PkZ/k4c3t2WNdgUIJf16lOrSAQ==\",\"cancellation_requested\":false,\"status\":\"inProgress\",\"status_details\":\"Pending certificate created. Certificate request is in progress. This may take some time based on the issuer provider. Please check again later.\",\"request_id\":\"e264a3f3c6654a4a844065c39e06c4e3\"}",
+      "X-Powered-By" : "ASP.NET",
+      "Content-Type" : "application/json; charset=utf-8"
+    },
+    "Exception" : null
+  }, {
+    "Method" : "GET",
+    "Uri" : "https://REDACTED.vault.azure.net/certificates/testCertificate10/pending?api-version=7.1",
+    "Headers" : {
+      "User-Agent" : "azsdk-java-client_name/client_version (11.0.6; Windows 10; 10.0)",
+      "Content-Type" : "application/json"
+    },
+    "Response" : {
+      "X-Content-Type-Options" : "nosniff",
+      "Pragma" : "no-cache",
+      "StatusCode" : "200",
+      "Date" : "Tue, 04 Aug 2020 00:50:04 GMT",
+      "Strict-Transport-Security" : "max-age=31536000;includeSubDomains",
+      "Retry-After" : "0",
+      "Cache-Control" : "no-cache",
+      "X-AspNet-Version" : "4.0.30319",
+      "x-ms-keyvault-region" : "westus",
+      "x-ms-keyvault-network-info" : "conn_type=Ipv4;addr=174.127.169.154;act_addr_fam=InterNetwork;",
+      "Expires" : "-1",
+      "Content-Length" : "850",
+      "x-ms-request-id" : "73bb3796-67f3-4387-9bc2-f3464591bba5",
+      "x-ms-keyvault-service-version" : "1.1.10.0",
+      "Body" : "{\"id\":\"https://azure-kv-tests2.vault.azure.net/certificates/testCertificate10/pending\",\"issuer\":{\"name\":\"Self\"},\"csr\":\"MIIBVjCB3AIBADASMRAwDgYDVQQDEwdkZWZhdWx0MHYwEAYHKoZIzj0CAQYFK4EEACIDYgAEvxAV9RCygHqHYKy7hYgTB2SlhUfxUZUDxu2MW9AzdRcOi9YCp7WaAxXRSZb3O/xHSgpJ1ZnqpvYDBMdkA++E/BT6ew5/cbqxUUtTGOew6A8N5WaOYeJwF/LDqO2I+FYToEswSQYJKoZIhvcNAQkOMTwwOjAOBgNVHQ8BAf8EBAMCAgwwHQYDVR0lBBYwFAYIKwYBBQUHAwEGCCsGAQUFBwMCMAkGA1UdEwQCMAAwCgYIKoZIzj0EAwMDaQAwZgIxAL+nxYtwIDYk2jsH7Ifs+TmWac8JtO0YmTYxHGkQvhfJK2R409lb4cH8U1SvRnkBXwIxAP86649Ow1U4zR27hS0aXskIvwo4aVEQgTPu9+/2PkZ/k4c3t2WNdgUIJf16lOrSAQ==\",\"cancellation_requested\":false,\"status\":\"inProgress\",\"status_details\":\"Pending certificate created. Certificate request is in progress. This may take some time based on the issuer provider. Please check again later.\",\"request_id\":\"e264a3f3c6654a4a844065c39e06c4e3\"}",
+      "X-Powered-By" : "ASP.NET",
+      "Content-Type" : "application/json; charset=utf-8"
+    },
+    "Exception" : null
+  }, {
+    "Method" : "GET",
+    "Uri" : "https://REDACTED.vault.azure.net/certificates/testCertificate10/pending?api-version=7.1",
+    "Headers" : {
+      "User-Agent" : "azsdk-java-client_name/client_version (11.0.6; Windows 10; 10.0)",
+      "Content-Type" : "application/json"
+    },
+    "Response" : {
+      "X-Content-Type-Options" : "nosniff",
+      "Pragma" : "no-cache",
       "retry-after" : "0",
-      "StatusCode" : "404",
-      "Date" : "Tue, 03 Dec 2019 13:10:26 GMT",
-=======
-      "StatusCode" : "200",
-      "Date" : "Tue, 04 Aug 2020 00:49:39 GMT",
->>>>>>> d795fdaf
-      "Strict-Transport-Security" : "max-age=31536000;includeSubDomains",
-      "Retry-After" : "0",
-      "Cache-Control" : "no-cache",
-      "X-AspNet-Version" : "4.0.30319",
-<<<<<<< HEAD
-      "x-ms-keyvault-region" : "centralus",
-      "x-ms-keyvault-network-info" : "addr=182.68.240.118;act_addr_fam=InterNetwork;",
-      "Expires" : "-1",
-      "Content-Length" : "101",
-      "x-ms-request-id" : "4eb553e0-5c2c-4a96-9d48-a5ffdd4a202c",
-      "x-ms-keyvault-service-version" : "1.1.0.883",
-      "Body" : "{\"error\":{\"code\":\"CertificateNotFound\",\"message\":\"Deleted Certificate not found: testCertificate10\"}}",
-=======
-      "x-ms-keyvault-region" : "westus",
-      "x-ms-keyvault-network-info" : "conn_type=Ipv4;addr=174.127.169.154;act_addr_fam=InterNetwork;",
-      "Expires" : "-1",
-      "Content-Length" : "850",
-      "x-ms-request-id" : "2ea156ab-5695-495b-9c2a-80b4f4a655e0",
-      "x-ms-keyvault-service-version" : "1.1.10.0",
-      "Body" : "{\"id\":\"https://azure-kv-tests2.vault.azure.net/certificates/testCertificate10/pending\",\"issuer\":{\"name\":\"Self\"},\"csr\":\"MIIBVjCB3AIBADASMRAwDgYDVQQDEwdkZWZhdWx0MHYwEAYHKoZIzj0CAQYFK4EEACIDYgAEvxAV9RCygHqHYKy7hYgTB2SlhUfxUZUDxu2MW9AzdRcOi9YCp7WaAxXRSZb3O/xHSgpJ1ZnqpvYDBMdkA++E/BT6ew5/cbqxUUtTGOew6A8N5WaOYeJwF/LDqO2I+FYToEswSQYJKoZIhvcNAQkOMTwwOjAOBgNVHQ8BAf8EBAMCAgwwHQYDVR0lBBYwFAYIKwYBBQUHAwEGCCsGAQUFBwMCMAkGA1UdEwQCMAAwCgYIKoZIzj0EAwMDaQAwZgIxAL+nxYtwIDYk2jsH7Ifs+TmWac8JtO0YmTYxHGkQvhfJK2R409lb4cH8U1SvRnkBXwIxAP86649Ow1U4zR27hS0aXskIvwo4aVEQgTPu9+/2PkZ/k4c3t2WNdgUIJf16lOrSAQ==\",\"cancellation_requested\":false,\"status\":\"inProgress\",\"status_details\":\"Pending certificate created. Certificate request is in progress. This may take some time based on the issuer provider. Please check again later.\",\"request_id\":\"e264a3f3c6654a4a844065c39e06c4e3\"}",
->>>>>>> d795fdaf
-      "X-Powered-By" : "ASP.NET",
-      "Content-Type" : "application/json; charset=utf-8"
-    },
-    "Exception" : null
-  }, {
-    "Method" : "GET",
-<<<<<<< HEAD
-    "Uri" : "https://cameravault.vault.azure.net/deletedcertificates/testCertificate10?api-version=7.0",
-    "Headers" : {
-      "User-Agent" : "azsdk-java-Azure-Keyvault/4.0.0-beta.6 (11.0.5; Mac OS X 10.14.3)",
-=======
-    "Uri" : "https://REDACTED.vault.azure.net/certificates/testCertificate10/pending?api-version=7.1",
-    "Headers" : {
-      "User-Agent" : "azsdk-java-client_name/client_version (11.0.6; Windows 10; 10.0)",
->>>>>>> d795fdaf
-      "Content-Type" : "application/json"
-    },
-    "Response" : {
-      "X-Content-Type-Options" : "nosniff",
-      "Pragma" : "no-cache",
-<<<<<<< HEAD
-      "retry-after" : "0",
-      "StatusCode" : "404",
-      "Date" : "Tue, 03 Dec 2019 13:10:28 GMT",
-=======
-      "StatusCode" : "200",
-      "Date" : "Tue, 04 Aug 2020 00:49:40 GMT",
->>>>>>> d795fdaf
-      "Strict-Transport-Security" : "max-age=31536000;includeSubDomains",
-      "Retry-After" : "0",
-      "Cache-Control" : "no-cache",
-      "X-AspNet-Version" : "4.0.30319",
-<<<<<<< HEAD
-      "x-ms-keyvault-region" : "centralus",
-      "x-ms-keyvault-network-info" : "addr=182.68.240.118;act_addr_fam=InterNetwork;",
-      "Expires" : "-1",
-      "Content-Length" : "101",
-      "x-ms-request-id" : "b4db6833-00b3-46b4-8e49-6506e7a3f11a",
-      "x-ms-keyvault-service-version" : "1.1.0.883",
-      "Body" : "{\"error\":{\"code\":\"CertificateNotFound\",\"message\":\"Deleted Certificate not found: testCertificate10\"}}",
-=======
-      "x-ms-keyvault-region" : "westus",
-      "x-ms-keyvault-network-info" : "conn_type=Ipv4;addr=174.127.169.154;act_addr_fam=InterNetwork;",
-      "Expires" : "-1",
-      "Content-Length" : "850",
-      "x-ms-request-id" : "bc7b74db-ebcd-4306-8b59-56c02dbd05f1",
-      "x-ms-keyvault-service-version" : "1.1.10.0",
-      "Body" : "{\"id\":\"https://azure-kv-tests2.vault.azure.net/certificates/testCertificate10/pending\",\"issuer\":{\"name\":\"Self\"},\"csr\":\"MIIBVjCB3AIBADASMRAwDgYDVQQDEwdkZWZhdWx0MHYwEAYHKoZIzj0CAQYFK4EEACIDYgAEvxAV9RCygHqHYKy7hYgTB2SlhUfxUZUDxu2MW9AzdRcOi9YCp7WaAxXRSZb3O/xHSgpJ1ZnqpvYDBMdkA++E/BT6ew5/cbqxUUtTGOew6A8N5WaOYeJwF/LDqO2I+FYToEswSQYJKoZIhvcNAQkOMTwwOjAOBgNVHQ8BAf8EBAMCAgwwHQYDVR0lBBYwFAYIKwYBBQUHAwEGCCsGAQUFBwMCMAkGA1UdEwQCMAAwCgYIKoZIzj0EAwMDaQAwZgIxAL+nxYtwIDYk2jsH7Ifs+TmWac8JtO0YmTYxHGkQvhfJK2R409lb4cH8U1SvRnkBXwIxAP86649Ow1U4zR27hS0aXskIvwo4aVEQgTPu9+/2PkZ/k4c3t2WNdgUIJf16lOrSAQ==\",\"cancellation_requested\":false,\"status\":\"inProgress\",\"status_details\":\"Pending certificate created. Certificate request is in progress. This may take some time based on the issuer provider. Please check again later.\",\"request_id\":\"e264a3f3c6654a4a844065c39e06c4e3\"}",
->>>>>>> d795fdaf
-      "X-Powered-By" : "ASP.NET",
-      "Content-Type" : "application/json; charset=utf-8"
-    },
-    "Exception" : null
-  }, {
-    "Method" : "GET",
-<<<<<<< HEAD
-    "Uri" : "https://cameravault.vault.azure.net/deletedcertificates/testCertificate10?api-version=7.0",
-    "Headers" : {
-      "User-Agent" : "azsdk-java-Azure-Keyvault/4.0.0-beta.6 (11.0.5; Mac OS X 10.14.3)",
-=======
-    "Uri" : "https://REDACTED.vault.azure.net/certificates/testCertificate10/pending?api-version=7.1",
-    "Headers" : {
-      "User-Agent" : "azsdk-java-client_name/client_version (11.0.6; Windows 10; 10.0)",
->>>>>>> d795fdaf
-      "Content-Type" : "application/json"
-    },
-    "Response" : {
-      "X-Content-Type-Options" : "nosniff",
-      "Pragma" : "no-cache",
-<<<<<<< HEAD
-      "retry-after" : "0",
-      "StatusCode" : "404",
-      "Date" : "Tue, 03 Dec 2019 13:10:29 GMT",
-=======
-      "StatusCode" : "200",
-      "Date" : "Tue, 04 Aug 2020 00:49:41 GMT",
->>>>>>> d795fdaf
-      "Strict-Transport-Security" : "max-age=31536000;includeSubDomains",
-      "Retry-After" : "0",
-      "Cache-Control" : "no-cache",
-      "X-AspNet-Version" : "4.0.30319",
-<<<<<<< HEAD
-      "x-ms-keyvault-region" : "centralus",
-      "x-ms-keyvault-network-info" : "addr=182.68.240.118;act_addr_fam=InterNetwork;",
-      "Expires" : "-1",
-      "Content-Length" : "101",
-      "x-ms-request-id" : "18cba3be-063a-4261-9077-61c498737201",
-      "x-ms-keyvault-service-version" : "1.1.0.883",
-      "Body" : "{\"error\":{\"code\":\"CertificateNotFound\",\"message\":\"Deleted Certificate not found: testCertificate10\"}}",
-=======
-      "x-ms-keyvault-region" : "westus",
-      "x-ms-keyvault-network-info" : "conn_type=Ipv4;addr=174.127.169.154;act_addr_fam=InterNetwork;",
-      "Expires" : "-1",
-      "Content-Length" : "850",
-      "x-ms-request-id" : "2fb069d7-34c5-463a-aa1c-9516f6e35ce1",
-      "x-ms-keyvault-service-version" : "1.1.10.0",
-      "Body" : "{\"id\":\"https://azure-kv-tests2.vault.azure.net/certificates/testCertificate10/pending\",\"issuer\":{\"name\":\"Self\"},\"csr\":\"MIIBVjCB3AIBADASMRAwDgYDVQQDEwdkZWZhdWx0MHYwEAYHKoZIzj0CAQYFK4EEACIDYgAEvxAV9RCygHqHYKy7hYgTB2SlhUfxUZUDxu2MW9AzdRcOi9YCp7WaAxXRSZb3O/xHSgpJ1ZnqpvYDBMdkA++E/BT6ew5/cbqxUUtTGOew6A8N5WaOYeJwF/LDqO2I+FYToEswSQYJKoZIhvcNAQkOMTwwOjAOBgNVHQ8BAf8EBAMCAgwwHQYDVR0lBBYwFAYIKwYBBQUHAwEGCCsGAQUFBwMCMAkGA1UdEwQCMAAwCgYIKoZIzj0EAwMDaQAwZgIxAL+nxYtwIDYk2jsH7Ifs+TmWac8JtO0YmTYxHGkQvhfJK2R409lb4cH8U1SvRnkBXwIxAP86649Ow1U4zR27hS0aXskIvwo4aVEQgTPu9+/2PkZ/k4c3t2WNdgUIJf16lOrSAQ==\",\"cancellation_requested\":false,\"status\":\"inProgress\",\"status_details\":\"Pending certificate created. Certificate request is in progress. This may take some time based on the issuer provider. Please check again later.\",\"request_id\":\"e264a3f3c6654a4a844065c39e06c4e3\"}",
->>>>>>> d795fdaf
-      "X-Powered-By" : "ASP.NET",
-      "Content-Type" : "application/json; charset=utf-8"
-    },
-    "Exception" : null
-  }, {
-    "Method" : "GET",
-<<<<<<< HEAD
-    "Uri" : "https://cameravault.vault.azure.net/deletedcertificates/testCertificate10?api-version=7.0",
-    "Headers" : {
-      "User-Agent" : "azsdk-java-Azure-Keyvault/4.0.0-beta.6 (11.0.5; Mac OS X 10.14.3)",
-=======
-    "Uri" : "https://REDACTED.vault.azure.net/certificates/testCertificate10/pending?api-version=7.1",
-    "Headers" : {
-      "User-Agent" : "azsdk-java-client_name/client_version (11.0.6; Windows 10; 10.0)",
->>>>>>> d795fdaf
-      "Content-Type" : "application/json"
-    },
-    "Response" : {
-      "X-Content-Type-Options" : "nosniff",
-      "Pragma" : "no-cache",
-<<<<<<< HEAD
-      "retry-after" : "0",
-      "StatusCode" : "404",
-      "Date" : "Tue, 03 Dec 2019 13:10:31 GMT",
-=======
-      "StatusCode" : "200",
-      "Date" : "Tue, 04 Aug 2020 00:49:42 GMT",
->>>>>>> d795fdaf
-      "Strict-Transport-Security" : "max-age=31536000;includeSubDomains",
-      "Retry-After" : "0",
-      "Cache-Control" : "no-cache",
-      "X-AspNet-Version" : "4.0.30319",
-<<<<<<< HEAD
-      "x-ms-keyvault-region" : "centralus",
-      "x-ms-keyvault-network-info" : "addr=182.68.240.118;act_addr_fam=InterNetwork;",
-      "Expires" : "-1",
-      "Content-Length" : "101",
-      "x-ms-request-id" : "163609f6-c20e-4c67-97bf-d2fb2201a993",
-      "x-ms-keyvault-service-version" : "1.1.0.883",
-      "Body" : "{\"error\":{\"code\":\"CertificateNotFound\",\"message\":\"Deleted Certificate not found: testCertificate10\"}}",
-=======
-      "x-ms-keyvault-region" : "westus",
-      "x-ms-keyvault-network-info" : "conn_type=Ipv4;addr=174.127.169.154;act_addr_fam=InterNetwork;",
-      "Expires" : "-1",
-      "Content-Length" : "850",
-      "x-ms-request-id" : "6b8417b7-b677-4898-bea6-badaa0cebb1b",
-      "x-ms-keyvault-service-version" : "1.1.10.0",
-      "Body" : "{\"id\":\"https://azure-kv-tests2.vault.azure.net/certificates/testCertificate10/pending\",\"issuer\":{\"name\":\"Self\"},\"csr\":\"MIIBVjCB3AIBADASMRAwDgYDVQQDEwdkZWZhdWx0MHYwEAYHKoZIzj0CAQYFK4EEACIDYgAEvxAV9RCygHqHYKy7hYgTB2SlhUfxUZUDxu2MW9AzdRcOi9YCp7WaAxXRSZb3O/xHSgpJ1ZnqpvYDBMdkA++E/BT6ew5/cbqxUUtTGOew6A8N5WaOYeJwF/LDqO2I+FYToEswSQYJKoZIhvcNAQkOMTwwOjAOBgNVHQ8BAf8EBAMCAgwwHQYDVR0lBBYwFAYIKwYBBQUHAwEGCCsGAQUFBwMCMAkGA1UdEwQCMAAwCgYIKoZIzj0EAwMDaQAwZgIxAL+nxYtwIDYk2jsH7Ifs+TmWac8JtO0YmTYxHGkQvhfJK2R409lb4cH8U1SvRnkBXwIxAP86649Ow1U4zR27hS0aXskIvwo4aVEQgTPu9+/2PkZ/k4c3t2WNdgUIJf16lOrSAQ==\",\"cancellation_requested\":false,\"status\":\"inProgress\",\"status_details\":\"Pending certificate created. Certificate request is in progress. This may take some time based on the issuer provider. Please check again later.\",\"request_id\":\"e264a3f3c6654a4a844065c39e06c4e3\"}",
->>>>>>> d795fdaf
-      "X-Powered-By" : "ASP.NET",
-      "Content-Type" : "application/json; charset=utf-8"
-    },
-    "Exception" : null
-  }, {
-    "Method" : "GET",
-<<<<<<< HEAD
-    "Uri" : "https://cameravault.vault.azure.net/deletedcertificates/testCertificate10?api-version=7.0",
-    "Headers" : {
-      "User-Agent" : "azsdk-java-Azure-Keyvault/4.0.0-beta.6 (11.0.5; Mac OS X 10.14.3)",
-=======
-    "Uri" : "https://REDACTED.vault.azure.net/certificates/testCertificate10/pending?api-version=7.1",
-    "Headers" : {
-      "User-Agent" : "azsdk-java-client_name/client_version (11.0.6; Windows 10; 10.0)",
->>>>>>> d795fdaf
-      "Content-Type" : "application/json"
-    },
-    "Response" : {
-      "X-Content-Type-Options" : "nosniff",
-      "Pragma" : "no-cache",
-<<<<<<< HEAD
-      "retry-after" : "0",
-      "StatusCode" : "404",
-      "Date" : "Tue, 03 Dec 2019 13:10:32 GMT",
-=======
-      "StatusCode" : "200",
-      "Date" : "Tue, 04 Aug 2020 00:49:44 GMT",
->>>>>>> d795fdaf
-      "Strict-Transport-Security" : "max-age=31536000;includeSubDomains",
-      "Retry-After" : "0",
-      "Cache-Control" : "no-cache",
-      "X-AspNet-Version" : "4.0.30319",
-<<<<<<< HEAD
-      "x-ms-keyvault-region" : "centralus",
-      "x-ms-keyvault-network-info" : "addr=182.68.240.118;act_addr_fam=InterNetwork;",
-      "Expires" : "-1",
-      "Content-Length" : "101",
-      "x-ms-request-id" : "f6fbb55a-b6dd-4074-8729-f120f838e69e",
-      "x-ms-keyvault-service-version" : "1.1.0.883",
-      "Body" : "{\"error\":{\"code\":\"CertificateNotFound\",\"message\":\"Deleted Certificate not found: testCertificate10\"}}",
-=======
-      "x-ms-keyvault-region" : "westus",
-      "x-ms-keyvault-network-info" : "conn_type=Ipv4;addr=174.127.169.154;act_addr_fam=InterNetwork;",
-      "Expires" : "-1",
-      "Content-Length" : "850",
-      "x-ms-request-id" : "4f7577f4-f101-48dd-893e-bdbe91939955",
-      "x-ms-keyvault-service-version" : "1.1.10.0",
-      "Body" : "{\"id\":\"https://azure-kv-tests2.vault.azure.net/certificates/testCertificate10/pending\",\"issuer\":{\"name\":\"Self\"},\"csr\":\"MIIBVjCB3AIBADASMRAwDgYDVQQDEwdkZWZhdWx0MHYwEAYHKoZIzj0CAQYFK4EEACIDYgAEvxAV9RCygHqHYKy7hYgTB2SlhUfxUZUDxu2MW9AzdRcOi9YCp7WaAxXRSZb3O/xHSgpJ1ZnqpvYDBMdkA++E/BT6ew5/cbqxUUtTGOew6A8N5WaOYeJwF/LDqO2I+FYToEswSQYJKoZIhvcNAQkOMTwwOjAOBgNVHQ8BAf8EBAMCAgwwHQYDVR0lBBYwFAYIKwYBBQUHAwEGCCsGAQUFBwMCMAkGA1UdEwQCMAAwCgYIKoZIzj0EAwMDaQAwZgIxAL+nxYtwIDYk2jsH7Ifs+TmWac8JtO0YmTYxHGkQvhfJK2R409lb4cH8U1SvRnkBXwIxAP86649Ow1U4zR27hS0aXskIvwo4aVEQgTPu9+/2PkZ/k4c3t2WNdgUIJf16lOrSAQ==\",\"cancellation_requested\":false,\"status\":\"inProgress\",\"status_details\":\"Pending certificate created. Certificate request is in progress. This may take some time based on the issuer provider. Please check again later.\",\"request_id\":\"e264a3f3c6654a4a844065c39e06c4e3\"}",
->>>>>>> d795fdaf
-      "X-Powered-By" : "ASP.NET",
-      "Content-Type" : "application/json; charset=utf-8"
-    },
-    "Exception" : null
-  }, {
-    "Method" : "GET",
-<<<<<<< HEAD
-    "Uri" : "https://cameravault.vault.azure.net/deletedcertificates/testCertificate10?api-version=7.0",
-    "Headers" : {
-      "User-Agent" : "azsdk-java-Azure-Keyvault/4.0.0-beta.6 (11.0.5; Mac OS X 10.14.3)",
-=======
-    "Uri" : "https://REDACTED.vault.azure.net/certificates/testCertificate10/pending?api-version=7.1",
-    "Headers" : {
-      "User-Agent" : "azsdk-java-client_name/client_version (11.0.6; Windows 10; 10.0)",
->>>>>>> d795fdaf
-      "Content-Type" : "application/json"
-    },
-    "Response" : {
-      "X-Content-Type-Options" : "nosniff",
-      "Pragma" : "no-cache",
-<<<<<<< HEAD
-      "retry-after" : "0",
-      "StatusCode" : "404",
-      "Date" : "Tue, 03 Dec 2019 13:10:33 GMT",
-=======
-      "StatusCode" : "200",
-      "Date" : "Tue, 04 Aug 2020 00:49:44 GMT",
->>>>>>> d795fdaf
-      "Strict-Transport-Security" : "max-age=31536000;includeSubDomains",
-      "Retry-After" : "0",
-      "Cache-Control" : "no-cache",
-      "X-AspNet-Version" : "4.0.30319",
-<<<<<<< HEAD
-      "x-ms-keyvault-region" : "centralus",
-      "x-ms-keyvault-network-info" : "addr=182.68.240.118;act_addr_fam=InterNetwork;",
-      "Expires" : "-1",
-      "Content-Length" : "101",
-      "x-ms-request-id" : "2e63c67c-d288-4310-8fcb-5ad0d2092e46",
-      "x-ms-keyvault-service-version" : "1.1.0.883",
-      "Body" : "{\"error\":{\"code\":\"CertificateNotFound\",\"message\":\"Deleted Certificate not found: testCertificate10\"}}",
-=======
-      "x-ms-keyvault-region" : "westus",
-      "x-ms-keyvault-network-info" : "conn_type=Ipv4;addr=174.127.169.154;act_addr_fam=InterNetwork;",
-      "Expires" : "-1",
-      "Content-Length" : "850",
-      "x-ms-request-id" : "25e688cb-78c2-472d-9713-b4e9da908852",
-      "x-ms-keyvault-service-version" : "1.1.10.0",
-      "Body" : "{\"id\":\"https://azure-kv-tests2.vault.azure.net/certificates/testCertificate10/pending\",\"issuer\":{\"name\":\"Self\"},\"csr\":\"MIIBVjCB3AIBADASMRAwDgYDVQQDEwdkZWZhdWx0MHYwEAYHKoZIzj0CAQYFK4EEACIDYgAEvxAV9RCygHqHYKy7hYgTB2SlhUfxUZUDxu2MW9AzdRcOi9YCp7WaAxXRSZb3O/xHSgpJ1ZnqpvYDBMdkA++E/BT6ew5/cbqxUUtTGOew6A8N5WaOYeJwF/LDqO2I+FYToEswSQYJKoZIhvcNAQkOMTwwOjAOBgNVHQ8BAf8EBAMCAgwwHQYDVR0lBBYwFAYIKwYBBQUHAwEGCCsGAQUFBwMCMAkGA1UdEwQCMAAwCgYIKoZIzj0EAwMDaQAwZgIxAL+nxYtwIDYk2jsH7Ifs+TmWac8JtO0YmTYxHGkQvhfJK2R409lb4cH8U1SvRnkBXwIxAP86649Ow1U4zR27hS0aXskIvwo4aVEQgTPu9+/2PkZ/k4c3t2WNdgUIJf16lOrSAQ==\",\"cancellation_requested\":false,\"status\":\"inProgress\",\"status_details\":\"Pending certificate created. Certificate request is in progress. This may take some time based on the issuer provider. Please check again later.\",\"request_id\":\"e264a3f3c6654a4a844065c39e06c4e3\"}",
->>>>>>> d795fdaf
-      "X-Powered-By" : "ASP.NET",
-      "Content-Type" : "application/json; charset=utf-8"
-    },
-    "Exception" : null
-  }, {
-    "Method" : "GET",
-<<<<<<< HEAD
-    "Uri" : "https://cameravault.vault.azure.net/deletedcertificates/testCertificate10?api-version=7.0",
-    "Headers" : {
-      "User-Agent" : "azsdk-java-Azure-Keyvault/4.0.0-beta.6 (11.0.5; Mac OS X 10.14.3)",
-=======
-    "Uri" : "https://REDACTED.vault.azure.net/certificates/testCertificate10/pending?api-version=7.1",
-    "Headers" : {
-      "User-Agent" : "azsdk-java-client_name/client_version (11.0.6; Windows 10; 10.0)",
->>>>>>> d795fdaf
-      "Content-Type" : "application/json"
-    },
-    "Response" : {
-      "X-Content-Type-Options" : "nosniff",
-      "Pragma" : "no-cache",
-<<<<<<< HEAD
-      "retry-after" : "0",
-      "StatusCode" : "404",
-      "Date" : "Tue, 03 Dec 2019 13:10:36 GMT",
-=======
-      "StatusCode" : "200",
-      "Date" : "Tue, 04 Aug 2020 00:49:46 GMT",
->>>>>>> d795fdaf
-      "Strict-Transport-Security" : "max-age=31536000;includeSubDomains",
-      "Retry-After" : "0",
-      "Cache-Control" : "no-cache",
-      "X-AspNet-Version" : "4.0.30319",
-<<<<<<< HEAD
-      "x-ms-keyvault-region" : "centralus",
-      "x-ms-keyvault-network-info" : "addr=182.68.240.118;act_addr_fam=InterNetwork;",
-      "Expires" : "-1",
-      "Content-Length" : "101",
-      "x-ms-request-id" : "47fb76e2-72a3-428a-8870-09e3cc94a7eb",
-      "x-ms-keyvault-service-version" : "1.1.0.883",
-      "Body" : "{\"error\":{\"code\":\"CertificateNotFound\",\"message\":\"Deleted Certificate not found: testCertificate10\"}}",
-=======
-      "x-ms-keyvault-region" : "westus",
-      "x-ms-keyvault-network-info" : "conn_type=Ipv4;addr=174.127.169.154;act_addr_fam=InterNetwork;",
-      "Expires" : "-1",
-      "Content-Length" : "850",
-      "x-ms-request-id" : "4975c52e-119c-466c-b236-820e62bdfbc1",
-      "x-ms-keyvault-service-version" : "1.1.10.0",
-      "Body" : "{\"id\":\"https://azure-kv-tests2.vault.azure.net/certificates/testCertificate10/pending\",\"issuer\":{\"name\":\"Self\"},\"csr\":\"MIIBVjCB3AIBADASMRAwDgYDVQQDEwdkZWZhdWx0MHYwEAYHKoZIzj0CAQYFK4EEACIDYgAEvxAV9RCygHqHYKy7hYgTB2SlhUfxUZUDxu2MW9AzdRcOi9YCp7WaAxXRSZb3O/xHSgpJ1ZnqpvYDBMdkA++E/BT6ew5/cbqxUUtTGOew6A8N5WaOYeJwF/LDqO2I+FYToEswSQYJKoZIhvcNAQkOMTwwOjAOBgNVHQ8BAf8EBAMCAgwwHQYDVR0lBBYwFAYIKwYBBQUHAwEGCCsGAQUFBwMCMAkGA1UdEwQCMAAwCgYIKoZIzj0EAwMDaQAwZgIxAL+nxYtwIDYk2jsH7Ifs+TmWac8JtO0YmTYxHGkQvhfJK2R409lb4cH8U1SvRnkBXwIxAP86649Ow1U4zR27hS0aXskIvwo4aVEQgTPu9+/2PkZ/k4c3t2WNdgUIJf16lOrSAQ==\",\"cancellation_requested\":false,\"status\":\"inProgress\",\"status_details\":\"Pending certificate created. Certificate request is in progress. This may take some time based on the issuer provider. Please check again later.\",\"request_id\":\"e264a3f3c6654a4a844065c39e06c4e3\"}",
->>>>>>> d795fdaf
-      "X-Powered-By" : "ASP.NET",
-      "Content-Type" : "application/json; charset=utf-8"
-    },
-    "Exception" : null
-  }, {
-    "Method" : "GET",
-<<<<<<< HEAD
-    "Uri" : "https://cameravault.vault.azure.net/deletedcertificates/testCertificate10?api-version=7.0",
-    "Headers" : {
-      "User-Agent" : "azsdk-java-Azure-Keyvault/4.0.0-beta.6 (11.0.5; Mac OS X 10.14.3)",
-=======
-    "Uri" : "https://REDACTED.vault.azure.net/certificates/testCertificate10/pending?api-version=7.1",
-    "Headers" : {
-      "User-Agent" : "azsdk-java-client_name/client_version (11.0.6; Windows 10; 10.0)",
->>>>>>> d795fdaf
-      "Content-Type" : "application/json"
-    },
-    "Response" : {
-      "X-Content-Type-Options" : "nosniff",
-      "Pragma" : "no-cache",
-<<<<<<< HEAD
-      "retry-after" : "0",
-      "StatusCode" : "404",
-      "Date" : "Tue, 03 Dec 2019 13:10:37 GMT",
-=======
-      "StatusCode" : "200",
-      "Date" : "Tue, 04 Aug 2020 00:49:46 GMT",
-      "Strict-Transport-Security" : "max-age=31536000;includeSubDomains",
-      "Retry-After" : "0",
-      "Cache-Control" : "no-cache",
-      "X-AspNet-Version" : "4.0.30319",
-      "x-ms-keyvault-region" : "westus",
-      "x-ms-keyvault-network-info" : "conn_type=Ipv4;addr=174.127.169.154;act_addr_fam=InterNetwork;",
-      "Expires" : "-1",
-      "Content-Length" : "850",
-      "x-ms-request-id" : "2c578070-e9ca-4d1f-800e-b98951b0e4e0",
-      "x-ms-keyvault-service-version" : "1.1.10.0",
-      "Body" : "{\"id\":\"https://azure-kv-tests2.vault.azure.net/certificates/testCertificate10/pending\",\"issuer\":{\"name\":\"Self\"},\"csr\":\"MIIBVjCB3AIBADASMRAwDgYDVQQDEwdkZWZhdWx0MHYwEAYHKoZIzj0CAQYFK4EEACIDYgAEvxAV9RCygHqHYKy7hYgTB2SlhUfxUZUDxu2MW9AzdRcOi9YCp7WaAxXRSZb3O/xHSgpJ1ZnqpvYDBMdkA++E/BT6ew5/cbqxUUtTGOew6A8N5WaOYeJwF/LDqO2I+FYToEswSQYJKoZIhvcNAQkOMTwwOjAOBgNVHQ8BAf8EBAMCAgwwHQYDVR0lBBYwFAYIKwYBBQUHAwEGCCsGAQUFBwMCMAkGA1UdEwQCMAAwCgYIKoZIzj0EAwMDaQAwZgIxAL+nxYtwIDYk2jsH7Ifs+TmWac8JtO0YmTYxHGkQvhfJK2R409lb4cH8U1SvRnkBXwIxAP86649Ow1U4zR27hS0aXskIvwo4aVEQgTPu9+/2PkZ/k4c3t2WNdgUIJf16lOrSAQ==\",\"cancellation_requested\":false,\"status\":\"inProgress\",\"status_details\":\"Pending certificate created. Certificate request is in progress. This may take some time based on the issuer provider. Please check again later.\",\"request_id\":\"e264a3f3c6654a4a844065c39e06c4e3\"}",
-      "X-Powered-By" : "ASP.NET",
-      "Content-Type" : "application/json; charset=utf-8"
-    },
-    "Exception" : null
-  }, {
-    "Method" : "GET",
-    "Uri" : "https://REDACTED.vault.azure.net/certificates/testCertificate10/pending?api-version=7.1",
-    "Headers" : {
-      "User-Agent" : "azsdk-java-client_name/client_version (11.0.6; Windows 10; 10.0)",
-      "Content-Type" : "application/json"
-    },
-    "Response" : {
-      "X-Content-Type-Options" : "nosniff",
-      "Pragma" : "no-cache",
-      "StatusCode" : "200",
-      "Date" : "Tue, 04 Aug 2020 00:49:48 GMT",
->>>>>>> d795fdaf
-      "Strict-Transport-Security" : "max-age=31536000;includeSubDomains",
-      "Retry-After" : "0",
-      "Cache-Control" : "no-cache",
-      "X-AspNet-Version" : "4.0.30319",
-<<<<<<< HEAD
-      "x-ms-keyvault-region" : "centralus",
-      "x-ms-keyvault-network-info" : "addr=182.68.240.118;act_addr_fam=InterNetwork;",
-      "Expires" : "-1",
-      "Content-Length" : "101",
-      "x-ms-request-id" : "1b887535-43e1-4969-ada7-4bb02d10947a",
-      "x-ms-keyvault-service-version" : "1.1.0.883",
-      "Body" : "{\"error\":{\"code\":\"CertificateNotFound\",\"message\":\"Deleted Certificate not found: testCertificate10\"}}",
-=======
-      "x-ms-keyvault-region" : "westus",
-      "x-ms-keyvault-network-info" : "conn_type=Ipv4;addr=174.127.169.154;act_addr_fam=InterNetwork;",
-      "Expires" : "-1",
-      "Content-Length" : "850",
-      "x-ms-request-id" : "667c95d0-39c0-4f57-bc0d-eca79ba2a96e",
-      "x-ms-keyvault-service-version" : "1.1.10.0",
-      "Body" : "{\"id\":\"https://azure-kv-tests2.vault.azure.net/certificates/testCertificate10/pending\",\"issuer\":{\"name\":\"Self\"},\"csr\":\"MIIBVjCB3AIBADASMRAwDgYDVQQDEwdkZWZhdWx0MHYwEAYHKoZIzj0CAQYFK4EEACIDYgAEvxAV9RCygHqHYKy7hYgTB2SlhUfxUZUDxu2MW9AzdRcOi9YCp7WaAxXRSZb3O/xHSgpJ1ZnqpvYDBMdkA++E/BT6ew5/cbqxUUtTGOew6A8N5WaOYeJwF/LDqO2I+FYToEswSQYJKoZIhvcNAQkOMTwwOjAOBgNVHQ8BAf8EBAMCAgwwHQYDVR0lBBYwFAYIKwYBBQUHAwEGCCsGAQUFBwMCMAkGA1UdEwQCMAAwCgYIKoZIzj0EAwMDaQAwZgIxAL+nxYtwIDYk2jsH7Ifs+TmWac8JtO0YmTYxHGkQvhfJK2R409lb4cH8U1SvRnkBXwIxAP86649Ow1U4zR27hS0aXskIvwo4aVEQgTPu9+/2PkZ/k4c3t2WNdgUIJf16lOrSAQ==\",\"cancellation_requested\":false,\"status\":\"inProgress\",\"status_details\":\"Pending certificate created. Certificate request is in progress. This may take some time based on the issuer provider. Please check again later.\",\"request_id\":\"e264a3f3c6654a4a844065c39e06c4e3\"}",
->>>>>>> d795fdaf
-      "X-Powered-By" : "ASP.NET",
-      "Content-Type" : "application/json; charset=utf-8"
-    },
-    "Exception" : null
-  }, {
-    "Method" : "GET",
-<<<<<<< HEAD
-    "Uri" : "https://cameravault.vault.azure.net/deletedcertificates/testCertificate10?api-version=7.0",
-    "Headers" : {
-      "User-Agent" : "azsdk-java-Azure-Keyvault/4.0.0-beta.6 (11.0.5; Mac OS X 10.14.3)",
-=======
-    "Uri" : "https://REDACTED.vault.azure.net/certificates/testCertificate10/pending?api-version=7.1",
-    "Headers" : {
-      "User-Agent" : "azsdk-java-client_name/client_version (11.0.6; Windows 10; 10.0)",
-      "Content-Type" : "application/json"
-    },
-    "Response" : {
-      "X-Content-Type-Options" : "nosniff",
-      "Pragma" : "no-cache",
-      "StatusCode" : "200",
-      "Date" : "Tue, 04 Aug 2020 00:49:49 GMT",
-      "Strict-Transport-Security" : "max-age=31536000;includeSubDomains",
-      "Retry-After" : "0",
-      "Cache-Control" : "no-cache",
-      "X-AspNet-Version" : "4.0.30319",
-      "x-ms-keyvault-region" : "westus",
-      "x-ms-keyvault-network-info" : "conn_type=Ipv4;addr=174.127.169.154;act_addr_fam=InterNetwork;",
-      "Expires" : "-1",
-      "Content-Length" : "850",
-      "x-ms-request-id" : "b5876c2d-4a71-4907-bc46-10e5278814b3",
-      "x-ms-keyvault-service-version" : "1.1.10.0",
-      "Body" : "{\"id\":\"https://azure-kv-tests2.vault.azure.net/certificates/testCertificate10/pending\",\"issuer\":{\"name\":\"Self\"},\"csr\":\"MIIBVjCB3AIBADASMRAwDgYDVQQDEwdkZWZhdWx0MHYwEAYHKoZIzj0CAQYFK4EEACIDYgAEvxAV9RCygHqHYKy7hYgTB2SlhUfxUZUDxu2MW9AzdRcOi9YCp7WaAxXRSZb3O/xHSgpJ1ZnqpvYDBMdkA++E/BT6ew5/cbqxUUtTGOew6A8N5WaOYeJwF/LDqO2I+FYToEswSQYJKoZIhvcNAQkOMTwwOjAOBgNVHQ8BAf8EBAMCAgwwHQYDVR0lBBYwFAYIKwYBBQUHAwEGCCsGAQUFBwMCMAkGA1UdEwQCMAAwCgYIKoZIzj0EAwMDaQAwZgIxAL+nxYtwIDYk2jsH7Ifs+TmWac8JtO0YmTYxHGkQvhfJK2R409lb4cH8U1SvRnkBXwIxAP86649Ow1U4zR27hS0aXskIvwo4aVEQgTPu9+/2PkZ/k4c3t2WNdgUIJf16lOrSAQ==\",\"cancellation_requested\":false,\"status\":\"inProgress\",\"status_details\":\"Pending certificate created. Certificate request is in progress. This may take some time based on the issuer provider. Please check again later.\",\"request_id\":\"e264a3f3c6654a4a844065c39e06c4e3\"}",
-      "X-Powered-By" : "ASP.NET",
-      "Content-Type" : "application/json; charset=utf-8"
-    },
-    "Exception" : null
-  }, {
-    "Method" : "GET",
-    "Uri" : "https://REDACTED.vault.azure.net/certificates/testCertificate10/pending?api-version=7.1",
-    "Headers" : {
-      "User-Agent" : "azsdk-java-client_name/client_version (11.0.6; Windows 10; 10.0)",
-      "Content-Type" : "application/json"
-    },
-    "Response" : {
-      "X-Content-Type-Options" : "nosniff",
-      "Pragma" : "no-cache",
-      "StatusCode" : "200",
-      "Date" : "Tue, 04 Aug 2020 00:49:50 GMT",
-      "Strict-Transport-Security" : "max-age=31536000;includeSubDomains",
-      "Retry-After" : "0",
-      "Cache-Control" : "no-cache",
-      "X-AspNet-Version" : "4.0.30319",
-      "x-ms-keyvault-region" : "westus",
-      "x-ms-keyvault-network-info" : "conn_type=Ipv4;addr=174.127.169.154;act_addr_fam=InterNetwork;",
-      "Expires" : "-1",
-      "Content-Length" : "850",
-      "x-ms-request-id" : "dca25b75-bda0-4dbf-8f9c-fb748504e8c0",
-      "x-ms-keyvault-service-version" : "1.1.10.0",
-      "Body" : "{\"id\":\"https://azure-kv-tests2.vault.azure.net/certificates/testCertificate10/pending\",\"issuer\":{\"name\":\"Self\"},\"csr\":\"MIIBVjCB3AIBADASMRAwDgYDVQQDEwdkZWZhdWx0MHYwEAYHKoZIzj0CAQYFK4EEACIDYgAEvxAV9RCygHqHYKy7hYgTB2SlhUfxUZUDxu2MW9AzdRcOi9YCp7WaAxXRSZb3O/xHSgpJ1ZnqpvYDBMdkA++E/BT6ew5/cbqxUUtTGOew6A8N5WaOYeJwF/LDqO2I+FYToEswSQYJKoZIhvcNAQkOMTwwOjAOBgNVHQ8BAf8EBAMCAgwwHQYDVR0lBBYwFAYIKwYBBQUHAwEGCCsGAQUFBwMCMAkGA1UdEwQCMAAwCgYIKoZIzj0EAwMDaQAwZgIxAL+nxYtwIDYk2jsH7Ifs+TmWac8JtO0YmTYxHGkQvhfJK2R409lb4cH8U1SvRnkBXwIxAP86649Ow1U4zR27hS0aXskIvwo4aVEQgTPu9+/2PkZ/k4c3t2WNdgUIJf16lOrSAQ==\",\"cancellation_requested\":false,\"status\":\"inProgress\",\"status_details\":\"Pending certificate created. Certificate request is in progress. This may take some time based on the issuer provider. Please check again later.\",\"request_id\":\"e264a3f3c6654a4a844065c39e06c4e3\"}",
-      "X-Powered-By" : "ASP.NET",
-      "Content-Type" : "application/json; charset=utf-8"
-    },
-    "Exception" : null
-  }, {
-    "Method" : "GET",
-    "Uri" : "https://REDACTED.vault.azure.net/certificates/testCertificate10/pending?api-version=7.1",
-    "Headers" : {
-      "User-Agent" : "azsdk-java-client_name/client_version (11.0.6; Windows 10; 10.0)",
-      "Content-Type" : "application/json"
-    },
-    "Response" : {
-      "X-Content-Type-Options" : "nosniff",
-      "Pragma" : "no-cache",
-      "StatusCode" : "200",
-      "Date" : "Tue, 04 Aug 2020 00:49:51 GMT",
-      "Strict-Transport-Security" : "max-age=31536000;includeSubDomains",
-      "Retry-After" : "0",
-      "Cache-Control" : "no-cache",
-      "X-AspNet-Version" : "4.0.30319",
-      "x-ms-keyvault-region" : "westus",
-      "x-ms-keyvault-network-info" : "conn_type=Ipv4;addr=174.127.169.154;act_addr_fam=InterNetwork;",
-      "Expires" : "-1",
-      "Content-Length" : "850",
-      "x-ms-request-id" : "47974ed9-13d3-43ef-b656-f9487e233502",
-      "x-ms-keyvault-service-version" : "1.1.10.0",
-      "Body" : "{\"id\":\"https://azure-kv-tests2.vault.azure.net/certificates/testCertificate10/pending\",\"issuer\":{\"name\":\"Self\"},\"csr\":\"MIIBVjCB3AIBADASMRAwDgYDVQQDEwdkZWZhdWx0MHYwEAYHKoZIzj0CAQYFK4EEACIDYgAEvxAV9RCygHqHYKy7hYgTB2SlhUfxUZUDxu2MW9AzdRcOi9YCp7WaAxXRSZb3O/xHSgpJ1ZnqpvYDBMdkA++E/BT6ew5/cbqxUUtTGOew6A8N5WaOYeJwF/LDqO2I+FYToEswSQYJKoZIhvcNAQkOMTwwOjAOBgNVHQ8BAf8EBAMCAgwwHQYDVR0lBBYwFAYIKwYBBQUHAwEGCCsGAQUFBwMCMAkGA1UdEwQCMAAwCgYIKoZIzj0EAwMDaQAwZgIxAL+nxYtwIDYk2jsH7Ifs+TmWac8JtO0YmTYxHGkQvhfJK2R409lb4cH8U1SvRnkBXwIxAP86649Ow1U4zR27hS0aXskIvwo4aVEQgTPu9+/2PkZ/k4c3t2WNdgUIJf16lOrSAQ==\",\"cancellation_requested\":false,\"status\":\"inProgress\",\"status_details\":\"Pending certificate created. Certificate request is in progress. This may take some time based on the issuer provider. Please check again later.\",\"request_id\":\"e264a3f3c6654a4a844065c39e06c4e3\"}",
-      "X-Powered-By" : "ASP.NET",
-      "Content-Type" : "application/json; charset=utf-8"
-    },
-    "Exception" : null
-  }, {
-    "Method" : "GET",
-    "Uri" : "https://REDACTED.vault.azure.net/certificates/testCertificate10/pending?api-version=7.1",
-    "Headers" : {
-      "User-Agent" : "azsdk-java-client_name/client_version (11.0.6; Windows 10; 10.0)",
-      "Content-Type" : "application/json"
-    },
-    "Response" : {
-      "X-Content-Type-Options" : "nosniff",
-      "Pragma" : "no-cache",
-      "StatusCode" : "200",
-      "Date" : "Tue, 04 Aug 2020 00:49:52 GMT",
-      "Strict-Transport-Security" : "max-age=31536000;includeSubDomains",
-      "Retry-After" : "0",
-      "Cache-Control" : "no-cache",
-      "X-AspNet-Version" : "4.0.30319",
-      "x-ms-keyvault-region" : "westus",
-      "x-ms-keyvault-network-info" : "conn_type=Ipv4;addr=174.127.169.154;act_addr_fam=InterNetwork;",
-      "Expires" : "-1",
-      "Content-Length" : "850",
-      "x-ms-request-id" : "5af161a8-fa72-4226-bdbd-ce0e1a2c1eca",
-      "x-ms-keyvault-service-version" : "1.1.10.0",
-      "Body" : "{\"id\":\"https://azure-kv-tests2.vault.azure.net/certificates/testCertificate10/pending\",\"issuer\":{\"name\":\"Self\"},\"csr\":\"MIIBVjCB3AIBADASMRAwDgYDVQQDEwdkZWZhdWx0MHYwEAYHKoZIzj0CAQYFK4EEACIDYgAEvxAV9RCygHqHYKy7hYgTB2SlhUfxUZUDxu2MW9AzdRcOi9YCp7WaAxXRSZb3O/xHSgpJ1ZnqpvYDBMdkA++E/BT6ew5/cbqxUUtTGOew6A8N5WaOYeJwF/LDqO2I+FYToEswSQYJKoZIhvcNAQkOMTwwOjAOBgNVHQ8BAf8EBAMCAgwwHQYDVR0lBBYwFAYIKwYBBQUHAwEGCCsGAQUFBwMCMAkGA1UdEwQCMAAwCgYIKoZIzj0EAwMDaQAwZgIxAL+nxYtwIDYk2jsH7Ifs+TmWac8JtO0YmTYxHGkQvhfJK2R409lb4cH8U1SvRnkBXwIxAP86649Ow1U4zR27hS0aXskIvwo4aVEQgTPu9+/2PkZ/k4c3t2WNdgUIJf16lOrSAQ==\",\"cancellation_requested\":false,\"status\":\"inProgress\",\"status_details\":\"Pending certificate created. Certificate request is in progress. This may take some time based on the issuer provider. Please check again later.\",\"request_id\":\"e264a3f3c6654a4a844065c39e06c4e3\"}",
-      "X-Powered-By" : "ASP.NET",
-      "Content-Type" : "application/json; charset=utf-8"
-    },
-    "Exception" : null
-  }, {
-    "Method" : "GET",
-    "Uri" : "https://REDACTED.vault.azure.net/certificates/testCertificate10/pending?api-version=7.1",
-    "Headers" : {
-      "User-Agent" : "azsdk-java-client_name/client_version (11.0.6; Windows 10; 10.0)",
-      "Content-Type" : "application/json"
-    },
-    "Response" : {
-      "X-Content-Type-Options" : "nosniff",
-      "Pragma" : "no-cache",
-      "StatusCode" : "200",
-      "Date" : "Tue, 04 Aug 2020 00:49:53 GMT",
-      "Strict-Transport-Security" : "max-age=31536000;includeSubDomains",
-      "Retry-After" : "0",
-      "Cache-Control" : "no-cache",
-      "X-AspNet-Version" : "4.0.30319",
-      "x-ms-keyvault-region" : "westus",
-      "x-ms-keyvault-network-info" : "conn_type=Ipv4;addr=174.127.169.154;act_addr_fam=InterNetwork;",
-      "Expires" : "-1",
-      "Content-Length" : "850",
-      "x-ms-request-id" : "b43c4f1e-2a74-4af5-aa86-c39fe3b1a82f",
-      "x-ms-keyvault-service-version" : "1.1.10.0",
-      "Body" : "{\"id\":\"https://azure-kv-tests2.vault.azure.net/certificates/testCertificate10/pending\",\"issuer\":{\"name\":\"Self\"},\"csr\":\"MIIBVjCB3AIBADASMRAwDgYDVQQDEwdkZWZhdWx0MHYwEAYHKoZIzj0CAQYFK4EEACIDYgAEvxAV9RCygHqHYKy7hYgTB2SlhUfxUZUDxu2MW9AzdRcOi9YCp7WaAxXRSZb3O/xHSgpJ1ZnqpvYDBMdkA++E/BT6ew5/cbqxUUtTGOew6A8N5WaOYeJwF/LDqO2I+FYToEswSQYJKoZIhvcNAQkOMTwwOjAOBgNVHQ8BAf8EBAMCAgwwHQYDVR0lBBYwFAYIKwYBBQUHAwEGCCsGAQUFBwMCMAkGA1UdEwQCMAAwCgYIKoZIzj0EAwMDaQAwZgIxAL+nxYtwIDYk2jsH7Ifs+TmWac8JtO0YmTYxHGkQvhfJK2R409lb4cH8U1SvRnkBXwIxAP86649Ow1U4zR27hS0aXskIvwo4aVEQgTPu9+/2PkZ/k4c3t2WNdgUIJf16lOrSAQ==\",\"cancellation_requested\":false,\"status\":\"inProgress\",\"status_details\":\"Pending certificate created. Certificate request is in progress. This may take some time based on the issuer provider. Please check again later.\",\"request_id\":\"e264a3f3c6654a4a844065c39e06c4e3\"}",
-      "X-Powered-By" : "ASP.NET",
-      "Content-Type" : "application/json; charset=utf-8"
-    },
-    "Exception" : null
-  }, {
-    "Method" : "GET",
-    "Uri" : "https://REDACTED.vault.azure.net/certificates/testCertificate10/pending?api-version=7.1",
-    "Headers" : {
-      "User-Agent" : "azsdk-java-client_name/client_version (11.0.6; Windows 10; 10.0)",
-      "Content-Type" : "application/json"
-    },
-    "Response" : {
-      "X-Content-Type-Options" : "nosniff",
-      "Pragma" : "no-cache",
-      "StatusCode" : "200",
-      "Date" : "Tue, 04 Aug 2020 00:49:54 GMT",
-      "Strict-Transport-Security" : "max-age=31536000;includeSubDomains",
-      "Retry-After" : "0",
-      "Cache-Control" : "no-cache",
-      "X-AspNet-Version" : "4.0.30319",
-      "x-ms-keyvault-region" : "westus",
-      "x-ms-keyvault-network-info" : "conn_type=Ipv4;addr=174.127.169.154;act_addr_fam=InterNetwork;",
-      "Expires" : "-1",
-      "Content-Length" : "850",
-      "x-ms-request-id" : "3314ba67-2637-469e-a702-f9745d9e9d48",
-      "x-ms-keyvault-service-version" : "1.1.10.0",
-      "Body" : "{\"id\":\"https://azure-kv-tests2.vault.azure.net/certificates/testCertificate10/pending\",\"issuer\":{\"name\":\"Self\"},\"csr\":\"MIIBVjCB3AIBADASMRAwDgYDVQQDEwdkZWZhdWx0MHYwEAYHKoZIzj0CAQYFK4EEACIDYgAEvxAV9RCygHqHYKy7hYgTB2SlhUfxUZUDxu2MW9AzdRcOi9YCp7WaAxXRSZb3O/xHSgpJ1ZnqpvYDBMdkA++E/BT6ew5/cbqxUUtTGOew6A8N5WaOYeJwF/LDqO2I+FYToEswSQYJKoZIhvcNAQkOMTwwOjAOBgNVHQ8BAf8EBAMCAgwwHQYDVR0lBBYwFAYIKwYBBQUHAwEGCCsGAQUFBwMCMAkGA1UdEwQCMAAwCgYIKoZIzj0EAwMDaQAwZgIxAL+nxYtwIDYk2jsH7Ifs+TmWac8JtO0YmTYxHGkQvhfJK2R409lb4cH8U1SvRnkBXwIxAP86649Ow1U4zR27hS0aXskIvwo4aVEQgTPu9+/2PkZ/k4c3t2WNdgUIJf16lOrSAQ==\",\"cancellation_requested\":false,\"status\":\"inProgress\",\"status_details\":\"Pending certificate created. Certificate request is in progress. This may take some time based on the issuer provider. Please check again later.\",\"request_id\":\"e264a3f3c6654a4a844065c39e06c4e3\"}",
-      "X-Powered-By" : "ASP.NET",
-      "Content-Type" : "application/json; charset=utf-8"
-    },
-    "Exception" : null
-  }, {
-    "Method" : "GET",
-    "Uri" : "https://REDACTED.vault.azure.net/certificates/testCertificate10/pending?api-version=7.1",
-    "Headers" : {
-      "User-Agent" : "azsdk-java-client_name/client_version (11.0.6; Windows 10; 10.0)",
-      "Content-Type" : "application/json"
-    },
-    "Response" : {
-      "X-Content-Type-Options" : "nosniff",
-      "Pragma" : "no-cache",
-      "StatusCode" : "200",
-      "Date" : "Tue, 04 Aug 2020 00:49:55 GMT",
-      "Strict-Transport-Security" : "max-age=31536000;includeSubDomains",
-      "Retry-After" : "0",
-      "Cache-Control" : "no-cache",
-      "X-AspNet-Version" : "4.0.30319",
-      "x-ms-keyvault-region" : "westus",
-      "x-ms-keyvault-network-info" : "conn_type=Ipv4;addr=174.127.169.154;act_addr_fam=InterNetwork;",
-      "Expires" : "-1",
-      "Content-Length" : "850",
-      "x-ms-request-id" : "7ce9e1bf-ecf4-4f5f-a8c8-ed4a62966607",
-      "x-ms-keyvault-service-version" : "1.1.10.0",
-      "Body" : "{\"id\":\"https://azure-kv-tests2.vault.azure.net/certificates/testCertificate10/pending\",\"issuer\":{\"name\":\"Self\"},\"csr\":\"MIIBVjCB3AIBADASMRAwDgYDVQQDEwdkZWZhdWx0MHYwEAYHKoZIzj0CAQYFK4EEACIDYgAEvxAV9RCygHqHYKy7hYgTB2SlhUfxUZUDxu2MW9AzdRcOi9YCp7WaAxXRSZb3O/xHSgpJ1ZnqpvYDBMdkA++E/BT6ew5/cbqxUUtTGOew6A8N5WaOYeJwF/LDqO2I+FYToEswSQYJKoZIhvcNAQkOMTwwOjAOBgNVHQ8BAf8EBAMCAgwwHQYDVR0lBBYwFAYIKwYBBQUHAwEGCCsGAQUFBwMCMAkGA1UdEwQCMAAwCgYIKoZIzj0EAwMDaQAwZgIxAL+nxYtwIDYk2jsH7Ifs+TmWac8JtO0YmTYxHGkQvhfJK2R409lb4cH8U1SvRnkBXwIxAP86649Ow1U4zR27hS0aXskIvwo4aVEQgTPu9+/2PkZ/k4c3t2WNdgUIJf16lOrSAQ==\",\"cancellation_requested\":false,\"status\":\"inProgress\",\"status_details\":\"Pending certificate created. Certificate request is in progress. This may take some time based on the issuer provider. Please check again later.\",\"request_id\":\"e264a3f3c6654a4a844065c39e06c4e3\"}",
-      "X-Powered-By" : "ASP.NET",
-      "Content-Type" : "application/json; charset=utf-8"
-    },
-    "Exception" : null
-  }, {
-    "Method" : "GET",
-    "Uri" : "https://REDACTED.vault.azure.net/certificates/testCertificate10/pending?api-version=7.1",
-    "Headers" : {
-      "User-Agent" : "azsdk-java-client_name/client_version (11.0.6; Windows 10; 10.0)",
-      "Content-Type" : "application/json"
-    },
-    "Response" : {
-      "X-Content-Type-Options" : "nosniff",
-      "Pragma" : "no-cache",
-      "StatusCode" : "200",
-      "Date" : "Tue, 04 Aug 2020 00:49:56 GMT",
-      "Strict-Transport-Security" : "max-age=31536000;includeSubDomains",
-      "Retry-After" : "0",
-      "Cache-Control" : "no-cache",
-      "X-AspNet-Version" : "4.0.30319",
-      "x-ms-keyvault-region" : "westus",
-      "x-ms-keyvault-network-info" : "conn_type=Ipv4;addr=174.127.169.154;act_addr_fam=InterNetwork;",
-      "Expires" : "-1",
-      "Content-Length" : "850",
-      "x-ms-request-id" : "d77c567d-80c3-44b0-99e2-70512bb2db21",
-      "x-ms-keyvault-service-version" : "1.1.10.0",
-      "Body" : "{\"id\":\"https://azure-kv-tests2.vault.azure.net/certificates/testCertificate10/pending\",\"issuer\":{\"name\":\"Self\"},\"csr\":\"MIIBVjCB3AIBADASMRAwDgYDVQQDEwdkZWZhdWx0MHYwEAYHKoZIzj0CAQYFK4EEACIDYgAEvxAV9RCygHqHYKy7hYgTB2SlhUfxUZUDxu2MW9AzdRcOi9YCp7WaAxXRSZb3O/xHSgpJ1ZnqpvYDBMdkA++E/BT6ew5/cbqxUUtTGOew6A8N5WaOYeJwF/LDqO2I+FYToEswSQYJKoZIhvcNAQkOMTwwOjAOBgNVHQ8BAf8EBAMCAgwwHQYDVR0lBBYwFAYIKwYBBQUHAwEGCCsGAQUFBwMCMAkGA1UdEwQCMAAwCgYIKoZIzj0EAwMDaQAwZgIxAL+nxYtwIDYk2jsH7Ifs+TmWac8JtO0YmTYxHGkQvhfJK2R409lb4cH8U1SvRnkBXwIxAP86649Ow1U4zR27hS0aXskIvwo4aVEQgTPu9+/2PkZ/k4c3t2WNdgUIJf16lOrSAQ==\",\"cancellation_requested\":false,\"status\":\"inProgress\",\"status_details\":\"Pending certificate created. Certificate request is in progress. This may take some time based on the issuer provider. Please check again later.\",\"request_id\":\"e264a3f3c6654a4a844065c39e06c4e3\"}",
-      "X-Powered-By" : "ASP.NET",
-      "Content-Type" : "application/json; charset=utf-8"
-    },
-    "Exception" : null
-  }, {
-    "Method" : "GET",
-    "Uri" : "https://REDACTED.vault.azure.net/certificates/testCertificate10/pending?api-version=7.1",
-    "Headers" : {
-      "User-Agent" : "azsdk-java-client_name/client_version (11.0.6; Windows 10; 10.0)",
-      "Content-Type" : "application/json"
-    },
-    "Response" : {
-      "X-Content-Type-Options" : "nosniff",
-      "Pragma" : "no-cache",
-      "StatusCode" : "200",
-      "Date" : "Tue, 04 Aug 2020 00:49:57 GMT",
-      "Strict-Transport-Security" : "max-age=31536000;includeSubDomains",
-      "Retry-After" : "0",
-      "Cache-Control" : "no-cache",
-      "X-AspNet-Version" : "4.0.30319",
-      "x-ms-keyvault-region" : "westus",
-      "x-ms-keyvault-network-info" : "conn_type=Ipv4;addr=174.127.169.154;act_addr_fam=InterNetwork;",
-      "Expires" : "-1",
-      "Content-Length" : "850",
-      "x-ms-request-id" : "8584b5f3-5469-4653-8734-ecc1c3d075ef",
-      "x-ms-keyvault-service-version" : "1.1.10.0",
-      "Body" : "{\"id\":\"https://azure-kv-tests2.vault.azure.net/certificates/testCertificate10/pending\",\"issuer\":{\"name\":\"Self\"},\"csr\":\"MIIBVjCB3AIBADASMRAwDgYDVQQDEwdkZWZhdWx0MHYwEAYHKoZIzj0CAQYFK4EEACIDYgAEvxAV9RCygHqHYKy7hYgTB2SlhUfxUZUDxu2MW9AzdRcOi9YCp7WaAxXRSZb3O/xHSgpJ1ZnqpvYDBMdkA++E/BT6ew5/cbqxUUtTGOew6A8N5WaOYeJwF/LDqO2I+FYToEswSQYJKoZIhvcNAQkOMTwwOjAOBgNVHQ8BAf8EBAMCAgwwHQYDVR0lBBYwFAYIKwYBBQUHAwEGCCsGAQUFBwMCMAkGA1UdEwQCMAAwCgYIKoZIzj0EAwMDaQAwZgIxAL+nxYtwIDYk2jsH7Ifs+TmWac8JtO0YmTYxHGkQvhfJK2R409lb4cH8U1SvRnkBXwIxAP86649Ow1U4zR27hS0aXskIvwo4aVEQgTPu9+/2PkZ/k4c3t2WNdgUIJf16lOrSAQ==\",\"cancellation_requested\":false,\"status\":\"inProgress\",\"status_details\":\"Pending certificate created. Certificate request is in progress. This may take some time based on the issuer provider. Please check again later.\",\"request_id\":\"e264a3f3c6654a4a844065c39e06c4e3\"}",
-      "X-Powered-By" : "ASP.NET",
-      "Content-Type" : "application/json; charset=utf-8"
-    },
-    "Exception" : null
-  }, {
-    "Method" : "GET",
-    "Uri" : "https://REDACTED.vault.azure.net/certificates/testCertificate10/pending?api-version=7.1",
-    "Headers" : {
-      "User-Agent" : "azsdk-java-client_name/client_version (11.0.6; Windows 10; 10.0)",
-      "Content-Type" : "application/json"
-    },
-    "Response" : {
-      "X-Content-Type-Options" : "nosniff",
-      "Pragma" : "no-cache",
-      "StatusCode" : "200",
-      "Date" : "Tue, 04 Aug 2020 00:49:58 GMT",
-      "Strict-Transport-Security" : "max-age=31536000;includeSubDomains",
-      "Retry-After" : "0",
-      "Cache-Control" : "no-cache",
-      "X-AspNet-Version" : "4.0.30319",
-      "x-ms-keyvault-region" : "westus",
-      "x-ms-keyvault-network-info" : "conn_type=Ipv4;addr=174.127.169.154;act_addr_fam=InterNetwork;",
-      "Expires" : "-1",
-      "Content-Length" : "850",
-      "x-ms-request-id" : "87d3195a-eac3-42c7-a322-419d76cf120c",
-      "x-ms-keyvault-service-version" : "1.1.10.0",
-      "Body" : "{\"id\":\"https://azure-kv-tests2.vault.azure.net/certificates/testCertificate10/pending\",\"issuer\":{\"name\":\"Self\"},\"csr\":\"MIIBVjCB3AIBADASMRAwDgYDVQQDEwdkZWZhdWx0MHYwEAYHKoZIzj0CAQYFK4EEACIDYgAEvxAV9RCygHqHYKy7hYgTB2SlhUfxUZUDxu2MW9AzdRcOi9YCp7WaAxXRSZb3O/xHSgpJ1ZnqpvYDBMdkA++E/BT6ew5/cbqxUUtTGOew6A8N5WaOYeJwF/LDqO2I+FYToEswSQYJKoZIhvcNAQkOMTwwOjAOBgNVHQ8BAf8EBAMCAgwwHQYDVR0lBBYwFAYIKwYBBQUHAwEGCCsGAQUFBwMCMAkGA1UdEwQCMAAwCgYIKoZIzj0EAwMDaQAwZgIxAL+nxYtwIDYk2jsH7Ifs+TmWac8JtO0YmTYxHGkQvhfJK2R409lb4cH8U1SvRnkBXwIxAP86649Ow1U4zR27hS0aXskIvwo4aVEQgTPu9+/2PkZ/k4c3t2WNdgUIJf16lOrSAQ==\",\"cancellation_requested\":false,\"status\":\"inProgress\",\"status_details\":\"Pending certificate created. Certificate request is in progress. This may take some time based on the issuer provider. Please check again later.\",\"request_id\":\"e264a3f3c6654a4a844065c39e06c4e3\"}",
-      "X-Powered-By" : "ASP.NET",
-      "Content-Type" : "application/json; charset=utf-8"
-    },
-    "Exception" : null
-  }, {
-    "Method" : "GET",
-    "Uri" : "https://REDACTED.vault.azure.net/certificates/testCertificate10/pending?api-version=7.1",
-    "Headers" : {
-      "User-Agent" : "azsdk-java-client_name/client_version (11.0.6; Windows 10; 10.0)",
-      "Content-Type" : "application/json"
-    },
-    "Response" : {
-      "X-Content-Type-Options" : "nosniff",
-      "Pragma" : "no-cache",
-      "StatusCode" : "200",
-      "Date" : "Tue, 04 Aug 2020 00:49:59 GMT",
-      "Strict-Transport-Security" : "max-age=31536000;includeSubDomains",
-      "Retry-After" : "0",
-      "Cache-Control" : "no-cache",
-      "X-AspNet-Version" : "4.0.30319",
-      "x-ms-keyvault-region" : "westus",
-      "x-ms-keyvault-network-info" : "conn_type=Ipv4;addr=174.127.169.154;act_addr_fam=InterNetwork;",
-      "Expires" : "-1",
-      "Content-Length" : "850",
-      "x-ms-request-id" : "adbef235-fcfa-42c2-beb9-015c65f915bc",
-      "x-ms-keyvault-service-version" : "1.1.10.0",
-      "Body" : "{\"id\":\"https://azure-kv-tests2.vault.azure.net/certificates/testCertificate10/pending\",\"issuer\":{\"name\":\"Self\"},\"csr\":\"MIIBVjCB3AIBADASMRAwDgYDVQQDEwdkZWZhdWx0MHYwEAYHKoZIzj0CAQYFK4EEACIDYgAEvxAV9RCygHqHYKy7hYgTB2SlhUfxUZUDxu2MW9AzdRcOi9YCp7WaAxXRSZb3O/xHSgpJ1ZnqpvYDBMdkA++E/BT6ew5/cbqxUUtTGOew6A8N5WaOYeJwF/LDqO2I+FYToEswSQYJKoZIhvcNAQkOMTwwOjAOBgNVHQ8BAf8EBAMCAgwwHQYDVR0lBBYwFAYIKwYBBQUHAwEGCCsGAQUFBwMCMAkGA1UdEwQCMAAwCgYIKoZIzj0EAwMDaQAwZgIxAL+nxYtwIDYk2jsH7Ifs+TmWac8JtO0YmTYxHGkQvhfJK2R409lb4cH8U1SvRnkBXwIxAP86649Ow1U4zR27hS0aXskIvwo4aVEQgTPu9+/2PkZ/k4c3t2WNdgUIJf16lOrSAQ==\",\"cancellation_requested\":false,\"status\":\"inProgress\",\"status_details\":\"Pending certificate created. Certificate request is in progress. This may take some time based on the issuer provider. Please check again later.\",\"request_id\":\"e264a3f3c6654a4a844065c39e06c4e3\"}",
-      "X-Powered-By" : "ASP.NET",
-      "Content-Type" : "application/json; charset=utf-8"
-    },
-    "Exception" : null
-  }, {
-    "Method" : "GET",
-    "Uri" : "https://REDACTED.vault.azure.net/certificates/testCertificate10/pending?api-version=7.1",
-    "Headers" : {
-      "User-Agent" : "azsdk-java-client_name/client_version (11.0.6; Windows 10; 10.0)",
-      "Content-Type" : "application/json"
-    },
-    "Response" : {
-      "X-Content-Type-Options" : "nosniff",
-      "Pragma" : "no-cache",
-      "StatusCode" : "200",
-      "Date" : "Tue, 04 Aug 2020 00:50:00 GMT",
-      "Strict-Transport-Security" : "max-age=31536000;includeSubDomains",
-      "Retry-After" : "0",
-      "Cache-Control" : "no-cache",
-      "X-AspNet-Version" : "4.0.30319",
-      "x-ms-keyvault-region" : "westus",
-      "x-ms-keyvault-network-info" : "conn_type=Ipv4;addr=174.127.169.154;act_addr_fam=InterNetwork;",
-      "Expires" : "-1",
-      "Content-Length" : "850",
-      "x-ms-request-id" : "a21dfafc-1f36-444a-87dc-2428b1bf949a",
-      "x-ms-keyvault-service-version" : "1.1.10.0",
-      "Body" : "{\"id\":\"https://azure-kv-tests2.vault.azure.net/certificates/testCertificate10/pending\",\"issuer\":{\"name\":\"Self\"},\"csr\":\"MIIBVjCB3AIBADASMRAwDgYDVQQDEwdkZWZhdWx0MHYwEAYHKoZIzj0CAQYFK4EEACIDYgAEvxAV9RCygHqHYKy7hYgTB2SlhUfxUZUDxu2MW9AzdRcOi9YCp7WaAxXRSZb3O/xHSgpJ1ZnqpvYDBMdkA++E/BT6ew5/cbqxUUtTGOew6A8N5WaOYeJwF/LDqO2I+FYToEswSQYJKoZIhvcNAQkOMTwwOjAOBgNVHQ8BAf8EBAMCAgwwHQYDVR0lBBYwFAYIKwYBBQUHAwEGCCsGAQUFBwMCMAkGA1UdEwQCMAAwCgYIKoZIzj0EAwMDaQAwZgIxAL+nxYtwIDYk2jsH7Ifs+TmWac8JtO0YmTYxHGkQvhfJK2R409lb4cH8U1SvRnkBXwIxAP86649Ow1U4zR27hS0aXskIvwo4aVEQgTPu9+/2PkZ/k4c3t2WNdgUIJf16lOrSAQ==\",\"cancellation_requested\":false,\"status\":\"inProgress\",\"status_details\":\"Pending certificate created. Certificate request is in progress. This may take some time based on the issuer provider. Please check again later.\",\"request_id\":\"e264a3f3c6654a4a844065c39e06c4e3\"}",
-      "X-Powered-By" : "ASP.NET",
-      "Content-Type" : "application/json; charset=utf-8"
-    },
-    "Exception" : null
-  }, {
-    "Method" : "GET",
-    "Uri" : "https://REDACTED.vault.azure.net/certificates/testCertificate10/pending?api-version=7.1",
-    "Headers" : {
-      "User-Agent" : "azsdk-java-client_name/client_version (11.0.6; Windows 10; 10.0)",
-      "Content-Type" : "application/json"
-    },
-    "Response" : {
-      "X-Content-Type-Options" : "nosniff",
-      "Pragma" : "no-cache",
-      "StatusCode" : "200",
-      "Date" : "Tue, 04 Aug 2020 00:50:01 GMT",
-      "Strict-Transport-Security" : "max-age=31536000;includeSubDomains",
-      "Retry-After" : "0",
-      "Cache-Control" : "no-cache",
-      "X-AspNet-Version" : "4.0.30319",
-      "x-ms-keyvault-region" : "westus",
-      "x-ms-keyvault-network-info" : "conn_type=Ipv4;addr=174.127.169.154;act_addr_fam=InterNetwork;",
-      "Expires" : "-1",
-      "Content-Length" : "850",
-      "x-ms-request-id" : "70a1a1d5-a619-4aec-84fb-14a166d0482e",
-      "x-ms-keyvault-service-version" : "1.1.10.0",
-      "Body" : "{\"id\":\"https://azure-kv-tests2.vault.azure.net/certificates/testCertificate10/pending\",\"issuer\":{\"name\":\"Self\"},\"csr\":\"MIIBVjCB3AIBADASMRAwDgYDVQQDEwdkZWZhdWx0MHYwEAYHKoZIzj0CAQYFK4EEACIDYgAEvxAV9RCygHqHYKy7hYgTB2SlhUfxUZUDxu2MW9AzdRcOi9YCp7WaAxXRSZb3O/xHSgpJ1ZnqpvYDBMdkA++E/BT6ew5/cbqxUUtTGOew6A8N5WaOYeJwF/LDqO2I+FYToEswSQYJKoZIhvcNAQkOMTwwOjAOBgNVHQ8BAf8EBAMCAgwwHQYDVR0lBBYwFAYIKwYBBQUHAwEGCCsGAQUFBwMCMAkGA1UdEwQCMAAwCgYIKoZIzj0EAwMDaQAwZgIxAL+nxYtwIDYk2jsH7Ifs+TmWac8JtO0YmTYxHGkQvhfJK2R409lb4cH8U1SvRnkBXwIxAP86649Ow1U4zR27hS0aXskIvwo4aVEQgTPu9+/2PkZ/k4c3t2WNdgUIJf16lOrSAQ==\",\"cancellation_requested\":false,\"status\":\"inProgress\",\"status_details\":\"Pending certificate created. Certificate request is in progress. This may take some time based on the issuer provider. Please check again later.\",\"request_id\":\"e264a3f3c6654a4a844065c39e06c4e3\"}",
-      "X-Powered-By" : "ASP.NET",
-      "Content-Type" : "application/json; charset=utf-8"
-    },
-    "Exception" : null
-  }, {
-    "Method" : "GET",
-    "Uri" : "https://REDACTED.vault.azure.net/certificates/testCertificate10/pending?api-version=7.1",
-    "Headers" : {
-      "User-Agent" : "azsdk-java-client_name/client_version (11.0.6; Windows 10; 10.0)",
-      "Content-Type" : "application/json"
-    },
-    "Response" : {
-      "X-Content-Type-Options" : "nosniff",
-      "Pragma" : "no-cache",
-      "StatusCode" : "200",
-      "Date" : "Tue, 04 Aug 2020 00:50:02 GMT",
-      "Strict-Transport-Security" : "max-age=31536000;includeSubDomains",
-      "Retry-After" : "0",
-      "Cache-Control" : "no-cache",
-      "X-AspNet-Version" : "4.0.30319",
-      "x-ms-keyvault-region" : "westus",
-      "x-ms-keyvault-network-info" : "conn_type=Ipv4;addr=174.127.169.154;act_addr_fam=InterNetwork;",
-      "Expires" : "-1",
-      "Content-Length" : "850",
-      "x-ms-request-id" : "e42eee51-3e2c-41e2-907c-99449eb0e290",
-      "x-ms-keyvault-service-version" : "1.1.10.0",
-      "Body" : "{\"id\":\"https://azure-kv-tests2.vault.azure.net/certificates/testCertificate10/pending\",\"issuer\":{\"name\":\"Self\"},\"csr\":\"MIIBVjCB3AIBADASMRAwDgYDVQQDEwdkZWZhdWx0MHYwEAYHKoZIzj0CAQYFK4EEACIDYgAEvxAV9RCygHqHYKy7hYgTB2SlhUfxUZUDxu2MW9AzdRcOi9YCp7WaAxXRSZb3O/xHSgpJ1ZnqpvYDBMdkA++E/BT6ew5/cbqxUUtTGOew6A8N5WaOYeJwF/LDqO2I+FYToEswSQYJKoZIhvcNAQkOMTwwOjAOBgNVHQ8BAf8EBAMCAgwwHQYDVR0lBBYwFAYIKwYBBQUHAwEGCCsGAQUFBwMCMAkGA1UdEwQCMAAwCgYIKoZIzj0EAwMDaQAwZgIxAL+nxYtwIDYk2jsH7Ifs+TmWac8JtO0YmTYxHGkQvhfJK2R409lb4cH8U1SvRnkBXwIxAP86649Ow1U4zR27hS0aXskIvwo4aVEQgTPu9+/2PkZ/k4c3t2WNdgUIJf16lOrSAQ==\",\"cancellation_requested\":false,\"status\":\"inProgress\",\"status_details\":\"Pending certificate created. Certificate request is in progress. This may take some time based on the issuer provider. Please check again later.\",\"request_id\":\"e264a3f3c6654a4a844065c39e06c4e3\"}",
-      "X-Powered-By" : "ASP.NET",
-      "Content-Type" : "application/json; charset=utf-8"
-    },
-    "Exception" : null
-  }, {
-    "Method" : "GET",
-    "Uri" : "https://REDACTED.vault.azure.net/certificates/testCertificate10/pending?api-version=7.1",
-    "Headers" : {
-      "User-Agent" : "azsdk-java-client_name/client_version (11.0.6; Windows 10; 10.0)",
-      "Content-Type" : "application/json"
-    },
-    "Response" : {
-      "X-Content-Type-Options" : "nosniff",
-      "Pragma" : "no-cache",
-      "StatusCode" : "200",
-      "Date" : "Tue, 04 Aug 2020 00:50:04 GMT",
-      "Strict-Transport-Security" : "max-age=31536000;includeSubDomains",
-      "Retry-After" : "0",
-      "Cache-Control" : "no-cache",
-      "X-AspNet-Version" : "4.0.30319",
-      "x-ms-keyvault-region" : "westus",
-      "x-ms-keyvault-network-info" : "conn_type=Ipv4;addr=174.127.169.154;act_addr_fam=InterNetwork;",
-      "Expires" : "-1",
-      "Content-Length" : "850",
-      "x-ms-request-id" : "73bb3796-67f3-4387-9bc2-f3464591bba5",
-      "x-ms-keyvault-service-version" : "1.1.10.0",
-      "Body" : "{\"id\":\"https://azure-kv-tests2.vault.azure.net/certificates/testCertificate10/pending\",\"issuer\":{\"name\":\"Self\"},\"csr\":\"MIIBVjCB3AIBADASMRAwDgYDVQQDEwdkZWZhdWx0MHYwEAYHKoZIzj0CAQYFK4EEACIDYgAEvxAV9RCygHqHYKy7hYgTB2SlhUfxUZUDxu2MW9AzdRcOi9YCp7WaAxXRSZb3O/xHSgpJ1ZnqpvYDBMdkA++E/BT6ew5/cbqxUUtTGOew6A8N5WaOYeJwF/LDqO2I+FYToEswSQYJKoZIhvcNAQkOMTwwOjAOBgNVHQ8BAf8EBAMCAgwwHQYDVR0lBBYwFAYIKwYBBQUHAwEGCCsGAQUFBwMCMAkGA1UdEwQCMAAwCgYIKoZIzj0EAwMDaQAwZgIxAL+nxYtwIDYk2jsH7Ifs+TmWac8JtO0YmTYxHGkQvhfJK2R409lb4cH8U1SvRnkBXwIxAP86649Ow1U4zR27hS0aXskIvwo4aVEQgTPu9+/2PkZ/k4c3t2WNdgUIJf16lOrSAQ==\",\"cancellation_requested\":false,\"status\":\"inProgress\",\"status_details\":\"Pending certificate created. Certificate request is in progress. This may take some time based on the issuer provider. Please check again later.\",\"request_id\":\"e264a3f3c6654a4a844065c39e06c4e3\"}",
-      "X-Powered-By" : "ASP.NET",
-      "Content-Type" : "application/json; charset=utf-8"
-    },
-    "Exception" : null
-  }, {
-    "Method" : "GET",
-    "Uri" : "https://REDACTED.vault.azure.net/certificates/testCertificate10/pending?api-version=7.1",
-    "Headers" : {
-      "User-Agent" : "azsdk-java-client_name/client_version (11.0.6; Windows 10; 10.0)",
->>>>>>> d795fdaf
-      "Content-Type" : "application/json"
-    },
-    "Response" : {
-      "X-Content-Type-Options" : "nosniff",
-      "Pragma" : "no-cache",
-      "retry-after" : "0",
-<<<<<<< HEAD
-      "StatusCode" : "404",
-      "Date" : "Tue, 03 Dec 2019 13:10:38 GMT",
-      "Strict-Transport-Security" : "max-age=31536000;includeSubDomains",
-      "Cache-Control" : "no-cache",
-      "X-AspNet-Version" : "4.0.30319",
-      "x-ms-keyvault-region" : "centralus",
-      "x-ms-keyvault-network-info" : "addr=182.68.240.118;act_addr_fam=InterNetwork;",
-      "Expires" : "-1",
-      "Content-Length" : "101",
-      "x-ms-request-id" : "af218655-e713-4162-be72-f605d90e54aa",
-      "x-ms-keyvault-service-version" : "1.1.0.883",
-      "Body" : "{\"error\":{\"code\":\"CertificateNotFound\",\"message\":\"Deleted Certificate not found: testCertificate10\"}}",
-=======
       "StatusCode" : "200",
       "Date" : "Tue, 04 Aug 2020 00:50:05 GMT",
       "Strict-Transport-Security" : "max-age=31536000;includeSubDomains",
@@ -1745,22 +1265,15 @@
       "x-ms-request-id" : "bc04462a-67a3-4ba3-8f6d-c10b14f01272",
       "x-ms-keyvault-service-version" : "1.1.10.0",
       "Body" : "{\"id\":\"https://azure-kv-tests2.vault.azure.net/certificates/testCertificate10/pending\",\"issuer\":{\"name\":\"Self\"},\"csr\":\"MIIBVjCB3AIBADASMRAwDgYDVQQDEwdkZWZhdWx0MHYwEAYHKoZIzj0CAQYFK4EEACIDYgAEvxAV9RCygHqHYKy7hYgTB2SlhUfxUZUDxu2MW9AzdRcOi9YCp7WaAxXRSZb3O/xHSgpJ1ZnqpvYDBMdkA++E/BT6ew5/cbqxUUtTGOew6A8N5WaOYeJwF/LDqO2I+FYToEswSQYJKoZIhvcNAQkOMTwwOjAOBgNVHQ8BAf8EBAMCAgwwHQYDVR0lBBYwFAYIKwYBBQUHAwEGCCsGAQUFBwMCMAkGA1UdEwQCMAAwCgYIKoZIzj0EAwMDaQAwZgIxAL+nxYtwIDYk2jsH7Ifs+TmWac8JtO0YmTYxHGkQvhfJK2R409lb4cH8U1SvRnkBXwIxAP86649Ow1U4zR27hS0aXskIvwo4aVEQgTPu9+/2PkZ/k4c3t2WNdgUIJf16lOrSAQ==\",\"cancellation_requested\":false,\"status\":\"completed\",\"target\":\"https://azure-kv-tests2.vault.azure.net/certificates/testCertificate10\",\"request_id\":\"e264a3f3c6654a4a844065c39e06c4e3\"}",
->>>>>>> d795fdaf
-      "X-Powered-By" : "ASP.NET",
-      "Content-Type" : "application/json; charset=utf-8"
-    },
-    "Exception" : null
-  }, {
-    "Method" : "GET",
-<<<<<<< HEAD
-    "Uri" : "https://cameravault.vault.azure.net/deletedcertificates/testCertificate10?api-version=7.0",
-    "Headers" : {
-      "User-Agent" : "azsdk-java-Azure-Keyvault/4.0.0-beta.6 (11.0.5; Mac OS X 10.14.3)",
-=======
-    "Uri" : "https://REDACTED.vault.azure.net/certificates/testCertificate10/pending?api-version=7.1",
-    "Headers" : {
-      "User-Agent" : "azsdk-java-client_name/client_version (11.0.6; Windows 10; 10.0)",
->>>>>>> d795fdaf
+      "X-Powered-By" : "ASP.NET",
+      "Content-Type" : "application/json; charset=utf-8"
+    },
+    "Exception" : null
+  }, {
+    "Method" : "GET",
+    "Uri" : "https://REDACTED.vault.azure.net/certificates/testCertificate10/pending?api-version=7.1",
+    "Headers" : {
+      "User-Agent" : "azsdk-java-client_name/client_version (11.0.6; Windows 10; 10.0)",
       "Content-Type" : "application/json"
     },
     "Response" : {
@@ -1768,19 +1281,6 @@
       "Pragma" : "no-cache",
       "retry-after" : "0",
       "StatusCode" : "200",
-<<<<<<< HEAD
-      "Date" : "Tue, 03 Dec 2019 13:10:39 GMT",
-      "Strict-Transport-Security" : "max-age=31536000;includeSubDomains",
-      "Cache-Control" : "no-cache",
-      "X-AspNet-Version" : "4.0.30319",
-      "x-ms-keyvault-region" : "centralus",
-      "x-ms-keyvault-network-info" : "addr=182.68.240.118;act_addr_fam=InterNetwork;",
-      "Expires" : "-1",
-      "Content-Length" : "2030",
-      "x-ms-request-id" : "479d4da0-b3ad-4e16-bcf5-2fc4b90a0fa6",
-      "x-ms-keyvault-service-version" : "1.1.0.883",
-      "Body" : "{\"recoveryId\":\"https://cameravault.vault.azure.net/deletedcertificates/testCertificate10\",\"deletedDate\":1575378627,\"scheduledPurgeDate\":1583154627,\"id\":\"https://cameravault.vault.azure.net/certificates/testCertificate10/25cbc53309484862849d9219c94667f9\",\"kid\":\"https://cameravault.vault.azure.net/keys/testCertificate10/25cbc53309484862849d9219c94667f9\",\"sid\":\"https://cameravault.vault.azure.net/secrets/testCertificate10/25cbc53309484862849d9219c94667f9\",\"x5t\":\"55HVSQScx-pTqrGVBn1B_aU4wMg\",\"cer\":\"MIIB2zCCAWGgAwIBAgIQMyRTXd0LT/+cwRELiQVqVDAKBggqhkjOPQQDAzASMRAwDgYDVQQDEwdkZWZhdWx0MB4XDTE5MTIwMzEzMDAyMloXDTIxMTIwMzEzMTAyMlowEjEQMA4GA1UEAxMHZGVmYXVsdDB2MBAGByqGSM49AgEGBSuBBAAiA2IABO217hORtmxHVSPpYvpVeXAK69TYmkPf+gs7Gqz60FweBfTzioKFKl3IsfDjr90p9/Wb+NeL33gUoQDPK8Vu+M7WXIBI0FAQNatoFtMpYCMX6QojR0NtAw2zHPXCZtCzQ6N8MHowDgYDVR0PAQH/BAQDAgIMMAkGA1UdEwQCMAAwHQYDVR0lBBYwFAYIKwYBBQUHAwEGCCsGAQUFBwMCMB8GA1UdIwQYMBaAFHysi27GooItAjUkYepqaa7fWfZPMB0GA1UdDgQWBBR8rItuxqKCLQI1JGHqammu31n2TzAKBggqhkjOPQQDAwNoADBlAjBYKDTyd5kE97Mo3YghZbx3W8KS7Rp8OqNFKvTuke7TYTHsnSm5tMhmBP5lGZEl3V0CMQCJ2L69UaKgGb4hN3rXLpi5GDnjPVxsOk5HVz0ol4ZJv5TGGjzts4JHVaV6YZ8lnNM=\",\"attributes\":{\"enabled\":true,\"nbf\":1575378022,\"exp\":1638537022,\"created\":1575378623,\"updated\":1575378623,\"recoveryLevel\":\"Recoverable+Purgeable\"},\"policy\":{\"id\":\"https://cameravault.vault.azure.net/certificates/testCertificate10/policy\",\"key_props\":{\"exportable\":true,\"kty\":\"EC\",\"key_size\":384,\"reuse_key\":true,\"crv\":\"P-384\"},\"secret_props\":{\"contentType\":\"application/x-pkcs12\"},\"x509_props\":{\"subject\":\"CN=default\",\"sans\":{},\"ekus\":[\"1.3.6.1.5.5.7.3.1\",\"1.3.6.1.5.5.7.3.2\"],\"key_usage\":[\"keyAgreement\",\"keyCertSign\"],\"validity_months\":24,\"basic_constraints\":{\"ca\":false}},\"lifetime_actions\":[{\"trigger\":{\"days_before_expiry\":40},\"action\":{\"action_type\":\"AutoRenew\"}}],\"issuer\":{\"name\":\"Self\",\"cert_transparency\":false},\"attributes\":{\"enabled\":true,\"created\":1575378612,\"updated\":1575378612}},\"pending\":{\"id\":\"https://cameravault.vault.azure.net/certificates/testCertificate10/pending\"}}",
-=======
       "Date" : "Tue, 04 Aug 2020 00:50:05 GMT",
       "Strict-Transport-Security" : "max-age=31536000;includeSubDomains",
       "Cache-Control" : "no-cache",
@@ -1792,42 +1292,21 @@
       "x-ms-request-id" : "801b6059-8ac4-445e-8ef8-7007fa5e5501",
       "x-ms-keyvault-service-version" : "1.1.10.0",
       "Body" : "{\"id\":\"https://azure-kv-tests2.vault.azure.net/certificates/testCertificate10/pending\",\"issuer\":{\"name\":\"Self\"},\"csr\":\"MIIBVjCB3AIBADASMRAwDgYDVQQDEwdkZWZhdWx0MHYwEAYHKoZIzj0CAQYFK4EEACIDYgAEvxAV9RCygHqHYKy7hYgTB2SlhUfxUZUDxu2MW9AzdRcOi9YCp7WaAxXRSZb3O/xHSgpJ1ZnqpvYDBMdkA++E/BT6ew5/cbqxUUtTGOew6A8N5WaOYeJwF/LDqO2I+FYToEswSQYJKoZIhvcNAQkOMTwwOjAOBgNVHQ8BAf8EBAMCAgwwHQYDVR0lBBYwFAYIKwYBBQUHAwEGCCsGAQUFBwMCMAkGA1UdEwQCMAAwCgYIKoZIzj0EAwMDaQAwZgIxAL+nxYtwIDYk2jsH7Ifs+TmWac8JtO0YmTYxHGkQvhfJK2R409lb4cH8U1SvRnkBXwIxAP86649Ow1U4zR27hS0aXskIvwo4aVEQgTPu9+/2PkZ/k4c3t2WNdgUIJf16lOrSAQ==\",\"cancellation_requested\":false,\"status\":\"completed\",\"target\":\"https://azure-kv-tests2.vault.azure.net/certificates/testCertificate10\",\"request_id\":\"e264a3f3c6654a4a844065c39e06c4e3\"}",
->>>>>>> d795fdaf
-      "X-Powered-By" : "ASP.NET",
-      "Content-Type" : "application/json; charset=utf-8"
-    },
-    "Exception" : null
-  }, {
-<<<<<<< HEAD
-    "Method" : "DELETE",
-    "Uri" : "https://cameravault.vault.azure.net/deletedcertificates/testCertificate10?api-version=7.0",
-    "Headers" : {
-      "User-Agent" : "azsdk-java-Azure-Keyvault/4.0.0-beta.6 (11.0.5; Mac OS X 10.14.3)",
-=======
+      "X-Powered-By" : "ASP.NET",
+      "Content-Type" : "application/json; charset=utf-8"
+    },
+    "Exception" : null
+  }, {
     "Method" : "GET",
     "Uri" : "https://REDACTED.vault.azure.net/certificates/testCertificate10/?api-version=7.1",
     "Headers" : {
       "User-Agent" : "azsdk-java-client_name/client_version (11.0.6; Windows 10; 10.0)",
->>>>>>> d795fdaf
       "Content-Type" : "application/json"
     },
     "Response" : {
       "X-Content-Type-Options" : "nosniff",
       "Pragma" : "no-cache",
       "retry-after" : "0",
-<<<<<<< HEAD
-      "StatusCode" : "204",
-      "Date" : "Tue, 03 Dec 2019 13:10:40 GMT",
-      "Strict-Transport-Security" : "max-age=31536000;includeSubDomains",
-      "Cache-Control" : "no-cache",
-      "X-AspNet-Version" : "4.0.30319",
-      "x-ms-keyvault-region" : "centralus",
-      "x-ms-keyvault-network-info" : "addr=182.68.240.118;act_addr_fam=InterNetwork;",
-      "Expires" : "-1",
-      "x-ms-request-id" : "3b6f18bf-27de-4790-a95e-18d3b4d88b72",
-      "x-ms-keyvault-service-version" : "1.1.0.883",
-      "X-Powered-By" : "ASP.NET"
-=======
       "StatusCode" : "200",
       "Date" : "Tue, 04 Aug 2020 00:50:06 GMT",
       "Strict-Transport-Security" : "max-age=31536000;includeSubDomains",
@@ -1842,40 +1321,19 @@
       "Body" : "{\"id\":\"https://azure-kv-tests2.vault.azure.net/certificates/testCertificate10/75f926f691334f2581aa65fc8dad5348\",\"kid\":\"https://azure-kv-tests2.vault.azure.net/keys/testCertificate10/75f926f691334f2581aa65fc8dad5348\",\"sid\":\"https://azure-kv-tests2.vault.azure.net/secrets/testCertificate10/75f926f691334f2581aa65fc8dad5348\",\"x5t\":\"fmY7KZxj8kzAz7z4O9eQqGGUL5g\",\"cer\":\"MIIB2zCCAWGgAwIBAgIQDok+ydVjTQyRsjkUttMrqDAKBggqhkjOPQQDAzASMRAwDgYDVQQDEwdkZWZhdWx0MB4XDTIwMDgwNDAwNDAwNFoXDTIyMDgwNDAwNTAwNFowEjEQMA4GA1UEAxMHZGVmYXVsdDB2MBAGByqGSM49AgEGBSuBBAAiA2IABL8QFfUQsoB6h2Csu4WIEwdkpYVH8VGVA8btjFvQM3UXDovWAqe1mgMV0UmW9zv8R0oKSdWZ6qb2AwTHZAPvhPwU+nsOf3G6sVFLUxjnsOgPDeVmjmHicBfyw6jtiPhWE6N8MHowDgYDVR0PAQH/BAQDAgIMMAkGA1UdEwQCMAAwHQYDVR0lBBYwFAYIKwYBBQUHAwEGCCsGAQUFBwMCMB8GA1UdIwQYMBaAFPXhxIjvRLLe9a1ZD4aheyK1lMVnMB0GA1UdDgQWBBT14cSI70Sy3vWtWQ+GoXsitZTFZzAKBggqhkjOPQQDAwNoADBlAjAhf4Tx8J7OghqD5G4C0k+LTMfHA0E8cvupDECrN/Ngc74j1mZfA4d6Ucdvom+lRr4CMQCCoC7DVrur146gw2G5pCXKrXirTm6j30Pg1lGgEOOxsUXLQikmpQ/it3djpgNT0eY=\",\"attributes\":{\"enabled\":true,\"nbf\":1596501604,\"exp\":1659574204,\"created\":1596502204,\"updated\":1596502204,\"recoveryLevel\":\"Recoverable+Purgeable\",\"recoverableDays\":90},\"policy\":{\"id\":\"https://azure-kv-tests2.vault.azure.net/certificates/testCertificate10/policy\",\"key_props\":{\"exportable\":true,\"kty\":\"EC\",\"key_size\":384,\"reuse_key\":true,\"crv\":\"P-384\"},\"secret_props\":{\"contentType\":\"application/x-pkcs12\"},\"x509_props\":{\"subject\":\"CN=default\",\"sans\":{},\"ekus\":[\"1.3.6.1.5.5.7.3.1\",\"1.3.6.1.5.5.7.3.2\"],\"key_usage\":[\"keyAgreement\",\"keyCertSign\"],\"validity_months\":24,\"basic_constraints\":{\"ca\":false}},\"lifetime_actions\":[{\"trigger\":{\"days_before_expiry\":40},\"action\":{\"action_type\":\"AutoRenew\"}}],\"issuer\":{\"name\":\"Self\",\"cert_transparency\":false},\"attributes\":{\"enabled\":true,\"created\":1596502156,\"updated\":1596502156}},\"pending\":{\"id\":\"https://azure-kv-tests2.vault.azure.net/certificates/testCertificate10/pending\"}}",
       "X-Powered-By" : "ASP.NET",
       "Content-Type" : "application/json; charset=utf-8"
->>>>>>> d795fdaf
-    },
-    "Exception" : null
-  }, {
-    "Method" : "GET",
-<<<<<<< HEAD
-    "Uri" : "https://cameravault.vault.azure.net/deletedcertificates/testCertificate10?api-version=7.0",
-    "Headers" : {
-      "User-Agent" : "azsdk-java-Azure-Keyvault/4.0.0-beta.6 (11.0.5; Mac OS X 10.14.3)",
-=======
+    },
+    "Exception" : null
+  }, {
+    "Method" : "GET",
     "Uri" : "https://REDACTED.vault.azure.net/certificates/testCertificate10/?api-version=7.1",
     "Headers" : {
       "User-Agent" : "azsdk-java-client_name/client_version (11.0.6; Windows 10; 10.0)",
->>>>>>> d795fdaf
       "Content-Type" : "application/json"
     },
     "Response" : {
       "X-Content-Type-Options" : "nosniff",
       "Pragma" : "no-cache",
       "retry-after" : "0",
-<<<<<<< HEAD
-      "StatusCode" : "404",
-      "Date" : "Tue, 03 Dec 2019 13:10:40 GMT",
-      "Strict-Transport-Security" : "max-age=31536000;includeSubDomains",
-      "Cache-Control" : "no-cache",
-      "X-AspNet-Version" : "4.0.30319",
-      "x-ms-keyvault-region" : "centralus",
-      "x-ms-keyvault-network-info" : "addr=182.68.240.118;act_addr_fam=InterNetwork;",
-      "Expires" : "-1",
-      "Content-Length" : "101",
-      "x-ms-request-id" : "b5a86933-492f-419a-bf11-b3af6dfc3cf8",
-      "x-ms-keyvault-service-version" : "1.1.0.883",
-      "Body" : "{\"error\":{\"code\":\"CertificateNotFound\",\"message\":\"Deleted Certificate not found: testCertificate10\"}}",
-=======
       "StatusCode" : "200",
       "Date" : "Tue, 04 Aug 2020 00:50:06 GMT",
       "Strict-Transport-Security" : "max-age=31536000;includeSubDomains",
@@ -1888,7 +1346,6 @@
       "x-ms-request-id" : "e056801c-afc4-4147-b88b-a92ee164e295",
       "x-ms-keyvault-service-version" : "1.1.10.0",
       "Body" : "{\"id\":\"https://azure-kv-tests2.vault.azure.net/certificates/testCertificate10/75f926f691334f2581aa65fc8dad5348\",\"kid\":\"https://azure-kv-tests2.vault.azure.net/keys/testCertificate10/75f926f691334f2581aa65fc8dad5348\",\"sid\":\"https://azure-kv-tests2.vault.azure.net/secrets/testCertificate10/75f926f691334f2581aa65fc8dad5348\",\"x5t\":\"fmY7KZxj8kzAz7z4O9eQqGGUL5g\",\"cer\":\"MIIB2zCCAWGgAwIBAgIQDok+ydVjTQyRsjkUttMrqDAKBggqhkjOPQQDAzASMRAwDgYDVQQDEwdkZWZhdWx0MB4XDTIwMDgwNDAwNDAwNFoXDTIyMDgwNDAwNTAwNFowEjEQMA4GA1UEAxMHZGVmYXVsdDB2MBAGByqGSM49AgEGBSuBBAAiA2IABL8QFfUQsoB6h2Csu4WIEwdkpYVH8VGVA8btjFvQM3UXDovWAqe1mgMV0UmW9zv8R0oKSdWZ6qb2AwTHZAPvhPwU+nsOf3G6sVFLUxjnsOgPDeVmjmHicBfyw6jtiPhWE6N8MHowDgYDVR0PAQH/BAQDAgIMMAkGA1UdEwQCMAAwHQYDVR0lBBYwFAYIKwYBBQUHAwEGCCsGAQUFBwMCMB8GA1UdIwQYMBaAFPXhxIjvRLLe9a1ZD4aheyK1lMVnMB0GA1UdDgQWBBT14cSI70Sy3vWtWQ+GoXsitZTFZzAKBggqhkjOPQQDAwNoADBlAjAhf4Tx8J7OghqD5G4C0k+LTMfHA0E8cvupDECrN/Ngc74j1mZfA4d6Ucdvom+lRr4CMQCCoC7DVrur146gw2G5pCXKrXirTm6j30Pg1lGgEOOxsUXLQikmpQ/it3djpgNT0eY=\",\"attributes\":{\"enabled\":true,\"nbf\":1596501604,\"exp\":1659574204,\"created\":1596502204,\"updated\":1596502204,\"recoveryLevel\":\"Recoverable+Purgeable\",\"recoverableDays\":90},\"policy\":{\"id\":\"https://azure-kv-tests2.vault.azure.net/certificates/testCertificate10/policy\",\"key_props\":{\"exportable\":true,\"kty\":\"EC\",\"key_size\":384,\"reuse_key\":true,\"crv\":\"P-384\"},\"secret_props\":{\"contentType\":\"application/x-pkcs12\"},\"x509_props\":{\"subject\":\"CN=default\",\"sans\":{},\"ekus\":[\"1.3.6.1.5.5.7.3.1\",\"1.3.6.1.5.5.7.3.2\"],\"key_usage\":[\"keyAgreement\",\"keyCertSign\"],\"validity_months\":24,\"basic_constraints\":{\"ca\":false}},\"lifetime_actions\":[{\"trigger\":{\"days_before_expiry\":40},\"action\":{\"action_type\":\"AutoRenew\"}}],\"issuer\":{\"name\":\"Self\",\"cert_transparency\":false},\"attributes\":{\"enabled\":true,\"created\":1596502156,\"updated\":1596502156}},\"pending\":{\"id\":\"https://azure-kv-tests2.vault.azure.net/certificates/testCertificate10/pending\"}}",
->>>>>>> d795fdaf
       "X-Powered-By" : "ASP.NET",
       "Content-Type" : "application/json; charset=utf-8"
     },
