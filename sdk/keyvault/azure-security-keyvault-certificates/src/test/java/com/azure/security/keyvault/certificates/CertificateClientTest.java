--- conflicted
+++ resolved
@@ -13,6 +13,7 @@
 import com.azure.core.util.polling.LongRunningOperationStatus;
 import com.azure.core.util.polling.PollResponse;
 import com.azure.core.util.polling.SyncPoller;
+import com.azure.security.keyvault.certificates.implementation.KeyVaultCredentialPolicy;
 import com.azure.security.keyvault.certificates.models.CertificateContact;
 import com.azure.security.keyvault.certificates.models.CertificateIssuer;
 import com.azure.security.keyvault.certificates.models.CertificateContentType;
@@ -36,10 +37,7 @@
 import java.util.HashMap;
 import java.util.Arrays;
 import java.util.HashSet;
-<<<<<<< HEAD
-=======
-
->>>>>>> cf64e7e9
+
 import static org.junit.jupiter.api.Assertions.assertEquals;
 import static org.junit.jupiter.api.Assertions.assertNotNull;
 import static org.junit.jupiter.api.Assertions.assertFalse;
@@ -57,7 +55,12 @@
     }
 
     private void createCertificateClient(HttpClient httpClient, CertificateServiceVersion serviceVersion) {
-        HttpPipeline httpPipeline = getHttpPipeline(httpClient);
+        createCertificateClient(httpClient, serviceVersion, null);
+    }
+
+    private void createCertificateClient(HttpClient httpClient, CertificateServiceVersion serviceVersion,
+                                         String testTenantId) {
+        HttpPipeline httpPipeline = getHttpPipeline(httpClient, testTenantId);
         CertificateAsyncClient asyncClient = spy(new CertificateClientBuilder()
             .vaultUrl(getEndpoint())
             .pipeline(httpPipeline)
@@ -79,6 +82,31 @@
             String certName = generateResourceId("testCer");
             SyncPoller<CertificateOperation, KeyVaultCertificateWithPolicy> certPoller = client.beginCreateCertificate(certName,
                 policy);
+            certPoller.waitForCompletion();
+            KeyVaultCertificateWithPolicy expected = certPoller.getFinalResult();
+            assertEquals(certName, expected.getName());
+            assertNotNull(expected.getProperties().getCreatedOn());
+        });
+    }
+
+    @ParameterizedTest(name = DISPLAY_NAME_WITH_ARGUMENTS)
+    @MethodSource("getTestParameters")
+    public void createCertificateWithMultipleTenants(HttpClient httpClient, CertificateServiceVersion serviceVersion) {
+        createCertificateClient(httpClient, serviceVersion, testResourceNamer.randomUuid());
+        createCertificateRunner((policy) -> {
+            String certName = generateResourceId("testCer");
+            SyncPoller<CertificateOperation, KeyVaultCertificateWithPolicy> certPoller =
+                client.beginCreateCertificate(certName, policy);
+            certPoller.waitForCompletion();
+            KeyVaultCertificateWithPolicy expected = certPoller.getFinalResult();
+            assertEquals(certName, expected.getName());
+            assertNotNull(expected.getProperties().getCreatedOn());
+        });
+        KeyVaultCredentialPolicy.clearCache(); // Ensure we don't have anything cached and try again.
+        createCertificateRunner((policy) -> {
+            String certName = generateResourceId("testCer2");
+            SyncPoller<CertificateOperation, KeyVaultCertificateWithPolicy> certPoller =
+                client.beginCreateCertificate(certName, policy);
             certPoller.waitForCompletion();
             KeyVaultCertificateWithPolicy expected = certPoller.getFinalResult();
             assertEquals(certName, expected.getName());
