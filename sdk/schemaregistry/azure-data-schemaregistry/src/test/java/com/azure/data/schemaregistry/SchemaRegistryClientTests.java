--- conflicted
+++ resolved
@@ -8,11 +8,8 @@
 import com.azure.core.credential.TokenRequestContext;
 import com.azure.core.exception.HttpResponseException;
 import com.azure.core.exception.ResourceNotFoundException;
-import com.azure.core.http.HttpClient;
 import com.azure.core.http.policy.RetryPolicy;
 import com.azure.core.test.TestBase;
-import com.azure.core.test.http.AssertingHttpClientBuilder;
-import com.azure.core.util.Context;
 import com.azure.data.schemaregistry.models.SchemaFormat;
 import com.azure.data.schemaregistry.models.SchemaProperties;
 import com.azure.data.schemaregistry.models.SchemaRegistrySchema;
@@ -20,6 +17,7 @@
 import org.junit.jupiter.api.Test;
 import org.mockito.Mockito;
 import reactor.core.publisher.Mono;
+import reactor.test.StepVerifier;
 
 import java.time.OffsetDateTime;
 
@@ -75,18 +73,11 @@
             .fullyQualifiedNamespace(endpoint);
 
         if (interceptorManager.isPlaybackMode()) {
-            builder.httpClient(buildSyncAssertingClient(interceptorManager.getPlaybackClient()));
+            builder.httpClient(interceptorManager.getPlaybackClient());
         } else {
             builder.addPolicy(new RetryPolicy())
                 .addPolicy(interceptorManager.getRecordPolicy());
         }
-    }
-
-    private HttpClient buildSyncAssertingClient(HttpClient httpClient) {
-        return new AssertingHttpClientBuilder(httpClient)
-            .assertSync()
-            .skipRequest((httpRequest, context) -> false)
-            .build();
     }
 
     @Override
@@ -209,17 +200,10 @@
     public void registerSchemaInvalidFormat() {
         // Arrange
         final String schemaName = testResourceNamer.randomName("sch", RESOURCE_LENGTH);
-        final SchemaRegistryClient client = builder.buildClient();
+        final SchemaRegistryAsyncClient client = builder.buildAsyncClient();
         final SchemaFormat unknownSchemaFormat = SchemaFormat.fromString("protobuf");
 
         // Act & Assert
-<<<<<<< HEAD
-        final HttpResponseException error = assertThrows(HttpResponseException.class,
-            () -> client.registerSchemaWithResponse(schemaGroup, schemaName, SCHEMA_CONTENT, unknownSchemaFormat, Context.NONE));
-
-        assertTrue(error instanceof HttpResponseException);
-        assertEquals(415, error.getResponse().getStatusCode());
-=======
         StepVerifier.create(client.registerSchemaWithResponse(schemaGroup, schemaName, SCHEMA_CONTENT, unknownSchemaFormat))
             .expectErrorSatisfies(error -> {
                 assertTrue(error instanceof HttpResponseException);
@@ -228,7 +212,6 @@
                 assertEquals(403, responseException.getResponse().getStatusCode());
             })
             .verify();
->>>>>>> 7b7b901d
     }
 
     /**
