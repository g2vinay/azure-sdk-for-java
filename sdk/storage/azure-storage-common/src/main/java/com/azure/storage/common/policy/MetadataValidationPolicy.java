// Copyright (c) Microsoft Corporation. All rights reserved.
// Licensed under the MIT License.

package com.azure.storage.common.policy;

import com.azure.core.http.HttpPipelineCallContext;
import com.azure.core.http.policy.HttpPipelineSynchronousPolicy;
import com.azure.core.util.logging.ClientLogger;
import com.azure.storage.common.implementation.Constants;

import java.util.Locale;

/**
 * This is a request policy in an {@link com.azure.core.http.HttpPipeline} to validate that metadata does not contain
 * leading or trailing whitespace characters.
 * We do this since the service trims whitespace for the string to sign, but the client does not, resulting in an auth
 * failure.
 */
<<<<<<< HEAD
public class MetadataValidationPolicy extends HttpPipelineSynchronousPolicy {

    private final ClientLogger logger = new ClientLogger(MetadataValidationPolicy.class);

    @Override
    protected void beforeSendingRequest(HttpPipelineCallContext context) {
        context.getHttpRequest().getHeaders().stream()
            .filter(header -> header.getName().toLowerCase(Locale.ROOT)
                .startsWith(Constants.HeaderConstants.X_MS_META))
            .forEach(header -> {
                boolean foundWhitespace = Character.isWhitespace(header.getName()
                    .charAt(Constants.HeaderConstants.X_MS_META.length()))
                    || Character.isWhitespace(header.getName().charAt(header.getName().length() - 1))
                    || Character.isWhitespace(header.getValue().charAt(0))
                    || Character.isWhitespace(header.getValue().charAt(header.getValue().length() - 1));
                if (foundWhitespace) {
                    throw logger.logExceptionAsError(new IllegalArgumentException("Metadata keys and values "
                        + "can not contain leading or trailing whitespace. Please remove or encode them."));
                }
            });
=======
public class MetadataValidationPolicy implements HttpPipelinePolicy {
    private static final ClientLogger LOGGER = new ClientLogger(MetadataValidationPolicy.class);
    private static final int X_MS_META_LENGTH = Constants.HeaderConstants.X_MS_META.length();

    @Override
    public Mono<HttpResponse> process(HttpPipelineCallContext context, HttpPipelineNextPolicy next) {
        try {
            context.getHttpRequest().getHeaders().stream()
                .filter(header -> header.getName().toLowerCase(Locale.ROOT)
                    .startsWith(Constants.HeaderConstants.X_MS_META))
                .forEach(header -> {
                    String name = header.getName();
                    String value = header.getValue();
                    boolean foundWhitespace = Character.isWhitespace(name.charAt(X_MS_META_LENGTH))
                        || Character.isWhitespace(name.charAt(name.length() - 1))
                        || Character.isWhitespace(value.charAt(0))
                        || Character.isWhitespace(value.charAt(value.length() - 1));
                    if (foundWhitespace) {
                        throw LOGGER.logExceptionAsError(new IllegalArgumentException("Metadata keys and values "
                            + "can not contain leading or trailing whitespace. Please remove or encode them."));
                    }
                });
        } catch (IllegalArgumentException ex) {
            return FluxUtil.monoError(LOGGER, ex);
        }

        return next.process();
>>>>>>> 06a66cff
    }
}<|MERGE_RESOLUTION|>--- conflicted
+++ resolved
@@ -16,10 +16,9 @@
  * We do this since the service trims whitespace for the string to sign, but the client does not, resulting in an auth
  * failure.
  */
-<<<<<<< HEAD
 public class MetadataValidationPolicy extends HttpPipelineSynchronousPolicy {
-
-    private final ClientLogger logger = new ClientLogger(MetadataValidationPolicy.class);
+    private static final ClientLogger LOGGER = new ClientLogger(MetadataValidationPolicy.class);
+    private static final int X_MS_META_LENGTH = Constants.HeaderConstants.X_MS_META.length();
 
     @Override
     protected void beforeSendingRequest(HttpPipelineCallContext context) {
@@ -27,44 +26,16 @@
             .filter(header -> header.getName().toLowerCase(Locale.ROOT)
                 .startsWith(Constants.HeaderConstants.X_MS_META))
             .forEach(header -> {
-                boolean foundWhitespace = Character.isWhitespace(header.getName()
-                    .charAt(Constants.HeaderConstants.X_MS_META.length()))
-                    || Character.isWhitespace(header.getName().charAt(header.getName().length() - 1))
-                    || Character.isWhitespace(header.getValue().charAt(0))
-                    || Character.isWhitespace(header.getValue().charAt(header.getValue().length() - 1));
+                String name = header.getName();
+                String value = header.getValue();
+                boolean foundWhitespace = Character.isWhitespace(name.charAt(X_MS_META_LENGTH))
+                    || Character.isWhitespace(name.charAt(name.length() - 1))
+                    || Character.isWhitespace(value.charAt(0))
+                    || Character.isWhitespace(value.charAt(value.length() - 1));
                 if (foundWhitespace) {
-                    throw logger.logExceptionAsError(new IllegalArgumentException("Metadata keys and values "
+                    throw LOGGER.logExceptionAsError(new IllegalArgumentException("Metadata keys and values "
                         + "can not contain leading or trailing whitespace. Please remove or encode them."));
                 }
             });
-=======
-public class MetadataValidationPolicy implements HttpPipelinePolicy {
-    private static final ClientLogger LOGGER = new ClientLogger(MetadataValidationPolicy.class);
-    private static final int X_MS_META_LENGTH = Constants.HeaderConstants.X_MS_META.length();
-
-    @Override
-    public Mono<HttpResponse> process(HttpPipelineCallContext context, HttpPipelineNextPolicy next) {
-        try {
-            context.getHttpRequest().getHeaders().stream()
-                .filter(header -> header.getName().toLowerCase(Locale.ROOT)
-                    .startsWith(Constants.HeaderConstants.X_MS_META))
-                .forEach(header -> {
-                    String name = header.getName();
-                    String value = header.getValue();
-                    boolean foundWhitespace = Character.isWhitespace(name.charAt(X_MS_META_LENGTH))
-                        || Character.isWhitespace(name.charAt(name.length() - 1))
-                        || Character.isWhitespace(value.charAt(0))
-                        || Character.isWhitespace(value.charAt(value.length() - 1));
-                    if (foundWhitespace) {
-                        throw LOGGER.logExceptionAsError(new IllegalArgumentException("Metadata keys and values "
-                            + "can not contain leading or trailing whitespace. Please remove or encode them."));
-                    }
-                });
-        } catch (IllegalArgumentException ex) {
-            return FluxUtil.monoError(LOGGER, ex);
-        }
-
-        return next.process();
->>>>>>> 06a66cff
     }
 }