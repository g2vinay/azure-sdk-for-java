// Copyright (c) Microsoft Corporation. All rights reserved.
// Licensed under the MIT License.

package com.azure.storage.common.implementation.policy;

import com.azure.core.http.HttpPipelineCallContext;
import com.azure.core.http.policy.HttpPipelineSynchronousPolicy;
import com.azure.core.util.CoreUtils;
import com.azure.core.util.logging.ClientLogger;
import com.azure.storage.common.implementation.credentials.SasTokenCredential;

import java.net.MalformedURLException;
import java.net.URL;

/**
 * Policy that adds the SAS token to the request URL's query.
 * @deprecated Use {@link com.azure.core.http.policy.AzureSasCredentialPolicy} instead.
 */
@Deprecated
<<<<<<< HEAD
public final class SasTokenCredentialPolicy extends HttpPipelineSynchronousPolicy {
    private final ClientLogger logger = new ClientLogger(SasTokenCredentialPolicy.class);
=======
public final class SasTokenCredentialPolicy implements HttpPipelinePolicy {
    private static final ClientLogger LOGGER = new ClientLogger(SasTokenCredentialPolicy.class);
>>>>>>> 06a66cff

    private final SasTokenCredential credential;

    /**
     * Creates a SAS token credential policy that appends the SAS token to the request URL's query.
     *
     * @param credential SAS token credential
     */
    public SasTokenCredentialPolicy(SasTokenCredential credential) {
        this.credential = credential;
    }

    @Override
    protected void beforeSendingRequest(HttpPipelineCallContext context) {
        try {
            URL requestURL = context.getHttpRequest().getUrl();
            String delimiter = !CoreUtils.isNullOrEmpty(requestURL.getQuery()) ? "&" : "?";

            String newURL = requestURL + delimiter + credential.getSasToken();
            context.getHttpRequest().setUrl(new URL(newURL));
        } catch (MalformedURLException ex) {
            throw LOGGER.logExceptionAsError(new IllegalStateException(ex));
        }
    }
}<|MERGE_RESOLUTION|>--- conflicted
+++ resolved
@@ -17,13 +17,8 @@
  * @deprecated Use {@link com.azure.core.http.policy.AzureSasCredentialPolicy} instead.
  */
 @Deprecated
-<<<<<<< HEAD
 public final class SasTokenCredentialPolicy extends HttpPipelineSynchronousPolicy {
-    private final ClientLogger logger = new ClientLogger(SasTokenCredentialPolicy.class);
-=======
-public final class SasTokenCredentialPolicy implements HttpPipelinePolicy {
     private static final ClientLogger LOGGER = new ClientLogger(SasTokenCredentialPolicy.class);
->>>>>>> 06a66cff
 
     private final SasTokenCredential credential;
 
