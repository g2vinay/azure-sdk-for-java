--- conflicted
+++ resolved
@@ -39,11 +39,7 @@
     <javaModulesSurefireArgLine>
       --add-exports com.azure.core/com.azure.core.implementation.http=ALL-UNNAMED
       --add-exports com.azure.storage.common/com.azure.storage.common.implementation.credentials=ALL-UNNAMED
-<<<<<<< HEAD
-      --add-exports com.azure.storage.common/com.azure.storage.common.test.shared.extensions=ALL-UNNAMED
-=======
       --add-opens com.azure.storage.common/com.azure.storage.common.test.shared.extensions=ALL-UNNAMED
->>>>>>> d16499a1
       --add-opens com.azure.storage.common/com.azure.storage.common.implementation=ALL-UNNAMED
       --add-opens com.azure.storage.common/com.azure.storage.common.policy=ALL-UNNAMED
       --add-reads com.azure.core=ALL-UNNAMED
@@ -83,11 +79,7 @@
     <dependency>
       <groupId>com.azure</groupId>
       <artifactId>azure-core-test</artifactId>
-<<<<<<< HEAD
-      <version>1.15.0-beta.1</version> <!-- {x-version-update;unreleased_com.azure:azure-core-test;dependency} -->
-=======
       <version>1.17.0</version> <!-- {x-version-update;com.azure:azure-core-test;dependency} -->
->>>>>>> d16499a1
       <scope>test</scope>
     </dependency>
     <dependency>
