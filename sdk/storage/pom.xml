--- conflicted
+++ resolved
@@ -27,29 +27,17 @@
         <dependency>
           <groupId>com.azure</groupId>
           <artifactId>azure-storage-common</artifactId>
-<<<<<<< HEAD
-          <version>12.14.1</version> <!-- {x-version-update;com.azure:azure-storage-common;current} -->
-=======
           <version>12.15.0-beta.3</version> <!-- {x-version-update;com.azure:azure-storage-common;current} -->
->>>>>>> 3e469fee
         </dependency>
         <dependency>
           <groupId>com.azure</groupId>
           <artifactId>azure-storage-blob</artifactId>
-<<<<<<< HEAD
-          <version>12.14.2</version> <!-- {x-version-update;com.azure:azure-storage-blob;current} -->
-=======
           <version>12.15.0-beta.3</version> <!-- {x-version-update;com.azure:azure-storage-blob;current} -->
->>>>>>> 3e469fee
         </dependency>
         <dependency>
           <groupId>com.azure</groupId>
           <artifactId>azure-storage-blob-batch</artifactId>
-<<<<<<< HEAD
-          <version>12.11.2</version> <!-- {x-version-update;com.azure:azure-storage-blob-batch;current} -->
-=======
           <version>12.12.0-beta.3</version> <!-- {x-version-update;com.azure:azure-storage-blob-batch;current} -->
->>>>>>> 3e469fee
         </dependency>
         <dependency>
           <groupId>com.azure</groupId>
@@ -59,11 +47,7 @@
         <dependency>
           <groupId>com.azure</groupId>
           <artifactId>azure-storage-blob-cryptography</artifactId>
-<<<<<<< HEAD
-          <version>12.14.2</version> <!-- {x-version-update;com.azure:azure-storage-blob-cryptography;current} -->
-=======
           <version>12.15.0-beta.3</version> <!-- {x-version-update;com.azure:azure-storage-blob-cryptography;current} -->
->>>>>>> 3e469fee
         </dependency>
         <dependency>
           <groupId>com.azure</groupId>
@@ -73,38 +57,22 @@
         <dependency>
           <groupId>com.azure</groupId>
           <artifactId>azure-storage-file-share</artifactId>
-<<<<<<< HEAD
-          <version>12.11.2</version> <!-- {x-version-update;com.azure:azure-storage-file-share;current} -->
-=======
           <version>12.12.0-beta.3</version> <!-- {x-version-update;com.azure:azure-storage-file-share;current} -->
->>>>>>> 3e469fee
         </dependency>
         <dependency>
           <groupId>com.azure</groupId>
           <artifactId>azure-storage-file-datalake</artifactId>
-<<<<<<< HEAD
-          <version>12.7.2</version> <!-- {x-version-update;com.azure:azure-storage-file-datalake;current} -->
-=======
           <version>12.8.0-beta.3</version> <!-- {x-version-update;com.azure:azure-storage-file-datalake;current} -->
->>>>>>> 3e469fee
         </dependency>
         <dependency>
           <groupId>com.azure</groupId>
           <artifactId>azure-storage-internal-avro</artifactId>
-<<<<<<< HEAD
-          <version>12.1.2</version> <!-- {x-version-update;com.azure:azure-storage-internal-avro;current} -->
-=======
           <version>12.2.0-beta.3</version> <!-- {x-version-update;com.azure:azure-storage-internal-avro;current} -->
->>>>>>> 3e469fee
         </dependency>
         <dependency>
           <groupId>com.azure</groupId>
           <artifactId>azure-storage-queue</artifactId>
-<<<<<<< HEAD
-          <version>12.11.2</version> <!-- {x-version-update;com.azure:azure-storage-queue;current} -->
-=======
           <version>12.12.0-beta.3</version> <!-- {x-version-update;com.azure:azure-storage-queue;current} -->
->>>>>>> 3e469fee
         </dependency>
       </dependencies>
 
