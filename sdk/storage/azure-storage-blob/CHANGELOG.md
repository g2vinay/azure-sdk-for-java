--- conflicted
+++ resolved
@@ -1,44 +1,36 @@
 # Release History
 
-<<<<<<< HEAD
+## 12.15.0-beta.3 (Unreleased)
+
+### Features Added
+
+### Breaking Changes
+
+### Bugs Fixed
+
+### Other Changes
+
+## 12.15.0-beta.2 (2021-12-07)
+
+### Features Added
+- Added support for 2021-02-12 service version.
+- Added support for listing system containers.
+- Added support for listing blobs which contain invalid xml characters.
+
+- When opening a BlobInputStream, removed the initial getProperties call in favor of a download for better performance.
+
+### Bugs Fixed
+- Fixed a bug that would cause authenticating with a sas token to fail if the timestamps in the token were formatted differently.
+
+### Other Changes
+- Deprecated BlobClient.uploadWithResponse that does not return a response.
+
 ## 12.14.2 (2021-11-10)
 
 ### Other Changes
 #### Dependency Updates
 - Updated to version `1.22.0` of `azure-core`
 - Updated to version `12.14.1` of `azure-storage-common`
-=======
-## 12.15.0-beta.3 (Unreleased)
-
-### Features Added
-
-### Breaking Changes
-
-### Bugs Fixed
-
-### Other Changes
-
-## 12.15.0-beta.2 (2021-12-07)
-
-### Features Added
-- Added support for 2021-02-12 service version.
-- Added support for listing system containers.
-- Added support for listing blobs which contain invalid xml characters.
-
-- When opening a BlobInputStream, removed the initial getProperties call in favor of a download for better performance.
-
-### Bugs Fixed
-- Fixed a bug that would cause authenticating with a sas token to fail if the timestamps in the token were formatted differently.
-
-### Other Changes
-- Deprecated BlobClient.uploadWithResponse that does not return a response.
-
-## 12.14.2 (2021-11-10)
-
-### Other Changes
-#### Dependency Updates
-- Updated to version `1.22.0` of `azure-core`
-- Updated to version `12.14.1` of `azure-storage-common`
 
 ## 12.15.0-beta.1 (2021-11-05)
 
@@ -48,7 +40,6 @@
 - Added support for the 2020-12-06 service version.
 - Added support for setting an encryption scope on a BlobServiceSas and an AccountSas.
 - Added support for setting encryption scopes on the destination of a sync copy.
->>>>>>> 3e469fee
 
 ## 12.14.1 (2021-10-12)
 
