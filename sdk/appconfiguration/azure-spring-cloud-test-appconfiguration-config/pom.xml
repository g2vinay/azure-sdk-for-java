<?xml version="1.0" encoding="UTF-8"?>
<project xmlns="http://maven.apache.org/POM/4.0.0"
    xmlns:xsi="http://www.w3.org/2001/XMLSchema-instance"
    xsi:schemaLocation="http://maven.apache.org/POM/4.0.0 http://maven.apache.org/xsd/maven-4.0.0.xsd">

    <modelVersion>4.0.0</modelVersion>

  <parent>
    <groupId>org.springframework.boot</groupId>
    <artifactId>spring-boot-starter-parent</artifactId>
    <version>2.7.4</version> <!-- {x-version-update;org.springframework.boot:spring-boot-starter-parent;external_dependency} -->
    <relativePath/> <!-- lookup parent from repository -->
  </parent>

    <groupId>com.azure.spring</groupId>
    <artifactId>azure-spring-cloud-test-appconfiguration-config</artifactId>
    <version>1.0.0</version> <!-- {x-version-update;com.azure.spring:azure-spring-cloud-test-appconfiguration-config;current} -->

    <properties>
        <skipSpringITs>true</skipSpringITs>
    </properties>

    <dependencies>
        <dependency>
            <groupId>com.azure.spring</groupId>
            <artifactId>azure-spring-cloud-starter-appconfiguration-config</artifactId>
<<<<<<< HEAD
            <version>2.8.0-beta.2</version> <!-- {x-version-update;com.azure.spring:azure-spring-cloud-starter-appconfiguration-config;current} -->
=======
            <version>2.10.0-beta.1</version> <!-- {x-version-update;com.azure.spring:azure-spring-cloud-starter-appconfiguration-config;current} -->
>>>>>>> ccca08bf
        </dependency>
        <dependency>
            <groupId>com.microsoft.azure</groupId>
            <artifactId>azure</artifactId>
            <version>1.34.0</version> <!-- {x-version-update;spring_com.microsoft.azure:azure;external_dependency} -->
        </dependency>
        <dependency>
            <groupId>org.springframework.boot</groupId>
            <artifactId>spring-boot-starter-web</artifactId>
        </dependency>
        <dependency>
            <groupId>org.springframework.boot</groupId>
            <artifactId>spring-boot-starter-test</artifactId>
            <version>2.7.4</version> <!-- {x-version-update;org.springframework.boot:spring-boot-starter-test;external_dependency} -->
            <scope>test</scope>
        </dependency>
    </dependencies>

    <build>
        <plugins>
            <plugin>
                <groupId>org.apache.maven.plugins</groupId>
                <artifactId>maven-failsafe-plugin</artifactId>
                <version>3.0.0-M7</version> <!-- {x-version-update;org.apache.maven.plugins:maven-failsafe-plugin;external_dependency} -->
                <executions>
                    <execution>
                        <id>default</id>
                        <goals>
                            <goal>integration-test</goal>
                        </goals>
                        <configuration>
                            <skipITs>${skipSpringITs}</skipITs>
                        </configuration>
                    </execution>
                </executions>
            </plugin>
            <plugin>
                <groupId>org.apache.maven.plugins</groupId>
                <artifactId>maven-surefire-plugin</artifactId>
                <version>2.22.0</version>
                <configuration>
                    <skipTests>${skipSpringITs}</skipTests>
                </configuration>
            </plugin>
        </plugins>
    </build>

</project><|MERGE_RESOLUTION|>--- conflicted
+++ resolved
@@ -24,11 +24,7 @@
         <dependency>
             <groupId>com.azure.spring</groupId>
             <artifactId>azure-spring-cloud-starter-appconfiguration-config</artifactId>
-<<<<<<< HEAD
-            <version>2.8.0-beta.2</version> <!-- {x-version-update;com.azure.spring:azure-spring-cloud-starter-appconfiguration-config;current} -->
-=======
             <version>2.10.0-beta.1</version> <!-- {x-version-update;com.azure.spring:azure-spring-cloud-starter-appconfiguration-config;current} -->
->>>>>>> ccca08bf
         </dependency>
         <dependency>
             <groupId>com.microsoft.azure</groupId>
