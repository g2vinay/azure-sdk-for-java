--- conflicted
+++ resolved
@@ -8,54 +8,6 @@
   <artifactId>azure-appconfiguration-service</artifactId>
   <packaging>pom</packaging>
   <version>1.0.0</version><!-- Need not change for every release-->
-<<<<<<< HEAD
-  <profiles>
-    <profile>
-      <id>coverage</id>
-      <modules>
-        <module>azure-data-appconfiguration</module>
-      </modules>
-
-      <dependencies>
-        <dependency>
-          <groupId>com.azure</groupId>
-          <artifactId>azure-data-appconfiguration</artifactId>
-          <version>1.4.0-beta.1</version> <!-- {x-version-update;com.azure:azure-data-appconfiguration;current} -->
-        </dependency>
-      </dependencies>
-
-      <build>
-        <plugins>
-          <plugin>
-            <groupId>org.jacoco</groupId>
-            <artifactId>jacoco-maven-plugin</artifactId>
-            <version>0.8.8</version> <!-- {x-version-update;org.jacoco:jacoco-maven-plugin;external_dependency} -->
-            <configuration>
-              <outputDirectory>${project.reporting.outputDirectory}/test-coverage</outputDirectory>
-            </configuration>
-          </plugin>
-        </plugins>
-      </build>
-    </profile>
-    <profile>
-      <id>default</id>
-      <activation>
-        <activeByDefault>true</activeByDefault>
-      </activation>
-      <modules>
-        <module>azure-data-appconfiguration</module>
-        <module>azure-data-appconfiguration-perf</module>
-        <module>azure-resourcemanager-appconfiguration</module>
-        <module>azure-spring-cloud-test-appconfiguration-config</module>
-        <module>azure-spring-cloud-appconfiguration-config</module>
-        <module>azure-spring-cloud-appconfiguration-config-web</module>
-        <module>spring-cloud-azure-feature-management</module>
-        <module>spring-cloud-azure-feature-management-web</module>
-        <module>azure-spring-cloud-starter-appconfiguration-config</module>
-      </modules>
-    </profile>
-  </profiles>
-=======
   <modules>
       <module>azure-data-appconfiguration</module>
       <module>azure-data-appconfiguration-perf</module>
@@ -63,9 +15,8 @@
       <module>azure-spring-cloud-test-appconfiguration-config</module>
       <module>azure-spring-cloud-appconfiguration-config</module>
       <module>azure-spring-cloud-appconfiguration-config-web</module>
-      <module>azure-spring-cloud-feature-management</module>
-      <module>azure-spring-cloud-feature-management-web</module>
+      <module>spring-cloud-azure-feature-management</module>
+      <module>spring-cloud-azure-feature-management-web</module>
       <module>azure-spring-cloud-starter-appconfiguration-config</module>
   </modules>
->>>>>>> ccca08bf
 </project>