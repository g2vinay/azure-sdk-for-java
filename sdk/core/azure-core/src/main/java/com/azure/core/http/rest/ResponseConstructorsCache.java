--- conflicted
+++ resolved
@@ -138,7 +138,6 @@
         }
     }
 
-<<<<<<< HEAD
     //TODO: add javadoc g2vinay
     Response<?> invokeSync(final MethodHandle handle,
                              final HttpResponseDecoder.HttpDecodedResponse decodedResponse, final Object bodyAsObject) {
@@ -163,21 +162,12 @@
         }
     }
 
-    private static Mono<Response<?>> constructResponse(MethodHandle handle, String exceptionMessage,
-        ClientLogger logger, Object... params) {
-        return Mono.defer(() -> {
-            try {
-                return Mono.just((Response<?>) handle.invokeWithArguments(params));
-            } catch (Throwable throwable) {
-                return monoError(logger, new RuntimeException(exceptionMessage, throwable));
-=======
     private static Response<?> constructResponse(MethodHandle handle, String exceptionMessage, Object... params) {
         try {
             return (Response<?>) handle.invokeWithArguments(params);
         } catch (Throwable throwable) {
             if (throwable instanceof Error) {
                 throw (Error) throwable;
->>>>>>> e849033d
             }
 
             if (throwable instanceof RuntimeException) {
