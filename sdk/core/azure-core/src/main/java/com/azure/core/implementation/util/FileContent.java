--- conflicted
+++ resolved
@@ -19,7 +19,6 @@
 import java.nio.channels.FileChannel;
 import java.nio.charset.StandardCharsets;
 import java.nio.file.Path;
-import java.util.Arrays;
 import java.util.Objects;
 import java.util.concurrent.atomic.AtomicReference;
 
@@ -41,27 +40,6 @@
      * @param file The {@link Path} content.
      * @param chunkSize The requested size for each read of the path.
      * @param position Position, or offset, within the path where reading begins.
-<<<<<<< HEAD
-     * @param size Total number of bytes to be read from the path.
-     * @throws NullPointerException if {@code file} is null.
-     * @throws IllegalArgumentException If {@code chunkSize} is less than or equal to 0 or {@code position} or
-     * {@code size} is non-null and negative.
-     */
-    public FileContent(Path file, int chunkSize, Long position, Long size) {
-        this(validateFile(file), validateChunkSize(chunkSize), validatePosition(position), validateSize(size, file));
-    }
-
-    private FileContent(Path file, int chunkSize, long position, long length) {
-        this.file = file;
-        this.chunkSize = chunkSize;
-        this.position = position;
-        this.length = length;
-    }
-
-    private static Path validateFile(Path file) {
-        Objects.requireNonNull(file, "'file' cannot be null.");
-
-=======
      * @param length Total number of bytes to be read from the path.
      * @throws NullPointerException if {@code file} is null.
      * @throws IllegalArgumentException if {@code chunkSize} is less than or equal to zero.
@@ -80,7 +58,6 @@
     private static Path validateFile(Path file) {
         Objects.requireNonNull(file, "'file' cannot be null.");
 
->>>>>>> e849033d
         if (!file.toFile().exists()) {
             throw LOGGER.logExceptionAsError(new UncheckedIOException(
                 new FileNotFoundException("File does not exist " + file)));
@@ -93,7 +70,6 @@
         if (chunkSize <= 0) {
             throw LOGGER.logExceptionAsError(new IllegalArgumentException(
                 "'chunkSize' cannot be less than or equal to 0."));
-<<<<<<< HEAD
         }
 
         return chunkSize;
@@ -107,27 +83,6 @@
         return (position != null) ? position : 0;
     }
 
-    private static long validateSize(Long size, Path file) {
-        if (size != null && size < 0) {
-            throw LOGGER.logExceptionAsError(new IllegalArgumentException("'size' cannot be negative."));
-        }
-
-        // If a size has been set use the minimum of the remaining file size and size to determine the length.
-        return (size == null) ? file.toFile().length() : Math.min(size, file.toFile().length());
-=======
-        }
-
-        return chunkSize;
-    }
-
-    private static long validatePosition(Long position) {
-        if (position != null && position < 0) {
-            throw LOGGER.logExceptionAsError(new IllegalArgumentException("'position' cannot be negative."));
-        }
-
-        return (position != null) ? position : 0;
-    }
-
     private static long validateLength(Long length, long fileLength, long position) {
         if (length != null && length < 0) {
             throw LOGGER.logExceptionAsError(new IllegalArgumentException("'length' cannot be negative."));
@@ -137,7 +92,6 @@
 
         // If a size has been set use the minimum of the remaining file size and size to determine the length.
         return (length == null) ? maxAvailableLength : Math.min(length, maxAvailableLength);
->>>>>>> e849033d
     }
 
     @Override
@@ -146,15 +100,7 @@
     }
 
     public long getPosition() {
-<<<<<<< HEAD
-        return this.position;
-    }
-
-    public int getChunkSize() {
-        return chunkSize;
-=======
         return position;
->>>>>>> e849033d
     }
 
     @Override
@@ -240,42 +186,6 @@
         return file;
     }
 
-<<<<<<< HEAD
-    private byte[] getBytes() {
-        try (FileInputStream stream = new FileInputStream(file.toFile())) {
-            int totalSkipCount = 0;
-            long currentSkipCount;
-            while (totalSkipCount != position) {
-                currentSkipCount = stream.skip(position - totalSkipCount);
-                if (currentSkipCount == -1) {
-                    break;
-                }
-
-                totalSkipCount += currentSkipCount;
-            }
-
-            byte[] bytes = new byte[(int) length];
-            int totalReadCount = 0;
-            int currentReadCount;
-            while ((currentReadCount = stream.read(bytes, totalReadCount, bytes.length - totalReadCount)) != -1) {
-                totalReadCount += currentReadCount;
-
-                // Expected read count has been met, return the byte array as it contains all the content.
-                if (totalReadCount == bytes.length) {
-                    return bytes;
-                }
-            }
-
-            // Another check for read count matching expected read count just to be certain.
-            if (totalReadCount == bytes.length) {
-                return bytes;
-            }
-
-            // Otherwise, the bytes need to be resized to what was actually read.
-            return Arrays.copyOfRange(bytes, 0, totalReadCount);
-        } catch (IOException exception) {
-            throw LOGGER.logExceptionAsError(new UncheckedIOException(exception));
-=======
     /**
      * Gets the requested size for each read of the path.
      *
@@ -290,7 +200,6 @@
             throw LOGGER.logExceptionAsError(new IllegalStateException(
                 String.format("'length' cannot be greater than %d when buffering content.",
                     MAX_ARRAY_SIZE)));
->>>>>>> e849033d
         }
         byte[] bytes = new byte[(int) length];
         toByteBuffer().get(bytes);
