--- conflicted
+++ resolved
@@ -67,15 +67,10 @@
     }
 
     /**
-<<<<<<< HEAD
      * Provides {@link Iterable} API for{ @link PagedResponse}
-     * It will provide same collection of T values from starting if called multiple times.
+     * It will provide same collection of {@code T} values from starting if called multiple times.
      *
      * @param <P> The response extending from {@link PagedResponse}
-=======
-     * Provides {@link Iterable} API for {@link PagedResponse}
-     * It will provide same collection of {@code T} values from starting if called multiple times.
->>>>>>> 5a607c4f
      * @return {@link Iterable} interface
      */
     @SuppressWarnings("unchecked")
