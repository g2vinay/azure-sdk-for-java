--- conflicted
+++ resolved
@@ -3,10 +3,6 @@
 
 package com.azure.core.credential;
 
-import com.azure.core.http.HttpPipelineCallContext;
-import com.azure.core.http.HttpPipelineNextSyncPolicy;
-import com.azure.core.http.HttpResponse;
-import com.azure.core.implementation.http.HttpPipelineNextSyncPolicyHelper;
 import reactor.core.publisher.Mono;
 
 /**
@@ -26,10 +22,6 @@
      */
     Mono<AccessToken> getToken(TokenRequestContext request);
 
-<<<<<<< HEAD
-
-=======
->>>>>>> 6f3f124f
     /**
      * Synchronously get a token for a given resource/audience.
      *
