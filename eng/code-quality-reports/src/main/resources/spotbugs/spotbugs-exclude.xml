<?xml version="1.0" encoding="UTF-8"?>

<FindBugsFilter>
  <!-- These existing KeyVault Attribute APIs return their super class rather than the actual type. -->
  <Match>
    <Class name="~com\.microsoft\.azure\.keyvault\.requests\.\w+Request"/>
    <Bug pattern="BC_UNCONFIRMED_CAST_OF_RETURN_VALUE"/>
  </Match>

  <!-- These keyvault models are already publicly released APIs with name matching the simple name of superclass -->
  <Match>
    <Class
        name="~com\.microsoft\.azure\.keyvault\.models\.(CertificateBundle|CertificateOperation|IssuerBundle|KeyBundle|SecretBundle)"/>
    <Bug pattern="NM_SAME_SIMPLE_NAME_AS_SUPERCLASS"/>
  </Match>

  <!-- Cryptographic algorithms are publicly released APIs with incorrect name casing. -->
  <Match>
    <Or>
      <Class name="~com\.microsoft\.azure\.keyvault\.cryptography\.algorithms\.(Aes|Rsa)(.+)"/>
      <Class name="~com\.microsoft\.azure\.keyvault\.cryptography\.(.+)Algorithm"/>
    </Or>
    <Method name="~(CreateDecryptor|CreateEncryptor)"/>
    <Bug pattern="NM_METHOD_NAMING_CONVENTION"/>
  </Match>

  <!-- KeyVaultKey.DecryptResultTransform and SignResultTransform were not created with the
  intention that a null could be passed in. In the original code, it would have thrown a
  NullReferenceException. -->
  <Match>
    <Class name="~com\.microsoft\.azure\.keyvault\.extensions\.KeyVaultKey\$[\w]+"/>
    <Bug pattern="NP_PARAMETER_MUST_BE_NONNULL_BUT_MARKED_AS_NULLABLE"/>
  </Match>

  <!-- Ignoring dropped exception and catch Exception because it existed in current SDK when migrated. -->
  <Match>
    <Class name="~com\.microsoft\.azure\.keyvault\.extensions\.CachingKeyResolver\$[0-9]+"/>
    <Method name="run"/>
    <Bug pattern="DE_MIGHT_IGNORE"/>
  </Match>

  <!-- Protected field already exists in the public API surface area even though it is unused. -->
  <Match>
    <Class name="com.microsoft.azure.keyvault.cryptography.EcKey"/>
    <Field name="defaultEncryptionAlgorithm"/>
    <Bug pattern="UUF_UNUSED_PUBLIC_OR_PROTECTED_FIELD"/>
  </Match>

  <!-- Defines native api, doesn't follow java style.-->
  <Match>
      <Class name="~com\.azure\.identity\.implementation\.WindowsCredentialApi(.+)"/>
      <Bug pattern="UUF_UNUSED_PUBLIC_OR_PROTECTED_FIELD,
      UWF_UNWRITTEN_PUBLIC_OR_PROTECTED_FIELD,
      NM_FIELD_NAMING_CONVENTION"/>
  </Match>

  <!-- Exception needs to be caught here.-->
  <Match>
      <Class name="~com\.azure\.identity\.implementation\.VisualStudioCacheAccessor"/>
      <Bug pattern="REC_CATCH_EXCEPTION"/>
  </Match>

  <!-- Exception needs to be caught here.-->
  <Match>
      <Class name="~com\.azure\.identity\.IntelliJCredential"/>
      <Bug pattern="REC_CATCH_EXCEPTION"/>
  </Match>

  <!-- Accesses native api, doesn't follow java style.-->
  <Match>
      <Class name="~com\.azure\.identity\.implementation\.LinuxKeyRingAccessor(.+)"/>
      <Bug pattern="UWF_UNWRITTEN_FIELD"/>
  </Match>

  <!-- Accesses native api, doesn't follow java style.-->
  <Match>
      <Class name="com.azure.identity.implementation.WindowsCredentialAccessor"/>
      <Bug pattern="NP_UNWRITTEN_PUBLIC_OR_PROTECTED_FIELD"/>
  </Match>

  <!-- Public field already exists in the public API surface. -->
  <Match>
    <Class name="com.microsoft.azure.batch.auth.BatchUserTokenCredentials"/>
    <Method name="username"/>
    <Bug pattern="NM_CONFUSING"/>
  </Match>

  <!-- These KeyVault classes are publicly released APIs that intentionally return null rather than an empty array. -->
  <Match>
    <Class name="~com\.microsoft\.azure\.keyvault\.(cryptography|models|webkey)\.[\w]+"/>
    <Bug pattern="PZLA_PREFER_ZERO_LENGTH_ARRAYS"/>
  </Match>

  <Match>
    <Class name="com.azure.core.util.Base64Url"/>
    <Bug pattern="PZLA_PREFER_ZERO_LENGTH_ARRAYS"/>
  </Match>

  <!-- Suppress non-null warning in the case that we change the code and it is possible for
  KeyVaultCredentials.getAuthenticationCredentials to return null. -->
  <Match>
    <Or>
      <Class name="com.azure.core.util.CoreUtils"/> <!-- false positive -->
      <Class name="com.microsoft.azure.keyvault.authentication.KeyVaultCredentials"/>
      <Class name="com.azure.storage.blob.FileTransferExample"/>
    </Or>
    <Bug pattern="RCN_REDUNDANT_NULLCHECK_OF_NONNULL_VALUE"/>
  </Match>

  <Match>
    <Or>
      <Class name="com.azure.core.util.CoreUtils"/> <!-- false positive -->
    </Or>
    <Bug pattern="RCN_REDUNDANT_NULLCHECK_OF_NULL_VALUE"/>
  </Match>

  <!-- These KeyVaultClientBase methods are made synchronous by blocking and waiting for a result. They do not return
  anything, so it can be ignored. -->
  <Match>
    <Class name="com.microsoft.azure.keyvault.implementation.KeyVaultClientBaseImpl"/>
    <Method name="~(purgeDeletedCertificate|purgeDeletedKey|purgeDeletedSecret|purgeDeletedStorageAccount)"/>
    <Bug pattern="RV_RETURN_VALUE_IGNORED_NO_SIDE_EFFECT"/>
  </Match>

  <!-- These autorest generated APIs for existing Azure SDK components supports Java 7. Suppressing error for using
  anonymous inner classes. -->
  <Match>
    <Class name="~com\.microsoft\.azure\.(.+)Impl"/>
    <Bug pattern="SIC_INNER_SHOULD_BE_STATIC_ANON"/>
  </Match>

  <!-- KeyVaultCredential values manipulated do not need to be localised. They are base64 encoded or URL encoded.-->
  <Match>
    <Class name="com.microsoft.azure.keyvault.authentication.KeyVaultCredentials"/>
    <Method name="~(extractChallenge|isValidChallenge|supportsMessageProtection)"/>
    <Bug pattern="DM_CONVERT_CASE"/>
  </Match>

  <!-- HTTP header, "content-type" is not localised. -->
  <Match>
    <Class name="com.microsoft.azure.keyvault.messagesecurity.HttpMessageSecurity"/>
    <Method name="unprotectResponse"/>
    <Bug pattern="DM_CONVERT_CASE"/>
  </Match>

  <!-- HTTP header, "ocp-date" is not localised. -->
  <Match>
    <Class name="com.microsoft.azure.batch.auth.BatchSharedKeyCredentialsInterceptor"/>
    <Method name="signHeader"/>
    <Bug pattern="DM_CONVERT_CASE"/>
  </Match>

  <!-- Known issue in autorest where it will generate a variable with a value of null.
  https://github.com/Azure/autorest.java/issues/324 -->
  <Match>
    <Or>
      <Class name="~com\.microsoft\.azure\.(.+)Impl"/>
      <Class name="~com\.azure\.(.+)Impl"/>
      <Class name="com.azure.core.util.CoreUtils"/>
    </Or>
    <Bug pattern="NP_LOAD_OF_KNOWN_NULL_VALUE"/>
  </Match>

  <!-- Public field already exists in the public API surface area even though no writes were seen to this public field.
    https://github.com/Azure/azure-sdk-for-java/blob/master/sdk/eventhubs/microsoft-azure-eventhubs/src/main/java/com/microsoft/azure/eventhubs/BatchOptions.java#L50
    https://github.com/Azure/azure-sdk-for-java/blob/master/sdk/eventhubs/microsoft-azure-eventhubs/src/main/java/com/microsoft/azure/eventhubs/BatchOptions.java#L57 -->
  <Match>
    <Class name="com.microsoft.azure.eventhubs.BatchOptions"/>
    <Field name="~(maxMessageSize|partitionKey)"/>
    <Bug pattern="UWF_UNWRITTEN_PUBLIC_OR_PROTECTED_FIELD"/>
  </Match>

  <!-- Public method already exists in the public API surface area even though it has confusing name.
    https://github.com/Azure/azure-sdk-for-java/blob/master/sdk/eventhubs/microsoft-azure-eventhubs/src/main/java/com/microsoft/azure/eventhubs/impl/MessageReceiver.java#L247
    https://github.com/Azure/azure-sdk-for-java/blob/master/sdk/eventhubs/microsoft-azure-eventhubs/src/main/java/com/microsoft/azure/eventhubs/impl/MessageReceiver.java#L251
    https://github.com/Azure/azure-sdk-for-java/blob/master/sdk/eventhubs/microsoft-azure-eventhubs/src/main/java/com/microsoft/azure/eventhubs/impl/MessagingFactory.java#L146 -->
  <Match>
    <Class name="~com\.microsoft\.azure\.eventhubs\.impl\.(MessageReceiver|MessagingFactory)"/>
    <Bug pattern="NM_CONFUSING"/>
  </Match>

  <!-- Returning a new copy of the object is not necessary
    https://github.com/Azure/azure-sdk-for-java/blob/master/sdk/eventhubs/microsoft-azure-eventhubs/src/main/java/com/microsoft/azure/eventhubs/EventHubRuntimeInformation.java#L62 -->
  <Match>
    <Class name="com.microsoft.azure.eventhubs.EventHubRuntimeInformation"/>
    <Method name="~(getPartitionIds|onConnectionInit)"/>
    <Bug pattern="EI_EXPOSE_REP,EI_EXPOSE_REP2"/>
  </Match>

  <!-- EventHubRuntimeInformation is populated by the service. There is no user input. Copying partitionId contents is
    not necessary.
    https://github.com/Azure/azure-sdk-for-java/blob/master/sdk/eventhubs/microsoft-azure-eventhubs/src/main/java/com/microsoft/azure/eventhubs/EventHubRuntimeInformation.java#L27 -->
  <Match>
    <Class name="com.microsoft.azure.eventhubs.EventHubRuntimeInformation"/>
    <Field name="partitionIds"/>
    <Bug pattern="EI_EXPOSE_REP2"/>
  </Match>

  <!-- Public field already exists in the public API surface area even though it should be final.
    https://github.com/Azure/azure-sdk-for-java/blob/master/sdk/eventhubs/microsoft-azure-eventhubs/src/main/java/com/microsoft/azure/eventhubs/impl/EventHubClientImpl.java#L41 -->
  <Match>
    <Class name="com.microsoft.azure.eventhubs.impl.EventHubClientImpl"/>
    <Field name="USER_AGENT"/>
    <Bug pattern="MS_SHOULD_BE_FINAL,UWF_NULL_FIELD"/>
  </Match>

  <!-- Values are initialized at runtime
    https://github.com/Azure/azure-sdk-for-java/blob/master/sdk/eventhubs/microsoft-azure-eventhubs/src/main/java/com/microsoft/azure/eventhubs/impl/EventHubClientImpl.java#L47 -->
  <Match>
    <Class name="com.microsoft.azure.eventhubs.impl.EventHubClientImpl"/>
    <Field name="~(sender|timer|underlyingFactory)"/>
    <Bug pattern="UWF_FIELD_NOT_INITIALIZED_IN_CONSTRUCTOR"/>
  </Match>

  <!-- Returning a new copy of the object is not necessary
    https://github.com/Azure/azure-sdk-for-java/blob/master/sdk/eventhubs/microsoft-azure-eventhubs/src/main/java/com/microsoft/azure/eventhubs/impl/ReplayableWorkItem.java#L35 -->
  <Match>
    <Class name="com.microsoft.azure.eventhubs.impl.ReplayableWorkItem"/>
    <Field name="amqpMessage"/>
    <Bug pattern="EI_EXPOSE_REP"/>
  </Match>

  <!-- Return value is fine to not check, if add, it will be a redundant step
    https://github.com/Azure/azure-sdk-for-java/blob/master/sdk/eventhubs/microsoft-azure-eventhubs/src/main/java/com/microsoft/azure/eventhubs/impl/FaultTolerantObject.java#L80
    https://github.com/Azure/azure-sdk-for-java/blob/master/sdk/eventhubs/microsoft-azure-eventhubs/src/main/java/com/microsoft/azure/eventhubs/impl/FaultTolerantObject.java#L123 -->
  <Match>
    <Class name="~com\.microsoft\.azure\.eventhubs\.impl\.FaultTolerantObject(\$(1|2))?"/>
    <Method name="~(onEvent|runOnOpenedObject|close)"/>
    <Bug pattern="RV_RETURN_VALUE_IGNORED_BAD_PRACTICE"/>
  </Match>

  <!-- Bytes array are designed to return null if it is null
    https://github.com/Azure/azure-sdk-for-java/blob/master/sdk/eventhubs/microsoft-azure-eventhubs/src/main/java/com/microsoft/azure/eventhubs/impl/EventDataImpl.java#L150
    https://github.com/Azure/azure-sdk-for-java/blob/master/sdk/eventhubs/microsoft-azure-eventhubs/src/main/java/com/microsoft/azure/eventhubs/impl/PartitionReceiverImpl.java#L278 -->
  <Match>
    <Class name="~com\.microsoft\.azure\.eventhubs\.impl\.(EventDataImpl|PartitionReceiverImpl)"/>
    <Method name="~(getBytes|getDesiredCapabilities)"/>
    <Bug pattern="PZLA_PREFER_ZERO_LENGTH_ARRAYS"/>
  </Match>

  <!-- TEMPORARY -->
  <Match>
    <Class name="com.azure.core.util.CoreUtils"/>
    <Bug pattern="PZLA_PREFER_ZERO_LENGTH_ARRAYS"/>
  </Match>

  <!-- EventHubClientImpl.USER_AGENT is public and can be set by consumers of the SDK to not be null.
  https://github.com/Azure/azure-sdk-for-java/blob/master/sdk/eventhubs/microsoft-azure-eventhubs/src/main/java/com/microsoft/azure/eventhubs/impl/ConnectionHandler.java#L88 -->
  <Match>
    <Class name="com.microsoft.azure.eventhubs.impl.ConnectionHandler"/>
    <Method name="onConnectionInit"/>
    <Bug pattern="UWF_NULL_FIELD"/>
  </Match>

  <!-- Unchecked cast already exists as inner class of a public class but they are logically correct so it can be ignored.
    https://github.com/Azure/azure-sdk-for-java/blob/master/eventhubs/data-plane/azure-eventhubs-eph/src/main/java/com/microsoft/azure/eventprocessorhost/PartitionManager.java#L323 -->
  <Match>
    <Class name="com.microsoft.azure.eventprocessorhost.PartitionManager$FinalException"/>
    <Method name="getInner"/>
    <Bug pattern="BC_UNCONFIRMED_CAST_OF_RETURN_VALUE"/>
  </Match>

  <!-- Even though volatile reference to an array exists in protected API surface area changing it will cause another public API surface to change.
    https://github.com/Azure/azure-sdk-for-java/blob/master/eventhubs/data-plane/azure-eventhubs-eph/src/main/java/com/microsoft/azure/eventprocessorhost/PartitionManager.java#L29 -->
  <Match>
    <Class name="com.microsoft.azure.eventprocessorhost.PartitionManager"/>
    <Field name="partitionIds"/>
    <Bug pattern="VO_VOLATILE_REFERENCE_TO_ARRAY"/>
  </Match>

  <!-- Unchecked cast already exists in the public API surface area, they are logically right, so it can be ignored.
    At AzureStorageCheckpointLeaseManager.java:[line 180,430,446,542,574]
      https://github.com/Azure/azure-sdk-for-java/blob/master/eventhubs/data-plane/azure-eventhubs-eph/src/main/java/com/microsoft/azure/eventprocessorhost/AzureStorageCheckpointLeaseManager.java#L180
    At InMemoryLeaseManager.java:[line 148,155,209,241,268]
      https://github.com/Azure/azure-sdk-for-java/blob/master/eventhubs/data-plane/azure-eventhubs-eph/src/main/java/com/microsoft/azure/eventprocessorhost/InMemoryLeaseManager.java#L155 -->
  <Match>
    <Class
        name="~com\.microsoft\.azure\.eventprocessorhost\.(AzureStorageCheckpointLeaseManager|InMemoryLeaseManager)"/>
    <Bug pattern="BC_UNCONFIRMED_CAST"/>
  </Match>

  <!-- Public inner class already exists in the public API surface area even though it should be static.
    At EventProcessorOptions.java:[lines 234-237]
      https://github.com/Azure/azure-sdk-for-java/blob/master/eventhubs/data-plane/azure-eventhubs-eph/src/main/java/com/microsoft/azure/eventprocessorhost/EventProcessorOptions.java#L234 -->
  <Match>
    <Class
        name="~com\.microsoft.azure\.eventprocessorhost\.EventProcessorOptions\$(EndOfStreamInitialPositionProvider|StartOfStreamInitialPositionProvider)"/>
    <Bug pattern="SIC_INNER_SHOULD_BE_STATIC"/>
  </Match>

  <!-- EventProcessorHost and ExceptionReceivedEventArgs are shipped with method in its public surface area.
    https://github.com/Azure/azure-sdk-for-java/blob/master/eventhubs/data-plane/azure-eventhubs-eph/src/main/java/com/microsoft/azure/eventprocessorhost/EventProcessorHost.java#L346 -->
  <Match>
    <Class name="com.microsoft.azure.eventprocessorhost.EventProcessorHost"/>
    <Method name="getHostName"/>
    <Bug pattern="NM_CONFUSING"/>
  </Match>

  <!-- Known issue in autorest where it will generate a variable with a value of null then use it in a not null check.
  https://github.com/Azure/autorest.java/issues/328 -->
  <Match>
    <Or>
      <Class name="~com\.microsoft\.azure\.batch\.protocol\.implementation\.[\w]+Impl"/>
    </Or>
    <Bug pattern="RCN_REDUNDANT_NULLCHECK_OF_NULL_VALUE"/>
  </Match>

  <Match>
    <Class name="com.microsoft.azure.batch.CreateTasksErrorException"/>
    <Or>
      <Field name="failureTaskList"/>
      <Field name="pendingTaskList"/>
    </Or>
    <Bug pattern="SE_BAD_FIELD"/>
  </Match>

  <!-- No need to implements cloneable. -->
  <Match>
    <Or>
      <Class name="com.azure.core.http.HttpPipelineNextPolicy"/>
      <Class name="com.azure.core.http.HttpRequest"/>
      <Class
          name="~com\.azure\.core\.auth\.credentials\.(MSIConfigurationForAppService|MSIConfigurationForVirtualMachine)"/>
    </Or>
    <Bug pattern="CN_IMPLEMENTS_CLONE_BUT_NOT_CLONEABLE"/>
  </Match>

  <!-- Uninitialized subscription property will be initialized on onSubscribe(). Spotbugs is unaware of reactor execution orders. -->
  <Match>
    <Class name="com.azure.core.util.FluxUtil"/>
    <Bug pattern="UWF_FIELD_NOT_INITIALIZED_IN_CONSTRUCTOR"/>
  </Match>

  <!-- The BaseURl and REST API treat NULL and EMPTY as different things. Necessary to keep NULL value. -->
  <Match>
    <Class name="~com\.azure\.core\.implementation\.(Base64Url|util\.CoreUtils|serializer\.HttpResponseDecodeData)"/>
    <Bug pattern="PZLA_PREFER_ZERO_LENGTH_ARRAYS"/>
  </Match>

  <!-- There is no need to make serializer or deserializer classes serializable. Suppress bugs related to these classes.
  -->
  <Match>
    <Class
        name="~com\.azure\.core\.implementation\.serializer\.jackson\.(AdditionalPropertiesDeserializer|AdditionalPropertiesSerializer|FlatteningDeserializer|FlatteningSerializer)"/>
    <Bug pattern="SE_NO_SERIALVERSIONID"/>
  </Match>

  <!-- The casting problems do not exist in Azure use cases -->
  <Match>
    <Class name="com.azure.core.implementation.TypeUtil"/>
    <Bug pattern="BC_UNCONFIRMED_CAST"/>
  </Match>

  <!-- These fields are designed to be not written. They are for deserializing. -->
  <Match>
    <Class name="com.azure.core.auth.credentials.AzureCliSubscription$UserInfo"/>
    <Bug pattern="UWF_UNWRITTEN_FIELD"/>
  </Match>

  <!-- These fields are designed to be not read. They are for deserializing. -->
  <Match>
    <Class name="com.azure.core.auth.credentials.AzureCliToken"/>
    <Bug pattern="URF_UNREAD_FIELD"/>
  </Match>

  <!-- These fields are designed to be not used. They are for deserializing. -->
  <Match>
    <Class name="~com\.azure\.core\.auth\.credentials\.(AzureCliToken|AzureCliSubscription)"/>
    <Bug pattern="UUF_UNUSED_FIELD"/>
  </Match>

  <!-- These fields are designed to be anonymous and not static. They are for letting the jackson serializer know what
  type to use. -->
  <Match>
    <Class name="com.azure.core.auth.credentials.AzureCliCredentials"/>
    <Bug pattern="SIC_INNER_SHOULD_BE_STATIC_ANON"/>
  </Match>

  <!-- These fields has checked null and initialized in the constructor. -->
  <Match>
    <Class name="com.azure.core.auth.credentials.AzureCliCredentials"/>
    <Bug pattern="UWF_FIELD_NOT_INITIALIZED_IN_CONSTRUCTOR"/>
  </Match>

  <!-- The fields are checked for null in the build method and throw exceptions if values for fields are not specified. -->
  <Match>
      <Class name="com.azure.identity.InteractiveBrowserCredentialBuilder"/>
      <Field name="port"/>
      <Bug pattern="UWF_FIELD_NOT_INITIALIZED_IN_CONSTRUCTOR"/>
  </Match>

  <!-- The major fields of poll strategy data subclass are non-serializable, and there is another design for serializing
  the class proposed. Suppress the warning for current design. -->
  <Match>
    <Class
        name="~com\.azure\.core\.management\.(CompletedPollStrategy\$CompletedPollStrategyData|ProvisioningStatePollStrategy\$ProvisioningStatePollStrategyData)"/>
    <Bug pattern="SE_NO_SERIALVERSIONID"/>
  </Match>

  <!-- The major fields of poll strategy data subclass are non-serializable, and there is another design for serializing
  the class proposed. Suppress the warning for current design. -->
  <Match>
    <Class
        name="~com\.azure\.core\.management\.implementation\.(CompletedPollStrategy\$CompletedPollStrategyData|ProvisioningStatePollStrategy\$ProvisioningStatePollStrategyData)"/>
    <Bug pattern="SE_BAD_FIELD"/>
  </Match>

  <!-- The checked field is always not null. -->
  <Match>
    <Class name="com.azure.core.management.implementation.AzureProxy"/>
    <Bug pattern="NP_NULL_PARAM_DEREF"/>
  </Match>

  <!-- The switch cases are encoded version of all SAS query parameters, which will further be appended to a request URL it seems like. A default case wouldn't make sense -->
  <Match>
    <Class name="com.microsoft.azure.storage.blob.SASQueryParameters"/>
    <Bug pattern="SF_SWITCH_NO_DEFAULT"/>
  </Match>

  <!-- The field is used in public Constructor. -->
  <Match>
    <Class name="com.microsoft.azure.storage.blob.RequestIDFactory$RequestIDPolicy"/>
    <Bug pattern="URF_UNREAD_FIELD"/>
  </Match>

  <!-- Exclude the files generated by auto rest -->
  <Match>
    <Package name="~com\.microsoft\.azure\.storage\.blob\.model(.+)"/>
  </Match>

  <!-- Exclude the confusing name bugs as it is designed to name the same as autorest. -->
  <Match>
    <Or>
      <Class name="com.azure.storage.blob.HttpGetterInfo"/>
      <Class name="com.azure.storage.blob.BlobProperties"/>
      <Class name="com.azure.storage.blob.BlobContainerProperties"/>
      <Class name="com.azure.storage.file.share.implementation.models.DirectoryCreateHeaders"/>
      <Class name="com.azure.storage.blob.implementation.models.BlobDownloadHeaders"/>
      <Class name="com.azure.storage.blob.models.BlobQueryHeaders"/>
    </Or>
    <Bug pattern="NM_CONFUSING"/>
  </Match>

  <!-- The public field already exists in the public API surface area -->
  <Match>
    <Class name="~com\.microsoft\.azure\.servicebus\.(TransactionContext|management\.ManagementClientConstants)"/>
    <Field name="~(MAX_DURATION|NULL_TXN)"/>
    <Bug pattern="MS_SHOULD_BE_FINAL"/>
  </Match>

  <!-- The HttpRequest fields are serializable. Flux<T> and HttpHeaders are able to serialize and deserialize. -->
  <Match>
    <Class name="com.azure.core.http.HttpRequest"/>
    <Bug pattern="SE_BAD_FIELD"/>
  </Match>

  <!-- The two values can still change in the future. Change it will be a breaking code change.-->
  <Match>
    <Class name="com.microsoft.azure.servicebus.MessageReceiver"/>
    <Bug pattern="DB_DUPLICATE_BRANCHES"/>
  </Match>

  <!-- The return value is ignored for purpose -->
  <Match>
    <Class name="~com\.microsoft\.azure\.servicebus\.primitives\.(AsyncUtil|RequestResponseLink\$InternalReceiver)"/>
    <Method name="~(completeFuture|completeFutureExceptionally|run|onReceiveComplete)"/>
    <Bug pattern="RV_RETURN_VALUE_IGNORED_BAD_PRACTICE"/>
  </Match>

  <!-- Unreachable Path -->
  <Match>
    <Class name="com.microsoft.azure.servicebus.primitives.RequestResponseLink$InternalSender"/>
    <Local name="encodedPair"/>
    <Bug pattern="NP_NULL_ON_SOME_PATH_EXCEPTION"/>
  </Match>

  <!-- The casting is correct, it is beyond the SpotBugs's ability to determine the correctness -->
  <Match>
    <Class name="com.microsoft.azure.servicebus.primitives.RequestResponseUtils"/>
    <Method name="encodeRuleDescriptionToMap"/>
    <Bug pattern="BC_UNCONFIRMED_CAST_OF_RETURN_VALUE"/>
  </Match>

  <!-- Bytes array are designed to return null if it is null -->
  <Match>
    <Class name="com.microsoft.azure.servicebus.Utils"/>
    <Method name="getDataFromMessageBody"/>
    <Bug pattern="PZLA_PREFER_ZERO_LENGTH_ARRAYS"/>
  </Match>

  <!-- Unstable implementation. It is in Service team's to-do-list -->
  <Match>
    <Class name="com.microsoft.azure.servicebus.primitives.CoreMessageReceiver"/>
    <Method name="onReceiveComplete"/>
    <Bug pattern="AT_OPERATION_SEQUENCE_ON_CONCURRENT_ABSTRACTION"/>
  </Match>

  <!-- Incorrect flagging, the surrounding hasValue() checks that get() isn't null -->
  <Match>
    <Class name="com.azure.core.http.rest.RestProxy"/>
    <Method name="endTracingSpan"/>
    <Bug pattern="NP_NULL_ON_SOME_PATH_FROM_RETURN_VALUE"/>
  </Match>

  <!-- Incorrect flagging, error will be thrown if value is null -->
  <Match>
      <Class name="com.azure.endtoend.identity.WebJobsIdentityTest"/>
      <Or>
          <Method name="testMSIEndpointWithSystemAssigned"/>
          <Method name="testMSIEndpointWithUserAssigned"/>
      </Or>
      <Bug pattern="NP_NULL_ON_SOME_PATH_FROM_RETURN_VALUE"/>
  </Match>

  <!-- Incorrect flagging, if the response is null a StorageException would have been thrown -->
  <Match>
    <Or>
      <Class name="com.azure.storage.blob.specialized.BlobInputStream"/>
      <Class name="com.azure.storage.file.share.StorageFileInputStream"/>
      <Class name="com.azure.storage.blob.specialized.BlobOutputStream$AppendBlobOutputStream"/>
      <Class name="com.azure.storage.queue.QueueServiceClient"/>
    </Or>
    <Bug pattern="NP_NULL_ON_SOME_PATH_FROM_RETURN_VALUE"/>
  </Match>

  <!-- Incorrect flagging, all the optional values can be null -->
  <Match>
    <Class name="com.azure.storage.blob.BlobClient"/>
    <Method name="downloadToFile"/>
    <Bug pattern="NP_NULL_PARAM_DEREF_ALL_TARGETS_DANGEROUS"/>
  </Match>

  <!-- Super doesn't need to be cloned since it is Object -->
  <Match>
    <Class name="com.azure.core.util.Configuration"/>
    <Bug pattern="CN_IDIOM_NO_SUPER_CALL"/>
  </Match>

  <!-- Jackson property setter method is private -->
  <Match>
    <Or>
      <Class name="com.azure.security.keyvault.secrets.models.DeletedSecret"/>
      <Class name="com.azure.security.keyvault.secrets.models.KeyVaultSecret"/>
      <Class name="com.azure.security.keyvault.secrets.models.SecretProperties"/>
      <Class name="com.azure.security.keyvault.keys.models.DeletedKey"/>
      <Class name="com.azure.security.keyvault.keys.cryptography.SecretKey"/>
      <Class name="com.azure.security.keyvault.keys.models.KeyVaultKey"/>
      <Class name="com.azure.security.keyvault.keys.models.KeyProperties"/>
      <Class name="com.azure.security.keyvault.certificates.models.DeletedCertificate"/>
      <Class name="com.azure.security.keyvault.certificates.models.Certificate"/>
      <Class name="com.azure.security.keyvault.certificates.models.CertificateProperties"/>
      <Class name="com.azure.security.keyvault.certificates.models.IssuerProperties"/>
      <Class name="com.azure.security.keyvault.certificates.models.CertificateIssuer"/>
      <Class name="com.azure.security.keyvault.certificates.models.CertificatePolicy"/>
      <Class name="com.azure.security.keyvault.certificates.models.LifetimeAction"/>
      <Class name="com.azure.security.keyvault.certificates.models.CertificateOperation"/>
    </Or>
    <Bug pattern="UPM_UNCALLED_PRIVATE_METHOD"/>
  </Match>

  <Match>
    <Or>
      <Class name="com.azure.core.util.polling.PollResponseJavaDocCodeSnippets"/>
      <Class name="com.azure.core.util.polling.PollerJavaDocCodeSnippets"/>
    </Or>
    <Bug pattern="NP_LOAD_OF_KNOWN_NULL_VALUE,NP_ALWAYS_NULL,UPM_UNCALLED_PRIVATE_METHOD"/>
  </Match>

  <!-- Field initialized by jackson property annotation -->
  <Match>
    <Class name="com.azure.security.keyvault.keys.models.webkey.JsonWebKey"/>
    <Bug pattern="UWF_FIELD_NOT_INITIALIZED_IN_CONSTRUCTOR"/>
  </Match>

  <!-- Bytes array are designed to return null if it is null -->
  <Match>
    <Or>
      <And>
        <Class name="com.azure.security.keyvault.keys.models.Base64UrlJsonDeserializer"/>
        <Method name="deserialize"/>
      </And>
      <And>
        <Class name="com.azure.security.keyvault.keys.models.ByteExtensions"/>
        <Method name="clone"/>
      </And>
      <And>
          <Class name="com.azure.security.keyvault.keys.models.KeyProperties"/>
          <Method name="decode"/>
      </And>
    </Or>
    <Bug pattern="PZLA_PREFER_ZERO_LENGTH_ARRAYS"/>
  </Match>


  <!-- Bytes array are designed to return null if it is null -->
  <Match>
    <Or>
      <And>
        <Class name="com.azure.security.keyvault.certificates.models.webkey.Base64UrlJsonDeserializer"/>
        <Method name="deserialize"/>
      </And>
      <And>
        <Class name="com.azure.security.keyvault.certificates.models.webkey.ByteExtensions"/>
        <Method name="clone"/>
      </And>
      <And>
        <Class name="com.azure.security.keyvault.certificates.models.CertificateProperties"/>
        <Method name="getX509Thumbprint"/>
      </And>
    </Or>
    <Bug pattern="PZLA_PREFER_ZERO_LENGTH_ARRAYS"/>
  </Match>
  <!-- It is fine to have un-used variables, unread fields, anonymous static inner classes in javadoc code samples. -->
  <Match>
    <Or>
      <Class name="~.*JavaDoc(CodeSnippets|CodeSamples|Samples)"/>
      <Class name="~.*ReadmeSamples"/>
      <Class name="com.azure.storage.blob.batch.ReadmeCodeSamples"/>
      <Class name="com.azure.storage.file.datalake.GetSetAccessControlExample"/>
    </Or>
    <Bug pattern="DLS_DEAD_LOCAL_STORE,
                  URF_UNREAD_FIELD,
                  SIC_INNER_SHOULD_BE_STATIC_ANON,
                  DLS_DEAD_LOCAL_STORE_SHADOWS_FIELD,
                  NP_NULL_PARAM_DEREF_ALL_TARGETS_DANGEROUS,
                  NP_NULL_ON_SOME_PATH_FROM_RETURN_VALUE"/>
  </Match>

  <!-- These methods are called, SpotBugs just can't see through the specific lambda and static class code -->
  <Match>
    <Or>
      <Class
          name="com.azure.data.appconfiguration.credentials.ConfigurationClientCredentials$AuthorizationHeaderProvider"/>
      <Class name="com.azure.messaging.eventhubs.EventData$SystemProperties"/>
      <Class name="com.azure.messaging.eventhubs.implementation.ReactorSender$WeightedDeliveryTag"/>
    </Or>
    <Bug pattern="UPM_UNCALLED_PRIVATE_METHOD"/>
  </Match>

  <!-- This is a false positive. Exception is thrown and caught to map to a different type of exception-->
  <Match>
    <Or>
      <Class name="com.azure.messaging.eventhubs.PartitionPumpManager"/>
    </Or>
    <Bug pattern="REC_CATCH_EXCEPTION"/>
  </Match>

  <!-- Names defined in the service. -->
  <Match>
    <Class name="com.azure.data.appconfiguration.models.ConfigurationSetting"/>
    <Bug pattern="NM_CONFUSING"/>
  </Match>

  <!-- This is a false positive, it is possible for usingUserDelegation to be false. -->
  <Match>
    <Class name="com.azure.storage.blob.specialized.BlobServiceSasSignatureValues"/>
    <Bug pattern="UC_USELESS_CONDITION"/>
  </Match>

  <!-- This is a false positive, the subscribe method will be called before onNext, onCancelled, or onError. -->
  <Match>
    <Class name="com.azure.core.util.FluxUtil$1"/>
    <Bug pattern="UWF_FIELD_NOT_INITIALIZED_IN_CONSTRUCTOR"/>
  </Match>

  <!-- Retry thus does not throw.
    SharedTokenCacheCredential needs to catch any catch exception that gets thrown.-->
  <Match>
    <Or>
      <Class name="com.azure.identity.SharedTokenCacheCredential"/>
      <Class name="com.azure.identity.implementation.msalextensions.CacheLock"/>
    </Or>
    <Bug pattern="REC_CATCH_EXCEPTION"/>
  </Match>
  <!-- Return value not needed -->
  <Match>
    <Class name="com.azure.identity.implementation.msalextensions.cachepersister.windows.WindowsDPAPICacheProtector"/>
    <Bug pattern="RV_RETURN_VALUE_IGNORED_BAD_PRACTICE"/>
  </Match>

  <!-- Serializers define non-transient non-serializable instance field -->
  <Match>
    <Or>
      <Class name="com.azure.core.util.serializer.FlatteningSerializer"/>
      <Class name="com.azure.core.util.serializer.FlatteningDeserializer"/>
      <Class name="com.azure.core.util.serializer.AdditionalPropertiesSerializer"/>
      <Class name="com.azure.core.util.serializer.AdditionalPropertiesDeserializer"/>
    </Or>
    <Bug pattern="SE_BAD_FIELD"/>
  </Match>

  <!-- FIXME: spotbugs issues in core test packages -->
  <Match>
    <Or>
      <Package name="com.azure.core.test"/>
      <Package name="com.azure.core.test.implementation"/>
      <Package name="com.azure.core.test.http"/>
    </Or>
    <Bug pattern="DM_BOXED_PRIMITIVE_FOR_PARSING,
                  DM_CONVERT_CASE,
                  EC_UNRELATED_TYPES,
                  REC_CATCH_EXCEPTION,
                  DM_DEFAULT_ENCODING,
                  NP_NULL_ON_SOME_PATH_FROM_RETURN_VALUE,
                  RCN_REDUNDANT_NULLCHECK_WOULD_HAVE_BEEN_A_NPE,
                  UPM_UNCALLED_PRIVATE_METHOD"/>
  </Match>


  <!-- The field is read by parent class StorageOutputStream methods. -->
  <Match>
    <Class name="com.azure.storage.file.share.StorageFileOutputStream"/>
    <Bug pattern="URF_UNREAD_FIELD"/>
  </Match>

  <!-- Initial implementation of Storage Blob Batch is using an inline class -->
  <Match>
    <Class name="com.azure.storage.blob.batch.BlobBatchAsyncClient"/>
    <Bug pattern="SIC_INNER_SHOULD_BE_STATIC_ANON"/>
  </Match>

  <!-- Initial implementation of JacksonDeserializer is using an inline class-->
  <Match>
    <Class name="com.azure.core.implementation.serializer.jsonwrapper.jacksonwrapper.JacksonDeserializer"/>
    <Bug pattern="SIC_INNER_SHOULD_BE_STATIC_ANON"/>
  </Match>

  <!-- Implementation name confusing with public API name and non-public API -->
  <Match>
    <Or>
      <Class name="com.azure.core.implementation.http.UrlBuilder"/>
      <Class name="com.azure.storage.blob.implementation.models.AppendBlobAppendBlockFromUrlHeaders"/>
      <Class name="com.azure.storage.file.share.implementation.models.FileGetPropertiesHeaders"/>
      <Class name="com.azure.storage.file.datalake.implementation.models.PathAppendDataHeaders"/>
    </Or>
    <Bug pattern="NM_CONFUSING"/>
  </Match>

    <!-- Incorrect flagging, there is already switchIfEmpty operator applied in the upstream to throw error on empty -->
  <Match>
    <Class name="com.azure.core.util.polling.DefaultSyncPoller"/>
    <Method name="getFinalResult"/>
    <Bug pattern="NP_NULL_ON_SOME_PATH_FROM_RETURN_VALUE"/>
  </Match>

  <!-- Incorrect flagging, there is already switchIfEmpty operator applied in the upstream to throw error on empty -->
  <Match>
    <Class name="com.azure.core.util.polling.DefaultSyncPoller"/>
    <Method name="poll"/>
    <Bug pattern="NP_NULL_ON_SOME_PATH_FROM_RETURN_VALUE"/>
  </Match>

  <!-- Incorrect flagging, there is already switchIfEmpty operator applied in the upstream to throw error on empty -->
  <Match>
    <Class name="com.azure.core.util.polling.DefaultSyncPoller"/>
    <Method name="waitForCompletion"/>
    <Bug pattern="NP_NULL_ON_SOME_PATH_FROM_RETURN_VALUE"/>
  </Match>

  <!-- Incorrect flagging, there is already switchIfEmpty operator applied in the upstream to throw error on empty -->
  <Match>
    <Class name="com.azure.core.util.polling.DefaultSyncPoller"/>
    <Method name="waitUntil"/>
    <Bug pattern="NP_NULL_ON_SOME_PATH_FROM_RETURN_VALUE"/>
  </Match>

    <!-- Incorrect flagging, there is already switchIfEmpty operator applied in the upstream to throw error on empty -->
  <Match>
    <Class name="com.azure.core.util.polling.PollingContext"/>
    <Method name="clone"/>
    <Bug pattern="CN_IMPLEMENTS_CLONE_BUT_NOT_CLONEABLE"/>
  </Match>

  <Match>
    <Or>
      <Class name="com.azure.core.util.paging.PagedFluxCoreJavaDocCodeSnippets"/>
    </Or>
    <Bug pattern="NP_LOAD_OF_KNOWN_NULL_VALUE,
    SIC_INNER_SHOULD_BE_STATIC_ANON,
    UMAC_UNCALLABLE_METHOD_OF_ANONYMOUS_CLASS,
    NP_BOOLEAN_RETURN_NULL"/>
  </Match>

  <!-- Disable some spotbugs rules on perf-tests -->
  <Match>
    <Or>
      <Package name="com.azure.storage.blob.perf"/>
      <Package name="com.azure.storage.blob.perf.core"/>
    </Or>
    <Bug pattern="BC_UNCONFIRMED_CAST, DM_EXIT, RCN_REDUNDANT_NULLCHECK_WOULD_HAVE_BEEN_A_NPE"/>
  </Match>

  <!-- StringUtils.strip can return NULL so the NULL check is required -->
  <Match>
    <Class name="com.azure.cosmos.implementation.PathsHelper"/>
    <Method name="parsePathSegments"/>
    <Bug pattern="RCN_REDUNDANT_NULLCHECK_OF_NONNULL_VALUE"/>
  </Match>

  <Match>
    <Class name="com.azure.cosmos.implementation.encryption.AeadAes256CbcHmac256Algorithm"/>
    <Method name="decryptData"/>
    <Bug pattern="RCN_REDUNDANT_NULLCHECK_OF_NONNULL_VALUE"/>
  </Match>

  <Match>
    <Class name="com.azure.cosmos.implementation.encryption.AeadAes256CbcHmac256Algorithm"/>
    <Method name="encryptData"/>
    <Bug pattern="RCN_REDUNDANT_NULLCHECK_OF_NONNULL_VALUE"/>
  </Match>

  <Match>
    <Class name="com.azure.cosmos.implementation.BaseAuthorizationTokenProvider"/>
    <Method name="reInitializeIfPossible"/>
    <Bug pattern="ES_COMPARING_STRINGS_WITH_EQ"/>
  </Match>

  <Match>
    <Class name="com.azure.cosmos.implementation.encryption.SecurityUtility"/>
    <Method name="getSHA256Hash"/>
    <Bug pattern="RCN_REDUNDANT_NULLCHECK_OF_NONNULL_VALUE"/>
  </Match>

  <!-- Suppress false positive, there is no null in the flagged code -->
  <Match>
    <Class name="com.azure.cosmos.implementation.TestConfigurations"/>
    <Method name="loadFromPathIfExists"/>
    <Bug pattern="RCN_REDUNDANT_NULLCHECK_OF_NONNULL_VALUE,REC_CATCH_EXCEPTION"/>
  </Match>

  <!-- ClassLoader::getResourceAsStream can return null, ref: https://docs.oracle.com/javase/8/docs/technotes/guides/lang/resources.html -->
  <Match>
    <Class name="com.azure.cosmos.implementation.directconnectivity.RntbdTransportClient$Options$Builder"/>
    <Bug pattern="RCN_REDUNDANT_NULLCHECK_OF_NONNULL_VALUE"/>
  </Match>

  <!-- Tracking work-item: https://github.com/Azure/azure-sdk-for-java/issues/9037 -->
  <Match>
    <Or>
      <Class name="com.azure.cosmos.ClientSideRequestStatistics"/>
      <Class name="com.azure.cosmos.models.CosmosItemResponse"/>
    </Or>
    <Bug pattern="IS2_INCONSISTENT_SYNC"/>
  </Match>

  <!-- The following two suggestion for _static_ inner class is suppressed,
       first method is 1 line and second one is ~4 lines, doesn't worth a dedicated class.
    -->
  <Match>
    <Class name="com.azure.cosmos.implementation.routing.LocationCache"/>
    <Method name="markEndpointUnavailable"/>
    <Bug pattern="SIC_INNER_SHOULD_BE_STATIC_ANON"/>
  </Match>

  <Match>
    <Class name="com.azure.cosmos.implementation.DatabaseAccount"/>
    <Method name="getQueryEngineConfiguration"/>
    <Bug pattern="SIC_INNER_SHOULD_BE_STATIC_ANON"/>
  </Match>

  <!-- This code smells, created an issue: https://github.com/Azure/azure-sdk-for-java/issues/9039 -->
  <Match>
    <Class name="com.azure.cosmos.implementation.directconnectivity.GoneAndRetryWithRetryPolicy" />
    <Method name="shouldRetry"/>
    <Bug pattern="RCN_REDUNDANT_NULLCHECK_WOULD_HAVE_BEEN_A_NPE"/>
  </Match>

  <Match>
    <Class name="com.azure.cosmos.encryption.KeyVaultAccessClient" />
    <Method name="unwrapKeyAsync"/>
    <Bug pattern="NP_NULL_ON_SOME_PATH_FROM_RETURN_VALUE"/>
  </Match>

  <Match>
    <Class name="com.azure.cosmos.encryption.KeyVaultAccessClient" />
    <Method name="wrapKeyAsync"/>
    <Bug pattern="NP_NULL_ON_SOME_PATH_FROM_RETURN_VALUE"/>
  </Match>

  <Match>
    <Class name="com.azure.cosmos.encryption.AzureKeyVaultKeyWrapProvider" />
    <Method name="unwrapKey"/>
    <Bug pattern="NP_NULL_ON_SOME_PATH_FROM_RETURN_VALUE"/>
  </Match>

  <Match>
    <Class name="com.azure.cosmos.encryption.AzureKeyVaultKeyWrapProvider" />
    <Method name="wrapKey"/>
    <Bug pattern="NP_NULL_ON_SOME_PATH_FROM_RETURN_VALUE"/>
  </Match>

  <!-- DB is retrieved synchronously (Flux::block()) after creating it, so no chance of null  -->
  <Match>
    <Class name="com.azure.cosmos.implementation.DatabaseForTest" />
    <Method name="create"/>
    <Bug pattern="NP_NULL_ON_SOME_PATH_FROM_RETURN_VALUE"/>
  </Match>

  <!-- Issue: https://github.com/Azure/azure-sdk-for-java/issues/9041 -->
  <Match>
    <Class name="com.azure.cosmos.implementation.RxGatewayStoreModel" />
    <Bug pattern="NP_NULL_ON_SOME_PATH"/>
  </Match>

  <!-- Issue: https://github.com/Azure/azure-sdk-for-java/issues/9044 -->
  <Match>
    <Class name="com.azure.cosmos.implementation.RxGatewayStoreModel"/>
    <Method name="validateOrThrow"/>
    <Bug pattern="DM_DEFAULT_ENCODING"/>
  </Match>

  <!-- The in-memory map is not serializable, given value is of type IServerIdentity which is not serializable -->
  <Match>
    <Class name="com.azure.cosmos.implementation.routing.InMemoryCollectionRoutingMap$MinPartitionKeyPairComparator"/>
    <Bug pattern="SE_COMPARATOR_SHOULD_BE_SERIALIZABLE"/>
  </Match>

  <!-- The following 3 suppression are valid, the types uses default value if parse fails  -->
  <Match>
    <Class name="com.azure.cosmos.implementation.Configs"/>
    <Method name="getIntValue"/>
    <Bug pattern="DM_BOXED_PRIMITIVE_FOR_PARSING"/>
  </Match>

  <Match>
    <Class name="com.azure.cosmos.implementation.Integers"/>
    <Method name="tryParse"/>
    <Bug pattern="DM_BOXED_PRIMITIVE_FOR_PARSING"/>
  </Match>

  <Match>
    <Class name="com.azure.cosmos.implementation.Longs"/>
    <Method name="tryParse"/>
    <Bug pattern="DM_BOXED_PRIMITIVE_FOR_PARSING"/>
  </Match>

  <!-- Issue: https://github.com/Azure/azure-sdk-for-java/issues/9048 -->
  <Match>
    <Class name="com.azure.cosmos.models.ModelBridgeInternal"/>
    <Method name="toDatabaseAccount"/>
    <Bug pattern="DM_BOXED_PRIMITIVE_FOR_PARSING"/>
  </Match>


  <!-- Extra null check is for assertion -->
  <Match>
    <Class name="com.azure.cosmos.implementation.directconnectivity.AddressResolver"/>
    <Method name="~(.*)\$(resolveAddressesAndIdentityAsync|null)\$(.*)"/>
    <Bug pattern="RCN_REDUNDANT_NULLCHECK_OF_NULL_VALUE"/>
  </Match>

  <!-- Issue: https://github.com/Azure/azure-sdk-for-java/issues/9050 -->
  <Match>
    <Class name="com.azure.cosmos.implementation.directconnectivity.rntbd.RntbdClientChannelPool"/>
    <Bug pattern="RCN_REDUNDANT_NULLCHECK_OF_NULL_VALUE"/>
  </Match>

  <!-- Code is doing DCL, this needs to be evaluated
   https://www.cs.umd.edu/~pugh/java/memoryModel/DoubleCheckedLocking.html
   Issue: https://github.com/Azure/azure-sdk-for-java/issues/9054
   -->
  <Match>
    <Class name="com.azure.cosmos.models.CosmosItemResponse"/>
    <Method name="getItem"/>
    <Bug pattern="RCN_REDUNDANT_NULLCHECK_OF_NULL_VALUE"/>
  </Match>

  <!-- Fallthrough is by design -->
  <Match>
    <Class name="com.azure.cosmos.implementation.routing.MurmurHash3_32"/>
    <Method name="hash"/>
    <Bug pattern="SF_SWITCH_FALLTHROUGH"/>
  </Match>

  <!-- Suppress URF_UNREAD_FIELD, the fields are read but during serialization -->
  <Match>
    <Class name="com.azure.cosmos.ClientSideRequestStatistics$AddressResolutionStatistics"/>
    <Field name="endTimeUTC"/>
    <Bug pattern="URF_UNREAD_FIELD"/>
  </Match>

  <!-- Suppress URF_UNREAD_FIELD, the fields are read but during serialization -->
  <Match>
    <Class name="com.azure.cosmos.ClientSideRequestStatistics$AddressResolutionStatistics"/>
    <Field name="startTimeUTC"/>
    <Bug pattern="URF_UNREAD_FIELD"/>
  </Match>

  <!-- Suppress URF_UNREAD_FIELD, the fields are read but during serialization -->
  <Match>
    <Class name="com.azure.cosmos.ClientSideRequestStatistics$AddressResolutionStatistics"/>
    <Field name="targetEndpoint"/>
    <Bug pattern="URF_UNREAD_FIELD"/>
  </Match>

  <!-- Suppress URF_UNREAD_FIELD, the fields are read but during serialization -->
  <Match>
    <Class name="com.azure.cosmos.ClientSideRequestStatistics$AddressResolutionStatistics"/>
    <Field name="errorMessage"/>
    <Bug pattern="URF_UNREAD_FIELD"/>
  </Match>

  <!-- Suppress URF_UNREAD_FIELD, the fields are read but during serialization -->
  <Match>
    <Class name="com.azure.cosmos.ClientSideRequestStatistics$AddressResolutionStatistics"/>
    <Field name="inflightRequest"/>
    <Bug pattern="URF_UNREAD_FIELD"/>
  </Match>

  <!-- Suppress URF_UNREAD_FIELD, the fields are read but during serialization -->
  <Match>
    <Class name="com.azure.cosmos.ClientSideRequestStatistics$StoreResponseStatistics"/>
    <Field name="requestResourceType"/>
    <Bug pattern="URF_UNREAD_FIELD"/>
  </Match>

  <!-- Suppress URF_UNREAD_FIELD, the field is read but during serialization -->
  <Match>
    <Class name="com.azure.cosmos.ClientSideRequestStatistics$StoreResponseStatistics"/>
    <Field name="requestResponseTimeUTC"/>
    <Bug pattern="URF_UNREAD_FIELD"/>
  </Match>

  <!-- Suppress URF_UNREAD_FIELD, the field is read but during serialization -->
  <Match>
    <Class name="com.azure.cosmos.ClientSideRequestStatistics$StoreResponseStatistics"/>
    <Field name="storeResult"/>
    <Bug pattern="URF_UNREAD_FIELD"/>
  </Match>

  <!-- Suppress URF_UNREAD_FIELD, the field is read but during serialization -->
  <Match>
    <Class name="com.azure.cosmos.implementation.RequestTimeline$Event"/>
    <Field name="durationInMicroSec"/>
    <Bug pattern="URF_UNREAD_FIELD"/>
  </Match>

  <!-- The entire class is unused. Bug: https://github.com/Azure/azure-sdk-for-java/issues/9075 -->
  <Match>
    <Class name="com.azure.cosmos.implementation.changefeed.implementation.RemainingWorkEstimatorImpl"/>
    <Bug pattern="URF_UNREAD_FIELD"/>
  </Match>

  <!-- serviceConfigReader type is not used, but comment seems this is be used in future updates -->
  <Match>
    <Class name="com.azure.cosmos.implementation.directconnectivity.GlobalAddressResolver"/>
    <Field name="serviceConfigReader"/>
    <Bug pattern="URF_UNREAD_FIELD"/>
  </Match>

  <!-- gatewayAddressCache also seems associated with serviceConfigReader suppressed previously -->
  <Match>
    <Class name="com.azure.cosmos.implementation.directconnectivity.GlobalAddressResolver"/>
    <Field name="gatewayAddressCache"/>
    <Bug pattern="URF_UNREAD_FIELD"/>
  </Match>

  <!-- addressResolver also seems associated with serviceConfigReader suppressed previously -->
  <Match>
    <Class name="com.azure.cosmos.implementation.directconnectivity.GlobalAddressResolver"/>
    <Field name="addressResolver"/>
    <Bug pattern="URF_UNREAD_FIELD"/>
  </Match>

  <!-- Bug: https://github.com/Azure/azure-sdk-for-java/issues/9076 -->
  <Match>
    <Class name="com.azure.cosmos.implementation.directconnectivity.StoreClientFactory"/>
    <Field name="maxConcurrentConnectionOpenRequests"/>
    <Bug pattern="URF_UNREAD_FIELD"/>
  </Match>

  <!-- Bug: https://github.com/Azure/azure-sdk-for-java/issues/9076 -->
  <Match>
    <Class name="com.azure.cosmos.implementation.directconnectivity.StoreClientFactory"/>
    <Field name="requestTimeout"/>
    <Bug pattern="URF_UNREAD_FIELD"/>
  </Match>

  <!-- Bug: https://github.com/Azure/azure-sdk-for-java/issues/9076 -->
  <Match>
    <Class name="com.azure.cosmos.implementation.directconnectivity.StoreClientFactory"/>
    <Field name="enableTransportClientSharing"/>
    <Bug pattern="URF_UNREAD_FIELD"/>
  </Match>

  <!-- Suppress URF_UNREAD_FIELD, the field is read but during serialization -->
  <Match>
    <Class name="com.azure.cosmos.implementation.directconnectivity.rntbd.RntbdResponseHeaders"/>
    <Field name="indexTermsGenerated"/>
    <Bug pattern="URF_UNREAD_FIELD"/>
  </Match>

  <!-- Suppress URF_UNREAD_FIELD, the field is read but during serialization -->
  <Match>
    <Class name="com.azure.cosmos.implementation.directconnectivity.rntbd.RntbdResponseHeaders"/>
    <Field name="queriesPerformed"/>
    <Bug pattern="URF_UNREAD_FIELD"/>
  </Match>

  <!-- Suppress URF_UNREAD_FIELD, the field is read but during serialization -->
  <Match>
    <Class name="com.azure.cosmos.implementation.directconnectivity.rntbd.RntbdResponseHeaders"/>
    <Field name="readsPerformed"/>
    <Bug pattern="URF_UNREAD_FIELD"/>
  </Match>

  <!-- Suppress URF_UNREAD_FIELD, the field is read but during serialization -->
  <Match>
    <Class name="com.azure.cosmos.implementation.directconnectivity.rntbd.RntbdResponseHeaders"/>
    <Field name="scriptsExecuted"/>
    <Bug pattern="URF_UNREAD_FIELD"/>
  </Match>

  <!-- Suppress URF_UNREAD_FIELD, the field is read but during serialization -->
  <Match>
    <Class name="com.azure.cosmos.implementation.directconnectivity.rntbd.RntbdResponseHeaders"/>
    <Field name="writesPerformed"/>
    <Bug pattern="URF_UNREAD_FIELD"/>
  </Match>

  <!-- This field is set to false as of today, looks like the field it left for future enhancement -->
  <Match>
    <Class name="com.azure.cosmos.implementation.query.DefaultDocumentQueryExecutionContext"/>
    <Field name="isContinuationExpected"/>
    <Bug pattern="URF_UNREAD_FIELD"/>
  </Match>

  <!-- Bug: https://github.com/Azure/azure-sdk-for-java/issues/9077 -->
  <Match>
    <Class name="com.azure.cosmos.implementation.query.PipelinedDocumentQueryExecutionContext"/>
    <Field name="correlatedActivityId"/>
    <Bug pattern="URF_UNREAD_FIELD"/>
  </Match>

  <!-- Bug: https://github.com/Azure/azure-sdk-for-java/issues/9078 -->
  <Match>
    <Class name="com.azure.cosmos.implementation.directconnectivity.rntbd.RntbdRequestHeaders"/>
    <Method name="addResourceIdOrPathHeaders"/>
    <Bug pattern="SF_SWITCH_NO_DEFAULT"/>
  </Match>

  <!-- Bug: https://github.com/Azure/azure-sdk-for-java/issues/9078 -->
  <Match>
    <Class name="com.azure.cosmos.implementation.routing.MurmurHash3_32"/>
    <Method name="hash"/>
    <Bug pattern="SF_SWITCH_NO_DEFAULT"/>
  </Match>

  <!-- Bug: https://github.com/Azure/azure-sdk-for-java/issues/9078 -->
  <Match>
    <Class name="com.azure.cosmos.implementation.routing.PartitionKeyInternal"/>
    <Method name="fromObjectArray"/>
    <Bug pattern="SF_SWITCH_NO_DEFAULT"/>
  </Match>

  <!-- Bug: https://github.com/Azure/azure-sdk-for-java/issues/9082 -->
  <Match>
    <Class name="com.azure.cosmos.implementation.changefeed.ServiceItemLease"/>
    <Field name="ContinuationToken"/>
    <Bug pattern="NM_FIELD_NAMING_CONVENTION"/>
  </Match>

  <!-- Bug: https://github.com/Azure/azure-sdk-for-java/issues/9082 -->
  <Match>
    <Class name="com.azure.cosmos.implementation.changefeed.ServiceItemLease"/>
    <Field name="LeaseToken"/>
    <Bug pattern="NM_FIELD_NAMING_CONVENTION"/>
  </Match>

  <!-- Bug: https://github.com/Azure/azure-sdk-for-java/issues/9082 -->
  <Match>
    <Class name="com.azure.cosmos.implementation.changefeed.ServiceItemLease"/>
    <Field name="Owner"/>
    <Bug pattern="NM_FIELD_NAMING_CONVENTION"/>
  </Match>

  <!-- Bug: https://github.com/Azure/azure-sdk-for-java/issues/9082 -->
  <Match>
    <Class name="com.azure.cosmos.implementation.routing.LocationCache$LocationUnavailabilityInfo"/>
    <Field name="LastUnavailabilityCheckTimeStamp"/>
    <Bug pattern="NM_FIELD_NAMING_CONVENTION"/>
  </Match>

  <!-- Bug: https://github.com/Azure/azure-sdk-for-java/issues/9082 -->
  <Match>
    <Class name="com.azure.cosmos.implementation.routing.LocationCache$LocationUnavailabilityInfo"/>
    <Field name="UnavailableOperations"/>
    <Bug pattern="NM_FIELD_NAMING_CONVENTION"/>
  </Match>

  <!-- Bug: https://github.com/Azure/azure-sdk-for-java/issues/9082 -->
  <Match>
    <Class name="com.azure.cosmos.implementation.RxDocumentServiceRequest"/>
    <Field name="UseGatewayMode"/>
    <Bug pattern="NM_FIELD_NAMING_CONVENTION"/>
  </Match>

  <!-- The static field sharedGatewayHttpClient is cleared using synchronized ref count mechanism -->
  <Match>
    <Class name="com.azure.cosmos.implementation.http.SharedGatewayHttpClient"/>
    <Field name="sharedGatewayHttpClient"/>
    <Bug pattern="ST_WRITE_TO_STATIC_FROM_INSTANCE_METHOD"/>
  </Match>

  <!-- Bug: https://github.com/Azure/azure-sdk-for-java/issues/9087 -->
  <Match>
    <Class name="com.azure.cosmos.implementation.RetryPolicyWithDiagnostics"/>
    <Field name="retriesCountForDiagnostics"/>
    <Bug pattern="VO_VOLATILE_INCREMENT"/>
  </Match>

  <!-- Bug: https://github.com/Azure/azure-sdk-for-java/issues/9087 -->
  <Match>
    <Class name="com.azure.cosmos.implementation.changefeed.implementation.AutoCheckpointer"/>
    <Field name="processedDocCount"/>
    <Bug pattern="VO_VOLATILE_INCREMENT"/>
  </Match>

  <!-- Bug: https://github.com/Azure/azure-sdk-for-java/issues/9087 -->
  <Match>
    <Class name="com.azure.cosmos.implementation.query.DefaultDocumentQueryExecutionContext"/>
    <Field name="retries"/>
    <Bug pattern="VO_VOLATILE_INCREMENT"/>
  </Match>

  <!-- Bug: https://github.com/Azure/azure-sdk-for-java/issues/9054 -->
  <Match>
    <Class name="com.azure.cosmos.models.CosmosItemResponse"/>
    <Field name="item"/>
    <Bug pattern="DC_DOUBLECHECK"/>
  </Match>

  <!-- Bug: https://github.com/Azure/azure-sdk-for-java/issues/9088 -->
  <Match>
    <Class name="com.azure.cosmos.CosmosException"/>
    <Field name="cosmosError"/>
    <Bug pattern="SE_BAD_FIELD"/>
  </Match>

  <!-- Bug: https://github.com/Azure/azure-sdk-for-java/issues/9088 -->
  <Match>
    <Class name="com.azure.cosmos.CosmosException"/>
    <Field name="cosmosDiagnostics"/>
    <Bug pattern="SE_BAD_FIELD"/>
  </Match>

  <!-- Bug: https://github.com/Azure/azure-sdk-for-java/issues/9088 -->
  <Match>
    <Class name="com.azure.cosmos.CosmosException"/>
    <Field name="requestTimeline"/>
    <Bug pattern="SE_BAD_FIELD"/>
  </Match>

  <!-- Bug: https://github.com/Azure/azure-sdk-for-java/issues/9088 -->
  <Match>
    <Class name="com.azure.cosmos.CosmosException"/>
    <Field name="requestUri"/>
    <Bug pattern="SE_BAD_FIELD"/>
  </Match>

  <!-- Bug: https://github.com/Azure/azure-sdk-for-java/issues/9088 -->
  <Match>
    <Class name="com.azure.cosmos.implementation.directconnectivity.rntbd.RntbdContextException"/>
    <Field name="cosmosError"/>
    <Bug pattern="SE_BAD_FIELD"/>
  </Match>

  <!-- Bug: https://github.com/Azure/azure-sdk-for-java/issues/9088 -->
  <Match>
    <Class name="com.azure.cosmos.implementation.directconnectivity.rntbd.RntbdContextException"/>
    <Field name="status"/>
    <Bug pattern="SE_BAD_FIELD"/>
  </Match>

  <!-- FormRecognizerException fields re serializable -->
  <Match>
    <Class name="com.azure.ai.formrecognizer.models.FormRecognizerException" />
    <Field name="errorInformationList" />
    <Bug pattern="SE_BAD_FIELD" />
  </Match>

  <Match>
    <Class name="com.azure.ai.formrecognizer.training.models.CustomFormModel" />
    <Field name="modelName" />
    <Bug pattern="UWF_UNWRITTEN_FIELD" />
  </Match>

  <Match>
    <Class name="com.azure.ai.formrecognizer.training.models.CustomFormModel" />
    <Field name="customFormModelProperties" />
    <Bug pattern="UWF_UNWRITTEN_FIELD" />
  </Match>

  <Match>
    <Class name="com.azure.ai.formrecognizer.training.models.CustomFormModelInfo" />
    <Field name="modelName" />
    <Bug pattern="UWF_UNWRITTEN_FIELD" />
  </Match>

  <Match>
    <Class name="com.azure.ai.formrecognizer.training.models.CustomFormModelInfo" />
    <Field name="customFormModelProperties" />
    <Bug pattern="UWF_UNWRITTEN_FIELD" />
  </Match>

  <Match>
    <Class name="com.azure.ai.formrecognizer.training.models.CustomFormSubmodel" />
    <Field name="modelId" />
    <Bug pattern="UWF_UNWRITTEN_FIELD" />
  </Match>

  <Match>
    <Class name="com.azure.ai.formrecognizer.training.models.CustomFormModelProperties" />
    <Field name="isComposed" />
    <Bug pattern="UWF_UNWRITTEN_FIELD" />
  </Match>

  <Match>
    <Class name="com.azure.ai.formrecognizer.training.models.TrainingDocumentInfo" />
    <Field name="modelId" />
    <Bug pattern="UWF_UNWRITTEN_FIELD" />
  </Match>

  <Match>
    <Class name="com.azure.ai.formrecognizer.models.RecognizedForm" />
    <Field name="formTypeConfidence" />
    <Bug pattern="UWF_UNWRITTEN_FIELD" />
  </Match>

  <Match>
    <Class name="com.azure.ai.formrecognizer.models.RecognizedForm" />
    <Field name="modelId" />
    <Bug pattern="UWF_UNWRITTEN_FIELD" />
  </Match>

  <Match>
    <Class name="com.azure.ai.formrecognizer.models.FormSelectionMark" />
    <Field name="confidence" />
    <Bug pattern="UWF_UNWRITTEN_FIELD" />
  </Match>

  <Match>
    <Class name="com.azure.ai.formrecognizer.models.FormSelectionMark" />
    <Field name="state" />
    <Bug pattern="UWF_UNWRITTEN_FIELD" />
  </Match>

  <Match>
    <Class name="com.azure.ai.formrecognizer.models.FormPage" />
    <Field name="selectionMarks" />
    <Bug pattern="UWF_UNWRITTEN_FIELD" />
  </Match>

  <!-- TextAnalyticsException fields re serializable -->
  <Match>
    <Class name="com.azure.ai.textanalytics.models.TextAnalyticsException" />
    <Field name="errorInformationList" />
    <Bug pattern="SE_BAD_FIELD" />
  </Match>

  <!-- Exception is required to catch, ref: code comment in the OrderbyRowComparer::compare() method  -->
  <Match>
    <Class name="com.azure.cosmos.implementation.query.orderbyquery.OrderbyRowComparer"/>
    <Method name="compare"/>
    <Bug pattern="REC_CATCH_EXCEPTION"/>
  </Match>

  <!-- Exception is required to handle null location names, malformed endpoint, ref: code comment  -->
  <Match>
    <Class name="com.azure.cosmos.implementation.routing.LocationCache"/>
    <Method name="getEndpointByLocation"/>
    <Bug pattern="REC_CATCH_EXCEPTION"/>
  </Match>

  <!-- Code has a TODO to handle Exception case  -->
  <Match>
    <Class name="~com\.azure\.cosmos\.implementation\.directconnectivity\.StoreReader(.*)"/>
    <Method name="~(.*)\$(readFromReplicas|null)\$(.*)"/>
    <Bug pattern="REC_CATCH_EXCEPTION"/>
  </Match>

  <!-- Exception is required to handle when parsing system information  -->
  <Match>
    <Class name="com.azure.cosmos.ClientSideRequestStatistics$ClientSideRequestStatisticsSerializer"/>
    <Method name="serialize"/>
    <Bug pattern="REC_CATCH_EXCEPTION"/>
  </Match>

  <!-- Exception is required to handle and fallback to default pair  -->
  <Match>
    <Class name="com.azure.cosmos.implementation.ResourceId"/>
    <Method name="tryParse"/>
    <Bug pattern="REC_CATCH_EXCEPTION"/>
  </Match>

  <Match>
    <Class name="com.azure.cosmos.encryption.EncryptionCosmosAsyncContainer"/>
    <Method name="decryptResponseAsync"/>
    <Bug pattern="PZLA_PREFER_ZERO_LENGTH_ARRAYS"/>
  </Match>

  <!-- Bug: https://github.com/Azure/azure-sdk-for-java/issues/9089 -->
  <Match>
    <Class name="com.azure.cosmos.implementation.PathsHelper"/>
    <Method name="getResourcePathArray"/>
    <Bug pattern="PZLA_PREFER_ZERO_LENGTH_ARRAYS"/>
  </Match>

  <!-- Bug: https://github.com/Azure/azure-sdk-for-java/issues/9089 -->
  <Match>
    <Class name="com.azure.cosmos.implementation.RxDocumentServiceRequest"/>
    <Method name="toByteArray"/>
    <Bug pattern="PZLA_PREFER_ZERO_LENGTH_ARRAYS"/>
  </Match>

  <!-- Bug: https://github.com/Azure/azure-sdk-for-java/issues/9089 -->
  <Match>
    <Class name="com.azure.cosmos.implementation.Utils"/>
    <Method name="getUTF8BytesOrNull"/>
    <Bug pattern="PZLA_PREFER_ZERO_LENGTH_ARRAYS"/>
  </Match>

  <!-- Bug: https://github.com/Azure/azure-sdk-for-java/issues/9089 -->
  <Match>
    <Class name="com.azure.cosmos.implementation.directconnectivity.rntbd.RntbdResponse"/>
    <Method name="toByteArray"/>
    <Bug pattern="PZLA_PREFER_ZERO_LENGTH_ARRAYS"/>
  </Match>

  <!-- Bug: https://github.com/Azure/azure-sdk-for-java/issues/9090 -->
  <Match>
    <Class name="com.azure.cosmos.implementation.directconnectivity.ServiceConfig"/>
    <Field name="systemReplicationPolicy"/>
    <Bug pattern="URF_UNREAD_PUBLIC_OR_PROTECTED_FIELD"/>
  </Match>

  <!-- Bug: https://github.com/Azure/azure-sdk-for-java/issues/9090 -->
  <Match>
    <Class name="com.azure.cosmos.implementation.directconnectivity.ServiceConfig"/>
    <Field name="userReplicationPolicy"/>
    <Bug pattern="URF_UNREAD_PUBLIC_OR_PROTECTED_FIELD"/>
  </Match>

  <!-- Bug: https://github.com/Azure/azure-sdk-for-java/issues/9090 -->
  <Match>
    <Class name="com.azure.cosmos.implementation.query.ParallelDocumentQueryExecutionContextBase"/>
    <Field name="pageSize"/>
    <Bug pattern="URF_UNREAD_PUBLIC_OR_PROTECTED_FIELD"/>
  </Match>


  <!-- Bug: https://github.com/Azure/azure-sdk-for-java/issues/9090 -->
  <Match>
    <Class name="com.azure.cosmos.implementation.query.ParallelDocumentQueryExecutionContextBase"/>
    <Field name="partitionKeyRanges"/>
    <Bug pattern="URF_UNREAD_PUBLIC_OR_PROTECTED_FIELD"/>
  </Match>

  <!-- Bug: https://github.com/Azure/azure-sdk-for-java/issues/9090 -->
  <Match>
    <Class name="com.azure.cosmos.implementation.QueryMetrics"/>
    <Field name="ZERO"/>
    <Bug pattern="URF_UNREAD_PUBLIC_OR_PROTECTED_FIELD"/>
  </Match>

  <!-- Bug: https://github.com/Azure/azure-sdk-for-java/issues/9091 -->
  <Match>
    <Class name="com.azure.cosmos.implementation.query.orderbyquery.OrderbyRowComparer"/>
    <Method name="compare"/>
    <Bug pattern="DC_PARTIALLY_CONSTRUCTED"/>
  </Match>

  <!--  ChannelHandlerContext::fireUserEventTriggered is fluent method and return ref can be ignored -->
  <Match>
    <Class name="com.azure.cosmos.implementation.directconnectivity.rntbd.RntbdContextDecoder"/>
    <Method name="decode"/>
    <Bug pattern="RV_RETURN_VALUE_IGNORED_NO_SIDE_EFFECT"/>
  </Match>

  <!--  ChannelHandlerContext::channelRead is fluent method and return ref can be ignored -->
  <Match>
    <Class name="com.azure.cosmos.implementation.directconnectivity.rntbd.RntbdContextRequestDecoder"/>
    <Method name="channelRead"/>
    <Bug pattern="RV_RETURN_VALUE_IGNORED_NO_SIDE_EFFECT"/>
  </Match>

  <!--  ChannelHandlerContext::fireChannelActive is fluent method and return ref can be ignored -->
  <Match>
    <Class name="com.azure.cosmos.implementation.directconnectivity.rntbd.RntbdRequestManager"/>
    <Method name="channelActive"/>
    <Bug pattern="RV_RETURN_VALUE_IGNORED_NO_SIDE_EFFECT"/>
  </Match>

  <!--  ChannelHandlerContext::fireChannelInactive is fluent method and return ref can be ignored -->
  <Match>
    <Class name="com.azure.cosmos.implementation.directconnectivity.rntbd.RntbdRequestManager"/>
    <Method name="channelInactive"/>
    <Bug pattern="RV_RETURN_VALUE_IGNORED_NO_SIDE_EFFECT"/>
  </Match>

  <Match>
    <Class name="com.azure.cosmos.implementation.directconnectivity.rntbd.RntbdRequestManager"/>
    <Method name="channelReadComplete"/>
    <Bug pattern="RV_RETURN_VALUE_IGNORED_NO_SIDE_EFFECT"/>
  </Match>

  <!--  ChannelHandlerContext::fireChannelRegistered is fluent method and return ref can be ignored -->
  <Match>
    <Class name="com.azure.cosmos.implementation.directconnectivity.rntbd.RntbdRequestManager"/>
    <Method name="channelRegistered"/>
    <Bug pattern="RV_RETURN_VALUE_IGNORED_NO_SIDE_EFFECT"/>
  </Match>

  <!--  ChannelHandlerContext::fireChannelUnregistered is fluent method and return ref can be ignored -->
  <Match>
    <Class name="com.azure.cosmos.implementation.directconnectivity.rntbd.RntbdRequestManager"/>
    <Method name="channelUnregistered"/>
    <Bug pattern="RV_RETURN_VALUE_IGNORED_NO_SIDE_EFFECT"/>
  </Match>

  <!--  ChannelHandlerContext::fireChannelWritabilityChanged is fluent method and return ref can be ignored -->
  <Match>
    <Class name="com.azure.cosmos.implementation.directconnectivity.rntbd.RntbdRequestManager"/>
    <Method name="channelWritabilityChanged"/>
    <Bug pattern="RV_RETURN_VALUE_IGNORED_NO_SIDE_EFFECT"/>
  </Match>

  <!--  ChannelHandlerContext::flush is fluent method and return ref can be ignored -->
  <Match>
    <Class name="com.azure.cosmos.implementation.directconnectivity.rntbd.RntbdRequestManager"/>
    <Method name="flush"/>
    <Bug pattern="RV_RETURN_VALUE_IGNORED_NO_SIDE_EFFECT"/>
  </Match>

  <!--  ChannelHandlerContext::read is fluent method and return ref can be ignored -->
  <Match>
    <Class name="com.azure.cosmos.implementation.directconnectivity.rntbd.RntbdRequestManager"/>
    <Method name="read"/>
    <Bug pattern="RV_RETURN_VALUE_IGNORED_NO_SIDE_EFFECT"/>
  </Match>

  <!--  ChannelHandlerContext::flush is fluent method and return ref can be ignored -->
  <Match>
    <Class name="com.azure.cosmos.implementation.directconnectivity.rntbd.RntbdRequestManager"/>
    <Method name="removeContextNegotiatorAndFlushPendingWrites"/>
    <Bug pattern="RV_RETURN_VALUE_IGNORED_NO_SIDE_EFFECT"/>
  </Match>

  <!--  ChannelHandlerContext::fireUserEventTriggered is fluent method and return ref can be ignored -->
  <Match>
    <Class name="com.azure.cosmos.implementation.directconnectivity.rntbd.RntbdRequestManager"/>
    <Method name="userEventTriggered"/>
    <Bug pattern="RV_RETURN_VALUE_IGNORED_NO_SIDE_EFFECT"/>
  </Match>

  <!--  ChannelHandlerContext::fireChannelRead is fluent method and return ref can be ignored -->
  <Match>
    <Class name="com.azure.cosmos.implementation.directconnectivity.rntbd.RntbdRequestDecoder"/>
    <Method name="channelRead"/>
    <Bug pattern="RV_RETURN_VALUE_IGNORED_NO_SIDE_EFFECT"/>
  </Match>

  <!-- CompletableFuture.getNow(null) is valid (null param), suppressing false positive
        https://github.com/spotbugs/spotbugs/issues/1001 -->
  <Match>
    <Class name="com.azure.cosmos.implementation.directconnectivity.rntbd.RntbdRequestManager"/>
    <Method name="hasRequestedRntbdContext"/>
    <Bug pattern="NP_NONNULL_PARAM_VIOLATION"/>
  </Match>

  <!-- CompletableFuture.getNow(null) is valid (null param), suppressing false positive
      https://github.com/spotbugs/spotbugs/issues/1001 -->
  <Match>
    <Class name="com.azure.cosmos.implementation.directconnectivity.rntbd.RntbdRequestManager"/>
    <Method name="hasRntbdContext"/>
    <Bug pattern="NP_NONNULL_PARAM_VIOLATION"/>
  </Match>

  <!-- CompletableFuture.getNow(null) is valid (null param), suppressing false positive
      https://github.com/spotbugs/spotbugs/issues/1001 -->
  <Match>
    <Class name="com.azure.cosmos.implementation.directconnectivity.rntbd.RntbdRequestManager"/>
    <Method name="messageReceived"/>
    <Bug pattern="NP_NONNULL_PARAM_VIOLATION"/>
  </Match>

  <!-- CompletableFuture.getNow(null) is valid (null param), suppressing false positive
      https://github.com/spotbugs/spotbugs/issues/1001 -->
  <Match>
    <Class name="com.azure.cosmos.implementation.directconnectivity.rntbd.RntbdRequestManager"/>
    <Method name="rntbdContext"/>
    <Bug pattern="NP_NONNULL_PARAM_VIOLATION"/>
  </Match>

  <!-- Exception is needed to catch a SslException masked as a RuntimeException by Netty -->
  <Match>
    <Class name="com.azure.cosmos.implementation.directconnectivity.rntbd.RntbdRequestManager"/>
    <Method name="close"/>
    <Bug pattern="BC_IMPOSSIBLE_INSTANCEOF"/>
  </Match>

  <!-- Bug: https://github.com/Azure/azure-sdk-for-java/issues/9092 -->
  <Match>
    <Class name="com.azure.cosmos.implementation.query.OrderByUtils$PageToItemTransformer"/>
    <Method name="~(.*)\$(apply|null)\$(.*)"/>
    <Bug pattern="RV_RETURN_VALUE_IGNORED_INFERRED"/>
  </Match>

  <!-- Bug: https://github.com/Azure/azure-sdk-for-java/issues/9092 -->
  <Match>
    <Class name="com.azure.cosmos.implementation.query.AggregateDocumentQueryExecutionContext"/>
    <Method name="~(.*)\$(drainAsync|null)\$(.*)"/>
    <Bug pattern="RV_RETURN_VALUE_IGNORED_INFERRED"/>
  </Match>

    <!-- Bug: https://github.com/Azure/azure-sdk-for-java/issues/9092 -->
  <Match>
    <Class name="com.azure.cosmos.implementation.QueryMetrics"/>
    <Method name="mergeQueryMetricsMap"/>
    <Bug pattern="RV_RETURN_VALUE_IGNORED_INFERRED"/>
  </Match>

  <!-- Bug: https://github.com/Azure/azure-sdk-for-java/issues/9093 -->
  <Match>
    <Class name="com.azure.cosmos.implementation.PathsHelper"/>
    <Method name="tryParsePathSegments"/>
    <Bug pattern="DLS_DEAD_LOCAL_STORE_OF_NULL"/>
  </Match>

  <Match>
    <Class name="com.azure.cosmos.implementation.encryption.AeadAes256CbcHmac256Algorithm"/>
    <Method name="encryptData"/>
    <Bug pattern="DLS_DEAD_LOCAL_STORE"/>
  </Match>

  <!-- Bug: https://github.com/Azure/azure-sdk-for-java/issues/9093 -->
  <Match>
    <Class name="com.azure.cosmos.implementation.QueryMetrics"/>
    <Method name="createFromDelimitedString"/>
    <Bug pattern="DLS_DEAD_LOCAL_STORE"/>
  </Match>

  <!-- Bug: https://github.com/Azure/azure-sdk-for-java/issues/9093 -->
  <Match>
    <Class name="com.azure.cosmos.implementation.ReplicationPolicy"/>
    <Method name="setMaxReplicaSetSize"/>
    <Bug pattern="DLS_DEAD_LOCAL_STORE"/>
  </Match>

  <!-- Bug: https://github.com/Azure/azure-sdk-for-java/issues/9093 -->
  <Match>
    <Class name="com.azure.cosmos.implementation.ResourceThrottleRetryPolicy"/>
    <Method name="shouldRetry"/>
    <Bug pattern="DLS_DEAD_LOCAL_STORE"/>
  </Match>

  <!-- Bug: https://github.com/Azure/azure-sdk-for-java/issues/9093 -->
  <Match>
    <Class name="com.azure.cosmos.implementation.ResourceTokenAuthorizationHelper"/>
    <Method name="getAuthorizationTokenUsingResourceTokens"/>
    <Bug pattern="DLS_DEAD_LOCAL_STORE"/>
  </Match>

  <!-- Bug: https://github.com/Azure/azure-sdk-for-java/issues/9093 -->
  <Match>
    <Class name="com.azure.cosmos.implementation.directconnectivity.GoneAndRetryWithRetryPolicy"/>
    <Method name="shouldRetry"/>
    <Bug pattern="DLS_DEAD_LOCAL_STORE"/>
  </Match>

  <!-- Bug: https://github.com/Azure/azure-sdk-for-java/issues/9093 -->
  <Match>
    <Class name="com.azure.cosmos.implementation.directconnectivity.StoreReader"/>
    <Method name="readFromStoreAsync"/>
    <Bug pattern="DLS_DEAD_LOCAL_STORE"/>
  </Match>

  <!-- Bug: https://github.com/Azure/azure-sdk-for-java/issues/9093 -->
  <Match>
    <Class name="com.azure.cosmos.implementation.routing.LocationCache"/>
    <Method name="anyEndpointsAvailable"/>
    <Bug pattern="DLS_DEAD_LOCAL_STORE"/>
  </Match>

  <!-- Bug: https://github.com/Azure/azure-sdk-for-java/issues/9093 -->
  <Match>
    <Class name="com.azure.cosmos.models.JsonSerializable"/>
    <Method name="getObjectByPath"/>
    <Bug pattern="DLS_DEAD_LOCAL_STORE"/>
  </Match>

  <!-- Bug: https://github.com/Azure/azure-sdk-for-java/issues/9094 -->
  <Match>
    <Class name="com.azure.cosmos.implementation.caches.AsyncCache"/>
    <Method name="getAsync"/>
    <Bug pattern="NP_LOAD_OF_KNOWN_NULL_VALUE"/>
  </Match>

  <!-- Bug: https://github.com/Azure/azure-sdk-for-java/issues/9050 -->
  <Match>
    <Class name="com.azure.cosmos.implementation.directconnectivity.rntbd.RntbdClientChannelPool"/>
    <Bug pattern="NP_LOAD_OF_KNOWN_NULL_VALUE"/>
  </Match>

  <!-- The static field sharedTransportClient is cleared using synchronized ref count mechanism -->
  <Match>
    <Class name="com.azure.cosmos.implementation.directconnectivity.SharedTransportClient"/>
    <Field name="sharedTransportClient"/>
    <Bug pattern="ST_WRITE_TO_STATIC_FROM_INSTANCE_METHOD"/>
  </Match>

  <!-- Bug: https://github.com/Azure/azure-sdk-for-java/issues/9095 -->
  <Match>
    <Class name="com.azure.cosmos.implementation.RxDocumentServiceRequest"/>
    <Field name="resourceFullName"/>
    <Bug pattern="UUF_UNUSED_FIELD"/>
  </Match>

  <!-- Bug: https://github.com/Azure/azure-sdk-for-java/issues/9095 -->
  <Match>
    <Class name="com.azure.cosmos.implementation.directconnectivity.AddressResolver$RefreshState"/>
    <Field name="resolutionResult"/>
    <Bug pattern="UUF_UNUSED_FIELD"/>
  </Match>

  <!-- Bug: https://github.com/Azure/azure-sdk-for-java/issues/9095 -->
  <Match>
    <Class name="com.azure.cosmos.implementation.directconnectivity.GlobalAddressResolver"/>
    <Field name="addressResolver"/>
    <Bug pattern="UUF_UNUSED_FIELD"/>
  </Match>

  <!-- Bug: https://github.com/Azure/azure-sdk-for-java/issues/9095 -->
  <Match>
    <Class name="com.azure.cosmos.implementation.directconnectivity.GlobalAddressResolver"/>
    <Field name="gatewayAddressCache"/>
    <Bug pattern="UUF_UNUSED_FIELD"/>
  </Match>

  <!-- Bug: https://github.com/Azure/azure-sdk-for-java/issues/9096 -->
  <Match>
    <Class name="com.azure.cosmos.models.SqlParameterList"/>
    <Method name="listIterator"/>
    <Bug pattern="IL_INFINITE_RECURSIVE_LOOP"/>
  </Match>

  <!-- False positive, IPartitionKeyComponent does not extend from Comparable -->
  <Match>
    <Class name="com.azure.cosmos.implementation.routing.IPartitionKeyComponent"/>
    <Bug pattern="CO_ABSTRACT_SELF"/>
  </Match>

  <!--Bug: https://github.com/Azure/azure-sdk-for-java/issues/9097 -->
  <Match>
    <Class name="com.azure.cosmos.implementation.directconnectivity.ConsistencyReader"/>
    <Method name="readAsync"/>
    <Bug pattern="DB_DUPLICATE_SWITCH_CLAUSES"/>
  </Match>

  <!--Bug: https://github.com/Azure/azure-sdk-for-java/issues/9097 -->
  <Match>
    <Class name="com.azure.cosmos.implementation.directconnectivity.HttpTransportClient"/>
    <Method name="prepareHttpMessage"/>
    <Bug pattern="DB_DUPLICATE_SWITCH_CLAUSES"/>
  </Match>

  <!-- Field is not initialized in Ctr but is set using setters -->
  <Match>
    <Class name="com.azure.cosmos.implementation.changefeed.ProcessorSettings"/>
    <Field name="maxItemCount"/>
    <Bug pattern="UWF_FIELD_NOT_INITIALIZED_IN_CONSTRUCTOR"/>
  </Match>


  <!-- Bug: https://github.com/Azure/azure-sdk-for-java/issues/9098 -->
  <Match>
    <Class name="com.azure.cosmos.implementation.directconnectivity.AddressResolver"/>
    <Method name="~(.*)\$(resolveAddressesAndIdentityAsync|null)\$(.*)"/>
    <Bug pattern="ES_COMPARING_STRINGS_WITH_EQ"/>
  </Match>

  <!-- Bug: https://github.com/Azure/azure-sdk-for-java/issues/9099 -->
  <Match>
    <Class name="com.azure.cosmos.implementation.RxDocumentServiceRequest"/>
    <Field name="entityId"/>
    <Bug pattern="UWF_UNWRITTEN_PUBLIC_OR_PROTECTED_FIELD"/>
  </Match>

  <!-- Bug: https://github.com/Azure/azure-sdk-for-java/issues/9100 -->
  <Match>
    <Class name="com.azure.cosmos.implementation.caches.RxPartitionKeyRangeCache"/>
    <Method name="~(.*)\$(tryGetRangeByPartitionKeyRangeId|null)\$(.*)"/>
    <Bug pattern="NP_NULL_PARAM_DEREF"/>
  </Match>

  <!-- Bug: https://github.com/Azure/azure-sdk-for-java/issues/9100 -->
  <Match>
    <Class name="com.azure.cosmos.implementation.directconnectivity.GatewayAddressCache"/>
    <Method name="getServerAddressesViaGatewayAsync"/>
    <Bug pattern="NP_NULL_PARAM_DEREF"/>
  </Match>

  <!-- Returning a new copy of the object is not necessary -->
  <Match>
    <Class name="com.azure.cosmos.implementation.RxDocumentServiceRequest"/>
    <Method name="getContentAsByteArray"/>
    <Bug pattern="EI_EXPOSE_REP"/>
  </Match>

  <!-- Returning a new copy of the object is not necessary -->
  <Match>
    <Class name="com.azure.cosmos.implementation.directconnectivity.StoreResponse"/>
    <Method name="getResponseBody"/>
    <Bug pattern="EI_EXPOSE_REP"/>
  </Match>

  <!-- Returning a new copy of the object is not necessary -->
  <Match>
    <Class name="com.azure.cosmos.implementation.directconnectivity.StoreResponse"/>
    <Method name="getResponseHeaderNames"/>
    <Bug pattern="EI_EXPOSE_REP"/>
  </Match>

  <!-- Returning a new copy of the object is not necessary -->
  <Match>
    <Class name="com.azure.cosmos.implementation.directconnectivity.StoreResponse"/>
    <Method name="getResponseHeaderValues"/>
    <Bug pattern="EI_EXPOSE_REP"/>
  </Match>

  <!-- Returning a new copy of the object is not necessary -->
  <Match>
    <Class name="com.azure.cosmos.encryption.EncryptionKeyUnwrapResult"/>
    <Method name="getDataEncryptionKey"/>
    <Bug pattern="EI_EXPOSE_REP"/>
  </Match>

  <!-- Returning a new copy of the object is not necessary -->
  <Match>
    <Class name="com.azure.cosmos.encryption.EncryptionKeyUnwrapResult"/>
    <Method name="getWrappedDataEncryptionKey"/>
    <Bug pattern="EI_EXPOSE_REP"/>
  </Match>

  <!-- Returning a new copy of the object is not necessary -->
  <Match>
    <Class name="com.azure.cosmos.encryption.DecryptionResult"/>
    <Method name="getEncryptedContent"/>
    <Bug pattern="EI_EXPOSE_REP"/>
  </Match>

  <!-- Returning a new copy of the object is not necessary -->
  <Match>
    <Class name="com.azure.cosmos.implementation.encryption.EncryptionProperties"/>
    <Method name="getEncryptedData"/>
    <Bug pattern="EI_EXPOSE_REP"/>
  </Match>

  <!-- Returning a new copy of the object is not necessary -->
  <Match>
    <Class name="com.azure.cosmos.implementation.encryption.EncryptionProperties"/>
    <Method name="&lt;init&gt;"/>
    <Bug pattern="EI_EXPOSE_REP2"/>
  </Match>

  <!-- Returning a new copy of the object is not necessary -->
  <Match>
    <Class name="com.azure.cosmos.encryption.EncryptionKeyUnwrapResult"/>
    <Method name="&lt;init&gt;"/>
    <Bug pattern="EI_EXPOSE_REP2"/>
  </Match>

  <!-- Returning a new copy of the object is not necessary -->
  <Match>
    <Class name="com.azure.cosmos.implementation.directconnectivity.StoreResponse"/>
    <Method name="&lt;init&gt;"/>
    <Bug pattern="EI_EXPOSE_REP2"/>
  </Match>

  <!-- Returning a new copy of the object is not necessary -->
  <Match>
    <Class name="com.azure.cosmos.encryption.EncryptionKeyWrapResult"/>
    <Method name="getWrappedDataEncryptionKey"/>
    <Bug pattern="EI_EXPOSE_REP2,EI_EXPOSE_REP"/>
  </Match>

  <!-- Returning a new copy of the object is not necessary -->
  <Match>
    <Class name="com.azure.cosmos.encryption.EncryptionKeyWrapResult"/>
    <Method name="getEncryptionKeyWrapMetadata"/>
    <Bug pattern="EI_EXPOSE_REP2,EI_EXPOSE_REP"/>
  </Match>

  <!-- Returning a new copy of the object is not necessary -->
  <Match>
    <Class name="com.azure.cosmos.encryption.EncryptionKeyWrapResult"/>
    <Method name="&lt;init&gt;"/>
    <Bug pattern="EI_EXPOSE_REP2"/>
  </Match>

  <!-- Returning a new copy of the object is not necessary -->
  <Match>
    <Class name="com.azure.cosmos.implementation.RxDocumentServiceRequest"/>
    <Method name="setContentBytes"/>
    <Bug pattern="EI_EXPOSE_REP2"/>
  </Match>

  <!-- https://github.com/Azure/azure-sdk-for-java/issues/9102 -->
  <Match>
    <Class name="com.azure.cosmos.implementation.ItemOperations"/>
    <Method name="readManyAsync"/>
    <Bug pattern="UC_USELESS_OBJECT"/>
  </Match>

  <!-- https://github.com/Azure/azure-sdk-for-java/issues/9102 -->
  <Match>
    <Class name="com.azure.cosmos.implementation.RxDocumentClientImpl"/>
    <Method name="~(.*)\$(readMany|null)\$(.*)"/>
    <Bug pattern="UC_USELESS_OBJECT"/>
  </Match>

  <!-- Bug: https://github.com/Azure/azure-sdk-for-java/issues/9103 -->
  <Match>
    <Class name="com.azure.cosmos.implementation.directconnectivity.ServiceConfig"/>
    <Method name="&lt;init&gt;"/>
    <Bug pattern="ISC_INSTANTIATE_STATIC_CLASS"/>
  </Match>

  <!-- Super doesn't need to be cloned since it is Object -->
  <Match>
    <Class name="com.azure.cosmos.implementation.DocumentServiceRequestContext"/>
    <Bug pattern="CN_IDIOM_NO_SUPER_CALL"/>
  </Match>

  <!-- Super doesn't need to be cloned since it is Object -->
  <Match>
    <Class name="com.azure.cosmos.implementation.RxDocumentServiceRequest"/>
    <Bug pattern="CN_IDIOM_NO_SUPER_CALL"/>
  </Match>

  <!-- Exception is ignored by design which indicate that error while evaluating system information -->
  <Match>
    <Class name="com.azure.cosmos.ClientSideRequestStatistics$ClientSideRequestStatisticsSerializer"/>
    <Method name="serialize"/>
    <Bug pattern="DE_MIGHT_IGNORE"/>
  </Match>

  <!-- Exception is ignored by design which indicate that non-parsable id -->
  <Match>
    <Class name="com.azure.cosmos.implementation.ResourceId"/>
    <Method name="verify"/>
    <Bug pattern="DE_MIGHT_IGNORE"/>
  </Match>

  <!-- Bug: https://github.com/Azure/azure-sdk-for-java/issues/9104 -->
  <Match>
    <Class name="com.azure.cosmos.implementation.routing.StringPartitionKeyComponent"/>
    <Method name="writeForBinaryEncoding"/>
    <Bug pattern="INT_BAD_COMPARISON_WITH_SIGNED_BYTE"/>
  </Match>

  <!-- The Bug was reported because StringPartitionKeyComponent's hashCode() implementation is
        based only on the hashCode() method of it's member variable 'value'.
        This is valid since the StringPartitionKeyComponent has only one member variable so
        delegating to that member variable's hashCode is fine -->
  <Match>
    <Class name="com.azure.cosmos.implementation.routing.StringPartitionKeyComponent"/>
    <Bug pattern="HE_HASHCODE_USE_OBJECT_EQUALS"/>
  </Match>

  <!-- Bug: https://github.com/Azure/azure-sdk-for-java/issues/9046 -->
  <Match>
    <Class name="com.azure.cosmos.implementation.ResourceId"/>
    <Method name="equals"/>
    <Bug pattern="HE_EQUALS_USE_HASHCODE"/>
  </Match>

  <!-- Bug: https://github.com/Azure/azure-sdk-for-java/issues/9105 -->
  <Match>
    <Class name="com.azure.cosmos.implementation.ResourceId"/>
    <Method name="tryParse"/>
    <Bug pattern="BIT_SIGNED_CHECK"/>
  </Match>


  <!-- False positive, equals method is implemented correctly by using equality of member variables  -->
  <Match>
    <Class name="com.azure.cosmos.implementation.VectorSessionToken"/>
    <Method name="equals"/>
    <Bug pattern="EQ_UNUSUAL"/>
  </Match>

  <!-- False positive, equals method is implemented correctly by using equality of member variables  -->
  <Match>
    <Class name="com.azure.cosmos.implementation.routing.PartitionKeyInternal"/>
    <Method name="equals"/>
    <Bug pattern="EQ_UNUSUAL"/>
  </Match>

   <!-- False positive, equals method is implemented correctly by using equality of member variables  -->
  <Match>
    <Class name="com.azure.cosmos.implementation.clientTelemetry.ReportPayload"/>
    <Method name="equals"/>
    <Bug pattern="EQ_UNUSUAL"/>
  </Match>

  <!-- Bug: https://github.com/Azure/azure-sdk-for-java/issues/9106 -->
  <Match>
    <Class name="com.azure.cosmos.implementation.PathsHelper"/>
    <Method name="generatePathForNameBased"/>
    <Bug pattern="BC_VACUOUS_INSTANCEOF,SIO_SUPERFLUOUS_INSTANCEOF"/>
  </Match>

  <!-- Bug: https://github.com/Azure/azure-sdk-for-java/issues/9107 -->
  <Match>
    <Class name="com.azure.cosmos.ConnectionPolicy"/>
    <Field name="defaultPolicy"/>
    <Bug pattern="LI_LAZY_INIT_STATIC"/>
  </Match>

  <!-- Bug: https://github.com/Azure/azure-sdk-for-java/issues/9108 -->
  <Match>
    <Class name="com.azure.cosmos.implementation.changefeed.CancellationTokenSource"/>
    <Method name="close"/>
    <Bug pattern="UC_USELESS_VOID_METHOD"/>
  </Match>

  <!-- Bug: https://github.com/Azure/azure-sdk-for-java/issues/9109 -->
  <Match>
    <Class name="com.azure.cosmos.implementation.query.orderbyquery.OrderbyRowComparer"/>
    <Method name="compare"/>
    <Bug pattern="RV_NEGATING_RESULT_OF_COMPARETO"/>
  </Match>


  <!-- Bug: https://github.com/Azure/azure-sdk-for-java/issues/9110 -->
  <Match>
    <Class name="com.azure.cosmos.implementation.directconnectivity.Address"/>
    <Method name="isPrimary"/>
    <Bug pattern="NP_NULL_ON_SOME_PATH_FROM_RETURN_VALUE"/>
  </Match>

  <!-- Bug: https://github.com/Azure/azure-sdk-for-java/issues/9110 -->
  <Match>
    <Class name="com.azure.cosmos.implementation.query.OrderByContinuationToken"/>
    <Method name="getInclusive"/>
    <Bug pattern="NP_NULL_ON_SOME_PATH_FROM_RETURN_VALUE"/>
  </Match>

  <!-- Bug: https://github.com/Azure/azure-sdk-for-java/issues/9110 -->
  <Match>
    <Class name="com.azure.cosmos.implementation.query.QueryInfo"/>
    <Method name="hasSelectValue"/>
    <Bug pattern="NP_NULL_ON_SOME_PATH_FROM_RETURN_VALUE"/>
  </Match>

  <!-- Bug: https://github.com/Azure/azure-sdk-for-java/issues/9110 -->
  <Match>
    <Class name="com.azure.cosmos.implementation.routing.Range"/>
    <Method name="isMaxInclusive"/>
    <Bug pattern="NP_NULL_ON_SOME_PATH_FROM_RETURN_VALUE"/>
  </Match>

  <!-- Bug: https://github.com/Azure/azure-sdk-for-java/issues/9110 -->
  <Match>
    <Class name="com.azure.cosmos.implementation.routing.Range"/>
    <Method name="isMinInclusive"/>
    <Bug pattern="NP_NULL_ON_SOME_PATH_FROM_RETURN_VALUE"/>
  </Match>

  <Match>
    <Class name="com.azure.cosmos.implementation.encryption.CosmosDataEncryptionKeyProvider"/>
    <Method name="initialize"/>
    <Bug pattern="NP_NULL_ON_SOME_PATH_FROM_RETURN_VALUE"/>
  </Match>

  <!-- https://github.com/Azure/azure-sdk-for-java/issues/9179 -->
  <Match>
    <Class name="com.azure.cosmos.implementation.SessionContainer"/>
    <Method name="setSessionToken"/>
    <Bug pattern="RCN_REDUNDANT_NULLCHECK_WOULD_HAVE_BEEN_A_NPE"/>
  </Match>

  <!-- https://github.com/Azure/azure-sdk-for-java/issues/9179 -->
  <Match>
    <Class name="com.azure.cosmos.implementation.SessionContainer"/>
    <Method name="shouldUpdateSessionToken"/>
    <Bug pattern="RCN_REDUNDANT_NULLCHECK_WOULD_HAVE_BEEN_A_NPE"/>
  </Match>

  <!-- https://github.com/Azure/azure-sdk-for-java/issues/9179 -->
  <Match>
    <Class name="com.azure.cosmos.implementation.routing.MurmurHash3_128"/>
    <Method name="rotateLeft32"/>
    <Bug pattern="UPM_UNCALLED_PRIVATE_METHOD"/>
  </Match>


  <Match>
    <Class name="com.azure.cosmos.implementation.routing.UInt128"/>
    <Method name="compareTo"/>
    <Bug pattern="SA_FIELD_SELF_COMPARISON"/>
  </Match>

  <!-- Serializing a null value should return null to allow client to handle null cases
    consistently instead of injecting null payload behavior from the payload. -->
  <Match>
    <Class name="com.azure.data.schemaregistry.avro.SchemaRegistryAvroSerializer"/>
    <Method name="serialize"/>
    <Bug pattern="PZLA_PREFER_ZERO_LENGTH_ARRAYS"/>
  </Match>

  <!-- Exclude spotbug from non-shipping modules -->
  <Match>
    <Or>
      <Package name="com.azure.cosmos.benchmark"/>
      <Package name="com.azure.cosmos.examples"/>
      <Package name="com.azure.cosmos.examples.ChangeFeed"/>
      <Package name="com.azure.cosmos.rx.examples.multimaster"/>
      <Package name="com.azure.cosmos.rx.examples.multimaster.samples"/>
    </Or>
    <Bug pattern="JLM_JSR166_UTILCONCURRENT_MONITORENTER,
    NP_NULL_ON_SOME_PATH_FROM_RETURN_VALUE,
    NO_NOTIFY_NOT_NOTIFYALL,
    UC_USELESS_OBJECT,
    SIC_INNER_SHOULD_BE_STATIC,
    SIC_INNER_SHOULD_BE_STATIC_ANON,
    UWF_FIELD_NOT_INITIALIZED_IN_CONSTRUCTOR,
    NP_NULL_ON_SOME_PATH_FROM_RETURN_VALUE,
    BX_UNBOXING_IMMEDIATELY_REBOXED,
    MS_SHOULD_BE_FINAL,
    REC_CATCH_EXCEPTION,
    WA_NOT_IN_LOOP,
    MS_SHOULD_BE_FINAL,
    BC_UNCONFIRMED_CAST_OF_RETURN_VALUE,
    DLS_DEAD_LOCAL_STORE,
    IM_BAD_CHECK_FOR_ODD,
    RC_REF_COMPARISON,
    REC_CATCH_EXCEPTION"/>
  </Match>

  <!-- Exclude vendor-ed apache-commons types from spotbug -->
  <Match>
    <Class name="~com\.azure\.cosmos\.implementation\.apachecommons(.+)"/>
    <Bug pattern="BC_UNCONFIRMED_CAST_OF_RETURN_VALUE,
    IS2_INCONSISTENT_SYNC,
    BC_UNCONFIRMED_CAST_OF_RETURN_VALUE,
    SE_BAD_FIELD,
    SE_TRANSIENT_FIELD_NOT_RESTORED,
    ES_COMPARING_PARAMETER_STRING_WITH_EQ,
    PZLA_PREFER_ZERO_LENGTH_ARRAYS,
    DM_CONVERT_CASE"/>
  </Match>

    <!-- Exclude vendor-ed guava25 types from spotbug -->
  <Match>
    <Class name="~com\.azure\.cosmos\.implementation\.guava25(.+)"/>
    <Bug pattern="BC_BAD_CAST_TO_ABSTRACT_COLLECTION,
    BC_UNCONFIRMED_CAST,
    BC_UNCONFIRMED_CAST_OF_RETURN_VALUE,
    DLS_DEAD_LOCAL_STORE,
    DLS_DEAD_LOCAL_STORE_IN_RETURN,
    DMI_NONSERIALIZABLE_OBJECT_WRITTEN,
    DP_CREATE_CLASSLOADER_INSIDE_DO_PRIVILEGED,
    EQ_DOESNT_OVERRIDE_EQUALS,
    HE_EQUALS_NO_HASHCODE,
    HE_EQUALS_USE_HASHCODE,
    HE_HASHCODE_NO_EQUALS,
    HE_INHERITS_EQUALS_USE_HASHCODE,
    IA_AMBIGUOUS_INVOCATION_OF_INHERITED_OR_OUTER_METHOD,
    IS2_INCONSISTENT_SYNC,
    IT_NO_SUCH_ELEMENT,
    NM_SAME_SIMPLE_NAME_AS_INTERFACE,
    NP_LOAD_OF_KNOWN_NULL_VALUE,
    NP_NULL_ON_SOME_PATH_FROM_RETURN_VALUE,
    NS_NON_SHORT_CIRCUIT,
    PZLA_PREFER_ZERO_LENGTH_ARRAYS,
    RI_REDUNDANT_INTERFACES,
    RV_RETURN_VALUE_IGNORED_NO_SIDE_EFFECT,
    SA_FIELD_SELF_ASSIGNMENT,
    SE_BAD_FIELD,
    SE_COMPARATOR_SHOULD_BE_SERIALIZABLE,
    SE_INNER_CLASS,
    SE_NO_SERIALVERSIONID,
    SE_TRANSIENT_FIELD_NOT_RESTORED,
    SF_SWITCH_FALLTHROUGH,
    UC_USELESS_CONDITION,
    UMAC_UNCALLABLE_METHOD_OF_ANONYMOUS_CLASS,
    UWF_FIELD_NOT_INITIALIZED_IN_CONSTRUCTOR,
    UWF_UNWRITTEN_FIELD"/>
    </Match>

  <!-- Exclude vendor-ed com.fasterxml.uuid:java-uuid-generator types from spotbug -->
  <Match>
    <Class name="~com\.azure\.cosmos\.implementation\.uuid(.+)"/>
    <Bug pattern="CN_IDIOM_NO_SUPER_CALL,
    MS_PKGPROTECT,
    DM_CONVERT_CASE,
    MS_MUTABLE_COLLECTION_PKGPROTECT,
    RCN_REDUNDANT_NULLCHECK_OF_NONNULL_VALUE,
    SF_SWITCH_NO_DEFAULT,
    UCF_USELESS_CONTROL_FLOW,
    SE_COMPARATOR_SHOULD_BE_SERIALIZABLE,
    CI_CONFUSED_INHERITANCE,
    MS_SHOULD_BE_FINAL"/>
  </Match>

  <!-- Empty byte array is returned as null to reactor. Reactor transform null from Callable to downstream onComplete  -->
  <Match>
    <Class name="~com\.azure\.core\.http\.okhttp\.OkHttpResponse(.*)"/>
    <Method name="~(.*)\$(getBodyAsByteArray|null)\$(.*)"/>
    <Bug pattern="PZLA_PREFER_ZERO_LENGTH_ARRAYS"/>
  </Match>

  <!-- Internal Avro Parser does read the blockCount field. Seems to be a false positive.  -->
  <Match>
    <Or>
      <Class name="com.azure.storage.internal.avro.implementation.schema.complex.AvroArraySchema"/>
      <Class name="com.azure.storage.internal.avro.implementation.schema.complex.AvroMapSchema"/>
      <Class name="com.azure.storage.internal.avro.implementation.schema.file.AvroBlockSchema"/>
    </Or>
    <Bug pattern="DLS_DEAD_LOCAL_STORE"/>
  </Match>

  <!-- Internal Avro Parser does check the types before casting. Seems to be a false positive.  -->
  <Match>
    <Class name="com.azure.storage.internal.avro.implementation.schema.AvroSchema"/>
    <Method name="getSchema"/>
    <Bug pattern="BC_UNCONFIRMED_CAST"/>
  </Match>

  <!-- FluxInputStream definitely throws an IOException since this.lastError is an IOException. -->
  <Match>
    <Class name="com.azure.storage.common.implementation.FluxInputStream"/>
    <Method name="read"/>
    <Bug pattern="BC_UNCONFIRMED_CAST_OF_RETURN_VALUE"/>
  </Match>

  <!-- Exclude REC_CATCH_EXCEPTION and false positive error for management samples. All samples in management catch Exception instead of throw it. -->
  <Match>
    <Package name="~com\.azure\.resourcemanager(\.[^.]+)*\.samples(\.[^.]+)*"/>
    <Bug pattern="REC_CATCH_EXCEPTION,
                  RCN_REDUNDANT_NULLCHECK_WOULD_HAVE_BEEN_A_NPE,
                  RCN_REDUNDANT_NULLCHECK_OF_NONNULL_VALUE"/>
  </Match>

  <!-- Exclude BC_UNCONFIRMED_CAST_OF_RETURN_VALUE as false positive -->
  <Match>
    <Or>
      <Class name="com.azure.resourcemanager.resources.fluentcore.dag.TaskGroup"/>
      <Class name="com.azure.resourcemanager.resources.fluentcore.dag.TaskGroup$ProxyTaskGroupWrapper"/>
    </Or>
    <Bug pattern="BC_UNCONFIRMED_CAST_OF_RETURN_VALUE"/>
  </Match>

  <!-- Exclude NM_CLASS_NOT_EXCEPTION for all resource manager due to it is just naming -->
  <Match>
    <Class name="~com\.azure\.resourcemanager(\.[^.]+)*" />
    <Bug pattern="NM_CLASS_NOT_EXCEPTION" />
  </Match>

  <!-- Exclude for Resource Manager generated code -->
  <!-- NP_LOAD_OF_KNOWN_NULL_VALUE - Known issue in autorest of setting parameters when calling REST API -->
  <!-- SIC_INNER_SHOULD_BE_STATIC_ANON - Known issue in autorest of inner Enumeration for InputStream response -->
  <!-- UPM_UNCALLED_PRIVATE_METHOD - Known issue in autorest to generate method that might not be called -->
  <!-- SKIPPED_CLASS_TOO_BIG - Nothing we can do about this -->
  <!-- PZLA_PREFER_ZERO_LENGTH_ARRAYS - byte array will return null by generator -->
  <Match>
    <Or>
      <Class name="~com\.azure\.resourcemanager(\.[^.]+)*\.fluent\.([^.]+)Client"/>
      <Class name="~com\.azure\.resourcemanager(\.[^.]+)*\.implementation\.([^.]+)ClientImpl"/>
    </Or>
    <Bug pattern="NP_LOAD_OF_KNOWN_NULL_VALUE,SKIPPED_CLASS_TOO_BIG,UPM_UNCALLED_PRIVATE_METHOD"/>
  </Match>
  <Match>
    <Class name="~com\.azure\.resourcemanager(\.[^.]+)*\.fluent(\.[^.]+)*"/>
    <Bug pattern="PZLA_PREFER_ZERO_LENGTH_ARRAYS"/>
  </Match>
  <Match>
    <Class name="~com\.azure\.resourcemanager(\.[^.]+)*\.implementation\.([^.]+)ClientImpl([^.]*)"/>
    <Bug pattern="SIC_INNER_SHOULD_BE_STATIC_ANON"/>
  </Match>
  <Match>
    <And>
      <Class name="~com\.azure\.resourcemanager(\.[^.]+)*\.implementation\.([^.]+)Impl"/>
      <Or>
        <Method name="manager"/>
        <Method name="serviceClient"/>
      </Or>
    </And>
    <Bug pattern="UPM_UNCALLED_PRIVATE_METHOD"/>
  </Match>

  <!-- Exclude from spring related classes -->
  <Match>
    <Or>
      <Class name="com.azure.spring.utils.GetHashMac"/> <!-- false positive -->
      <Class name="com.azure.spring.utils.PropertyLoader"/> <!-- false positive -->
      <Class name="com.azure.spring.cloud.telemetry.GetHashMac"/> <!-- false positive -->
    </Or>
    <Bug pattern="RCN_REDUNDANT_NULLCHECK_WOULD_HAVE_BEEN_A_NPE,
                  NP_LOAD_OF_KNOWN_NULL_VALUE,
                  RCN_REDUNDANT_NULLCHECK_OF_NONNULL_VALUE,
                  RCN_REDUNDANT_NULLCHECK_OF_NULL_VALUE"/>
  </Match>

  <Match>
    <Or>
      <Class name="com.azure.spring.telemetry.TelemetryEventData$EventData$CustomData"/> <!-- false positive -->
    </Or>
    <Bug pattern="UPM_UNCALLED_PRIVATE_METHOD"/>
  </Match>

  <Match>
    <Or>
      <Class name="com.azure.spring.integration.servicebus.queue.ServiceBusQueueTemplate$QueueMessageHandler"/> <!-- false positive -->
      <Class name="com.azure.spring.integration.servicebus.topic.ServiceBusTopicTemplate$TopicMessageHandler"/> <!-- false positive -->
    </Or>
    <Method name="OnCloseSessionAsync"/>
    <Bug pattern="NM_METHOD_NAMING_CONVENTION"/>
  </Match>

  <Match>
    <Class name="com.azure.spring.messaging.config.AzureListenerEndpointRegistrar" />
    <Bug pattern="NP_NULL_ON_SOME_PATH"/>
  </Match>

  <!-- The transient fields are not used if deserialization happens. -->
  <Match>
      <Class name="com.azure.identity.implementation.MsalAuthenticationAccount"/>
      <Field name="authenticationRecord"/>
      <Bug pattern="SE_TRANSIENT_FIELD_NOT_RESTORED"/>
  </Match>

  <!-- These fields are designed to be not written. They are for deserializing. -->
  <Match>
      <Class name="com.azure.identity.implementation.LinuxKeyRingAccessor$GError"/>
      <Bug pattern="UWF_UNWRITTEN_FIELD"/>
  </Match>

  <!-- These fields use File Reader with default encoding, java 8 doesn't support passing in encoding type. -->
  <Match>
      <Class name="com.azure.identity.implementation.IntelliJCacheAccessor"/>
      <Or>
          <Method name="getIntellijServicePrincipalDetails"/>
          <Method name="getKdbxPassword"/>
      </Or>
      <Bug pattern="DM_DEFAULT_ENCODING"/>
  </Match>

  <!-- The field is designed to be unread and for serialization purpose. -->
  <Match>
      <Class name="~com\.azure\.search\.documents\.indexes\.models\.(EdgeNGramTokenFilter|KeywordTokenizer|LuceneStandardTokenizer|NGramTokenFilter)"/>
      <Bug pattern="URF_UNREAD_FIELD"/>
  </Match>

  <!-- Use static final ObjectMapper property to save the cost of ObjectMapper initialization. -->
  <Match>
    <Class name="com.azure.search.documents.SearchAsyncClient" />
    <Bug pattern="SIC_INNER_SHOULD_BE_STATIC_ANON" />
  </Match>
  <Match>
    <Class name="~com\.azure\.search\.documents\.indexes\.implementation\.models\.(Suggester|SynonymMap)" />
    <Bug pattern="IP_PARAMETER_IS_DEAD_BUT_OVERWRITTEN"/>
  </Match>

  <Match>
    <Class name="com.azure.core.experimental.serializer.JsonSerializer"/>
    <Bug pattern="NM_SAME_SIMPLE_NAME_AS_INTERFACE"/>
  </Match>

  <!-- Use the property to take the custom serializer from SearchClient. -->
  <Match>
    <Class name="~com\.azure\.search\.documents\.models\.(SearchResult|SuggestResult)" />
    <Bug pattern="UWF_FIELD_NOT_INITIALIZED_IN_CONSTRUCTOR" />
  </Match>

  <!-- Use abstract TypeReference class for serialize and deserialize API. -->
  <Match>
    <Class name="~com\.azure\.search\.documents\.models\.(SearchResult|SuggestResult)" />
    <Bug pattern="SIC_INNER_SHOULD_BE_STATIC_ANON" />
  </Match>

  <Match>
    <Or>
      <Class name="com.azure.core.serializer.json.jackson.JacksonJsonSerializer"/>
      <Class name="com.azure.core.serializer.json.gson.GsonJsonSerializer"/>
    </Or>
    <Bug pattern="SIC_INNER_SHOULD_BE_STATIC_ANON"/>
  </Match>
  <!-- Setup in Identity Test classes, required for the tests to work properly.-->
  <Match>
      <Class name="com.azure.identity.ClientCertificateCredentialTest" />
      <Bug pattern="DMI_HARDCODED_ABSOLUTE_FILENAME"/>
  </Match>

  <Match>
      <Or>
          <Class name="com.azure.identity.implementation.IdentityClientTests"/>
          <Class name="com.azure.identity.implementation.SynchronizedAccessorTests"/>
      </Or>
      <Or>
          <Bug pattern="NP_NULL_ON_SOME_PATH_FROM_RETURN_VALUE"/> <!-- false positive -->
          <Bug pattern="UI_INHERITANCE_UNSAFE_GETRESOURCE"/>
      </Or>
  </Match>

  <Match>
    <Bug pattern="EI_EXPOSE_REP"/>
    <Class name="com.azure.core.implementation.AccessibleByteArrayOutputStream"/>
  </Match>

  <!-- EventGrid swagger naming -->
  <Match>
    <Or>
      <Class name="com.azure.messaging.eventgrid.implementation.models.CloudEvent"/>
      <Class name="com.azure.messaging.eventgrid.systemevents.AppConfigurationKeyValueDeletedEventData"/>
    </Or>
  </Match>
  <Bug pattern="NM_CONFUSING"/>

  <Match>
    <Class name="com.azure.ai.metricsadvisor.implementation.models.InfluxDBParameter" />
    <Method name="getUserName" />
    <Bug pattern="NM_CONFUSING" />
  </Match>

  <!-- Disabling false positives in azure-core -->
  <!-- This Issue has been resolved as per spotbugs's recommended solution but the static checker still flags it, its a known issue with this rule. -->
  <Match>
      <Class name="com.azure.core.util.logging.ClientLogger" />
      <Bug pattern="CRLF_INJECTION_LOGS" />
  </Match>

  <!-- The predictable randomness doesn't expose any crucial detail in this case. -->
  <Match>
      <Class name="com.azure.core.http.policy.ExponentialBackoff" />
      <Bug pattern="PREDICTABLE_RANDOM" />
  </Match>

  <!-- In the default log level azure-core will not print the stack trace, but when the user opt-in for the lowest level log (DEBUG) we'll print it, which is expected. -->
  <Match>
      <Class name="com.azure.core.implementation.logging.DefaultLogger" />
      <Bug pattern="INFORMATION_EXPOSURE_THROUGH_AN_ERROR_MESSAGE" />
  </Match>
<<<<<<< HEAD
=======

  <!-- False positives -->
  <Match>
      <Class name="com.azure.security.keyvault.jca.KeyVaultKeyStore" />
      <Method name="getFilenames" />
      <Bug pattern="RCN_REDUNDANT_NULLCHECK_OF_NONNULL_VALUE" />
  </Match>
  <Match>
      <Class name="com.azure.security.keyvault.jca.LegacyRestClient" />
      <Method name="~(get|post)" />
      <Bug pattern="RCN_REDUNDANT_NULLCHECK_WOULD_HAVE_BEEN_A_NPE" />
  </Match>

  <!-- Conflicting APIs have already been GA'd with incorrect capitalization  -->
  <Match>
    <Or>
      <Class name="com.azure.security.keyvault.keys.cryptography.DecryptOptions" />
      <Class name="com.azure.security.keyvault.keys.cryptography.EncryptOptions" />
    </Or>
    <Bug pattern="NM_CONFUSING" />
  </Match>
  <!-- Returning a new copy of the object is not necessary for queuing system use cases.
  Client do not change content of message once message is created. Array copy would degrade the performance.
  https://github.com/Azure/azure-sdk-for-java/blob/master/sdk/core/azure-core-amqp/src/main/java/com/azure/core/amqp/models/AmqpMessageBody.java#L115 -->
  <Match>
    <Class name="com.azure.core.amqp.models.AmqpMessageBody"/>
    <Field name="data"/>
    <Bug pattern="EI_EXPOSE_REP"/>
  </Match>
>>>>>>> 60cc80a0
</FindBugsFilter><|MERGE_RESOLUTION|>--- conflicted
+++ resolved
@@ -2443,29 +2443,7 @@
       <Class name="com.azure.core.implementation.logging.DefaultLogger" />
       <Bug pattern="INFORMATION_EXPOSURE_THROUGH_AN_ERROR_MESSAGE" />
   </Match>
-<<<<<<< HEAD
-=======
-
-  <!-- False positives -->
-  <Match>
-      <Class name="com.azure.security.keyvault.jca.KeyVaultKeyStore" />
-      <Method name="getFilenames" />
-      <Bug pattern="RCN_REDUNDANT_NULLCHECK_OF_NONNULL_VALUE" />
-  </Match>
-  <Match>
-      <Class name="com.azure.security.keyvault.jca.LegacyRestClient" />
-      <Method name="~(get|post)" />
-      <Bug pattern="RCN_REDUNDANT_NULLCHECK_WOULD_HAVE_BEEN_A_NPE" />
-  </Match>
-
-  <!-- Conflicting APIs have already been GA'd with incorrect capitalization  -->
-  <Match>
-    <Or>
-      <Class name="com.azure.security.keyvault.keys.cryptography.DecryptOptions" />
-      <Class name="com.azure.security.keyvault.keys.cryptography.EncryptOptions" />
-    </Or>
-    <Bug pattern="NM_CONFUSING" />
-  </Match>
+
   <!-- Returning a new copy of the object is not necessary for queuing system use cases.
   Client do not change content of message once message is created. Array copy would degrade the performance.
   https://github.com/Azure/azure-sdk-for-java/blob/master/sdk/core/azure-core-amqp/src/main/java/com/azure/core/amqp/models/AmqpMessageBody.java#L115 -->
@@ -2474,5 +2452,4 @@
     <Field name="data"/>
     <Bug pattern="EI_EXPOSE_REP"/>
   </Match>
->>>>>>> 60cc80a0
 </FindBugsFilter>