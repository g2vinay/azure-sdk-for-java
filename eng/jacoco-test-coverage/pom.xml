<?xml version="1.0" encoding="UTF-8"?>
<!-- Copyright (c) Microsoft Corporation. All rights reserved. -->
<!-- Licensed under the MIT License. -->

<project xmlns="http://maven.apache.org/POM/4.0.0"
    xmlns:xsi="http://www.w3.org/2001/XMLSchema-instance"
    xsi:schemaLocation="http://maven.apache.org/POM/4.0.0 http://maven.apache.org/xsd/maven-4.0.0.xsd">
  <modelVersion>4.0.0</modelVersion>

  <parent>
    <groupId>com.azure</groupId>
    <artifactId>azure-client-sdk-parent</artifactId>
    <version>1.0.0</version>
    <relativePath>../../pom.client.xml</relativePath>
  </parent>

  <groupId>com.azure</groupId>
  <artifactId>jacoco-test-coverage</artifactId>
  <version>1.0.0-SNAPSHOT</version>

  <name>Microsoft Azure Client Library - Test coverage</name>
  <description>Package for generating test coverage report for Azure Client Libraries</description>
  <url>https://github.com/Azure/azure-sdk-for-java</url>

  <properties>
    <azure-messaging-eventhubs.version>5.0.0-preview.1</azure-messaging-eventhubs.version>
    <azure-keyvault.version>4.0.0-preview.1</azure-keyvault.version>
  </properties>

  <distributionManagement>
    <site>
      <id>azure-java-build-docs</id>
      <url>${site.url}/site/${project.artifactId}</url>
    </site>
  </distributionManagement>

  <scm>
    <url>scm:git:https://github.com/Azure/azure-sdk-for-java</url>
    <connection>scm:git:git@github.com:Azure/azure-sdk-for-java.git</connection>
    <tag>HEAD</tag>
  </scm>

  <dependencies>
    <dependency>
      <groupId>com.azure</groupId>
      <artifactId>azure-core</artifactId>
      <version>1.0.0-preview.1</version>
    </dependency>
    <dependency>
      <groupId>com.azure</groupId>
      <artifactId>azure-core-amqp</artifactId>
<<<<<<< HEAD
      <version>${azure-core-amqp.version}</version>
    </dependency>
    <dependency>
      <groupId>com.azure</groupId>
      <artifactId>azure-core-auth</artifactId>
      <version>${version}</version>
=======
      <version>1.0.0-preview.1</version>
>>>>>>> 054714a4
    </dependency>
    <dependency>
      <groupId>com.azure</groupId>
      <artifactId>azure-core-management</artifactId>
      <version>1.0.0-preview.1</version>
    </dependency>
    <dependency>
      <groupId>com.azure</groupId>
      <artifactId>azure-data-appconfiguration</artifactId>
      <version>${version}</version>
    </dependency>
    <dependency>
      <groupId>com.azure</groupId>
      <artifactId>azure-keyvault-keys</artifactId>
      <version>${azure-keyvault.version}</version>
    </dependency>
    <dependency>
      <groupId>com.azure</groupId>
      <artifactId>azure-keyvault-secrets</artifactId>
      <version>${azure-keyvault.version}</version>
    </dependency>
    <dependency>
      <groupId>com.azure</groupId>
      <artifactId>azure-messaging-eventhubs</artifactId>
      <version>${azure-messaging-eventhubs.version}</version>
    </dependency>
    <dependency>
      <groupId>com.azure</groupId>
      <artifactId>tracing-opentelemetry</artifactId>
      <version>${version}</version>
    </dependency>
    <dependency>
      <groupId>com.azure</groupId>
      <artifactId>azure-identity</artifactId>
<<<<<<< HEAD
      <version>${version}</version>
=======
      <version>1.0.0-preview.1</version>
>>>>>>> 054714a4
    </dependency>
    <!-- Not required for jacoco test coverage report -->
<!--    <dependency>-->
<!--      <groupId>com.azure</groupId>-->
<!--      <artifactId>azure-core-test</artifactId>-->
<!--      <version>1.0.0-preview.1</version>-->
<!--    </dependency>-->
  </dependencies>

  <build>
    <plugins>
      <plugin>
        <groupId>org.jacoco</groupId>
        <artifactId>jacoco-maven-plugin</artifactId>
        <version>${jacoco-maven-plugin.version}</version>
        <executions>
          <execution>
            <id>post-unit-test</id>
            <phase>test</phase>
            <goals>
              <goal>report-aggregate</goal>
            </goals>
            <configuration>
              <!-- Sets the output directory for the code coverage report. -->
              <outputDirectory>${project.reporting.outputDirectory}/test-coverage</outputDirectory>
            </configuration>
          </execution>
        </executions>
      </plugin>
    </plugins>
  </build>
</project><|MERGE_RESOLUTION|>--- conflicted
+++ resolved
@@ -3,8 +3,8 @@
 <!-- Licensed under the MIT License. -->
 
 <project xmlns="http://maven.apache.org/POM/4.0.0"
-    xmlns:xsi="http://www.w3.org/2001/XMLSchema-instance"
-    xsi:schemaLocation="http://maven.apache.org/POM/4.0.0 http://maven.apache.org/xsd/maven-4.0.0.xsd">
+         xmlns:xsi="http://www.w3.org/2001/XMLSchema-instance"
+         xsi:schemaLocation="http://maven.apache.org/POM/4.0.0 http://maven.apache.org/xsd/maven-4.0.0.xsd">
   <modelVersion>4.0.0</modelVersion>
 
   <parent>
@@ -49,16 +49,7 @@
     <dependency>
       <groupId>com.azure</groupId>
       <artifactId>azure-core-amqp</artifactId>
-<<<<<<< HEAD
-      <version>${azure-core-amqp.version}</version>
-    </dependency>
-    <dependency>
-      <groupId>com.azure</groupId>
-      <artifactId>azure-core-auth</artifactId>
-      <version>${version}</version>
-=======
       <version>1.0.0-preview.1</version>
->>>>>>> 054714a4
     </dependency>
     <dependency>
       <groupId>com.azure</groupId>
@@ -93,18 +84,14 @@
     <dependency>
       <groupId>com.azure</groupId>
       <artifactId>azure-identity</artifactId>
-<<<<<<< HEAD
-      <version>${version}</version>
-=======
       <version>1.0.0-preview.1</version>
->>>>>>> 054714a4
     </dependency>
     <!-- Not required for jacoco test coverage report -->
-<!--    <dependency>-->
-<!--      <groupId>com.azure</groupId>-->
-<!--      <artifactId>azure-core-test</artifactId>-->
-<!--      <version>1.0.0-preview.1</version>-->
-<!--    </dependency>-->
+    <!--    <dependency>-->
+    <!--      <groupId>com.azure</groupId>-->
+    <!--      <artifactId>azure-core-test</artifactId>-->
+    <!--      <version>1.0.0-preview.1</version>-->
+    <!--    </dependency>-->
   </dependencies>
 
   <build>
