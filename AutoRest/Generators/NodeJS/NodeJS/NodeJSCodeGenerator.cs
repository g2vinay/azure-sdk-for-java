--- conflicted
+++ resolved
@@ -16,10 +16,6 @@
     public class NodeJSCodeGenerator : CodeGenerator
     {
         private const string ClientRuntimePackage = "ms-rest version 1.2.0";
-<<<<<<< HEAD
-        private const bool DisableTypeScriptGeneration = false;    // Change to true if you want to no longer generate the 3 d.ts files, for some reason
-=======
->>>>>>> 2ff8c836
 
         public NodeJsCodeNamer Namer { get; private set; }
 
