# coding=utf-8
# --------------------------------------------------------------------------
# Copyright (c) Microsoft Corporation. All rights reserved.
# Licensed under the MIT License. See License.txt in the project root for
# license information.
#
# Code generated by Microsoft (R) AutoRest Code Generator.
# Changes may cause incorrect behavior and will be lost if the code is
# regenerated.
# --------------------------------------------------------------------------

from msrest.serialization import Model


class Product(Model):
    """
    The product documentation.

    :param list display_names: Non required array of unique items from 0 to 6
     elements.
    :param int capacity: Non required int betwen 0 and 100 exclusive.
    :param str image: Image URL representing the product.
    """

    _required = []

    _attribute_map = {
        'display_names': {'key': 'display_names', 'type': '[str]'},
        'capacity': {'key': 'capacity', 'type': 'int'},
        'image': {'key': 'image', 'type': 'str'},
        'const_int': {'key': 'constInt', 'type': 'int'},
        'const_string': {'key': 'constString', 'type': 'str'},
    }

    def __init__(self, *args, **kwargs):
<<<<<<< HEAD
        """Product

        :param list display_names: Non required array of unique items from 0
        to 6 elements.
        :param int capacity: Non required int betwen 0 and 100 exclusive.
        :param str image: Image URL representing the product.
        :param int const_int: Constant int. Default value: 0 .
        :param str const_string: Constant string. Default value: "constant" .
        """
=======
>>>>>>> 9fc270dd
        self.display_names = None
        self.capacity = None
        self.image = None
        self.const_int = None
        self.const_string = None

        super(Product, self).__init__(*args, **kwargs)<|MERGE_RESOLUTION|>--- conflicted
+++ resolved
@@ -20,6 +20,8 @@
      elements.
     :param int capacity: Non required int betwen 0 and 100 exclusive.
     :param str image: Image URL representing the product.
+    :param int const_int: Constant int. Default value: 0 .
+    :param str const_string: Constant string. Default value: "constant" .
     """
 
     _required = []
@@ -33,18 +35,6 @@
     }
 
     def __init__(self, *args, **kwargs):
-<<<<<<< HEAD
-        """Product
-
-        :param list display_names: Non required array of unique items from 0
-        to 6 elements.
-        :param int capacity: Non required int betwen 0 and 100 exclusive.
-        :param str image: Image URL representing the product.
-        :param int const_int: Constant int. Default value: 0 .
-        :param str const_string: Constant string. Default value: "constant" .
-        """
-=======
->>>>>>> 9fc270dd
         self.display_names = None
         self.capacity = None
         self.image = None
