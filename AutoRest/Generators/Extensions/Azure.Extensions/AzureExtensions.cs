﻿// Copyright (c) Microsoft Corporation. All rights reserved.
// Licensed under the MIT License. See License.txt in the project root for license information.

using System;
using System.Collections.Generic;
using System.Globalization;
using System.Linq;
using System.Net;
using Microsoft.Rest.Generator.Azure.Model;
using Microsoft.Rest.Generator.Azure.Properties;
using Microsoft.Rest.Generator.ClientModel;
using Microsoft.Rest.Generator.Logging;
using Microsoft.Rest.Generator.Utilities;
using Microsoft.Rest.Modeler.Swagger;
using Newtonsoft.Json;
using Newtonsoft.Json.Linq;

namespace Microsoft.Rest.Generator.Azure
{
    /// <summary>
    /// Base code generator for Azure.
    /// Normalizes the ServiceClient according to Azure conventions and Swagger extensions.
    /// </summary>
    public abstract class AzureExtensions : Extensions
    {
        public const string LongRunningExtension = "x-ms-long-running-operation";
        public const string PageableExtension = "x-ms-pageable";
        public const string AzureResourceExtension = "x-ms-azure-resource";
        public const string ODataExtension = "x-ms-odata";
        public const string ClientRequestIdExtension = "x-ms-client-request-id";
        public const string ExternalExtension = "x-ms-external";

        //TODO: Ideally this would be the same extension as the ClientRequestIdExtension and have it specified on the response headers,
        //TODO: But the response headers aren't currently used at all so we put an extension on the operation for now
        public const string RequestIdExtension = "x-ms-request-id";
        public const string ApiVersion = "api-version";
        public const string AcceptLanguage = "accept-language";
        
        private const string ResourceType = "Resource";
        private const string SubResourceType = "SubResource";
        private const string ResourceProperties = "Properties";

        /// <summary>
        /// Defines the possible set of valid HTTP status codes for HEAD requests.
        /// </summary>
        [System.Diagnostics.CodeAnalysis.SuppressMessage("Microsoft.Security", "CA2104:DoNotDeclareReadOnlyMutableReferenceTypes")]
        public static readonly Func<HttpStatusCode, bool> HttpHeadStatusCodeSuccessFunc = code => (int)code >= 200 && (int)code < 300;

        private static IEnumerable<string> ResourcePropertyNames =  
            new List<string>
            { 
                "Id",
                "Name",
                "Type",
                "Location",
                "Tags"
            }.OrderBy(s=> s);

        /// <summary>
        /// Normalizes client model using Azure-specific extensions.
        /// </summary>
        /// <param name="serviceClient">Service client</param>
        /// <param name="settings">AutoRest settings</param>
        /// <param name="codeNamer">AutoRest settings</param>
        /// <returns></returns>
        public static void NormalizeAzureClientModel(ServiceClient serviceClient, Settings settings, CodeNamer codeNamer)
        {
            if (serviceClient == null)
            {
                throw new ArgumentNullException("serviceClient");
            }
            if (settings == null)
            {
                throw new ArgumentNullException("settings");
            }
            if (codeNamer == null)
            {
                throw new ArgumentNullException("codeNamer");
            }

            settings.AddCredentials = true;
            UpdateHeadMethods(serviceClient);
            ParseODataExtension(serviceClient);
            FlattenResourceProperties(serviceClient);
            FlattenRequestPayload(serviceClient, settings);
            AddLongRunningOperations(serviceClient);
            AddAzureProperties(serviceClient);
            SetDefaultResponses(serviceClient);
            AddParameterGroups(serviceClient);
            AddPageableMethod(serviceClient, codeNamer);
<<<<<<< HEAD
            ProcessParameterizedHost(serviceClient, settings);
            AddParameterGroups(serviceClient); //This should come after all methods have been dynamically added
=======
>>>>>>> f9c0a601
        }

        /// <summary>
        /// Changes head method return type.
        /// </summary>
        /// <param name="serviceClient">Service client</param>
        public static void UpdateHeadMethods(ServiceClient serviceClient)
        {
            if (serviceClient == null)
            {
                throw new ArgumentNullException("serviceClient");
            }

            foreach (var method in serviceClient.Methods.Where(m => m.HttpMethod == HttpMethod.Head)
                                                              .Where(m => m.ReturnType.Body == null))
            {
                HttpStatusCode successStatusCode = method.Responses.Keys.FirstOrDefault(AzureExtensions.HttpHeadStatusCodeSuccessFunc);

                if (method.Responses.Count == 2 &&
                    successStatusCode != default(HttpStatusCode) &&
                    method.Responses.ContainsKey(HttpStatusCode.NotFound))
                {
                    method.ReturnType = new Response(PrimaryType.Boolean, method.ReturnType.Headers);
                }
                else
                {
                    Logger.LogWarning(string.Format(CultureInfo.InvariantCulture, Resources.HeadMethodPossibleIncorrectSpecification, method.Name));
                }
            }
        }

        /// <summary>
        /// Set default response to CloudError if not defined explicitly.
        /// </summary>
        /// <param name="serviceClient"></param>
        public static void SetDefaultResponses(ServiceClient serviceClient)
        {
            if (serviceClient == null)
            {
                throw new ArgumentNullException("serviceClient");
            }

            // Create CloudError if not already defined
            CompositeType cloudError = serviceClient.ModelTypes.FirstOrDefault(c =>
                c.Name.Equals("cloudError", StringComparison.OrdinalIgnoreCase));
            if (cloudError == null)
            {
                cloudError = new CompositeType
                {
                    Name = "cloudError",
                    SerializedName = "cloudError"
                };
                cloudError.Extensions[ExternalExtension] = true;
                serviceClient.ModelTypes.Add(cloudError);
            }
            // Set default response if not defined explicitly
            foreach (var method in serviceClient.Methods)
            {
                if (method.DefaultResponse.Body == null && method.ReturnType.Body != null)
                {
                    method.DefaultResponse = new Response(cloudError, method.ReturnType.Headers);
                }                
            }
        }

        /// <summary>
        /// Converts Azure Parameters to regular parameters.
        /// </summary>
        /// <param name="serviceClient">Service client</param>
        public static void ParseODataExtension(ServiceClient serviceClient)
        {
            if (serviceClient == null)
            {
                throw new ArgumentNullException("serviceClient");
            }

            foreach (var method in serviceClient.Methods.Where(m => m.Extensions.ContainsKey(ODataExtension)))
            {
                string odataModelPath = (string) method.Extensions[ODataExtension];
                if (odataModelPath == null)
                {
                    throw new InvalidOperationException(
                        string.Format(CultureInfo.InvariantCulture, 
                        Resources.ODataEmpty, ODataExtension));
                }

                odataModelPath = odataModelPath.StripDefinitionPath();

                CompositeType odataType = serviceClient.ModelTypes
                    .FirstOrDefault(t => t.Name.Equals(odataModelPath, StringComparison.OrdinalIgnoreCase));

                if (odataType == null)
                {
                    throw new InvalidOperationException(
                        string.Format(CultureInfo.InvariantCulture, 
                        Resources.ODataInvalidReferance, ODataExtension));
                }
                var filterParameter = method.Parameters
                    .FirstOrDefault(p => p.Location == ParameterLocation.Query &&
                                         p.Name == "$filter");
                if (filterParameter == null)
                {
                    throw new InvalidOperationException(
                        string.Format(CultureInfo.InvariantCulture, 
                        Resources.ODataFilterMissing, ODataExtension));
                }

                filterParameter.Type = odataType;
            }
        }

        /// <summary>
        /// Creates long running operation methods.
        /// </summary>
        /// <param name="serviceClient"></param>
        public static void AddLongRunningOperations(ServiceClient serviceClient)
        {
            if (serviceClient == null)
            {
                throw new ArgumentNullException("serviceClient");
            }

            for (int i = 0; i < serviceClient.Methods.Count; i++)
            {
                var method = serviceClient.Methods[i];
                if (method.Extensions.ContainsKey(LongRunningExtension))
                {
                    var isLongRunning = method.Extensions[LongRunningExtension];
                    if (isLongRunning is bool && (bool)isLongRunning)
                    {
                        serviceClient.Methods.Insert(i, (Method) method.Clone());
                        method.Name = "Begin" + method.Name.ToPascalCase(); 
                        i++;
                   }
                   
                   method.Extensions.Remove(LongRunningExtension);
                }
            }
        }

        /// <summary>
        /// Creates azure specific properties.
        /// </summary>
        /// <param name="serviceClient"></param>
        public static void AddAzureProperties(ServiceClient serviceClient)
        {
            if (serviceClient == null)
            {
                throw new ArgumentNullException("serviceClient");
            }

            var apiVersion = serviceClient.Properties
                .FirstOrDefault(p => ApiVersion.Equals(p.SerializedName, StringComparison.OrdinalIgnoreCase));
            if (apiVersion != null)
            {
                apiVersion.DefaultValue = serviceClient.ApiVersion;
                apiVersion.IsReadOnly = true;
                apiVersion.IsRequired = false;
            }

            var subscriptionId =
                serviceClient.Properties.FirstOrDefault(
                    p => string.Equals(p.Name, "subscriptionId", StringComparison.OrdinalIgnoreCase));
            if (subscriptionId != null)
            {
                subscriptionId.IsRequired = true;
            }

            var acceptLanguage = serviceClient.Properties
                .FirstOrDefault(p => AcceptLanguage.Equals(p.SerializedName, StringComparison.OrdinalIgnoreCase));
            if (acceptLanguage == null)
            {
                acceptLanguage = new Property
                {
                    Name = AcceptLanguage,
                    Documentation = "Gets or sets the preferred language for the response.",
                    SerializedName = AcceptLanguage,
                    DefaultValue = "en-US"
                };
                serviceClient.Properties.Add(acceptLanguage);
            }
            acceptLanguage.IsReadOnly = false;
            acceptLanguage.IsRequired = false;
            acceptLanguage.Type = PrimaryType.String;
            serviceClient.Methods
                .Where(m => !m.Parameters.Any(p => AcceptLanguage.Equals(p.SerializedName, StringComparison.OrdinalIgnoreCase)))
                .ForEach(m2 => m2.Parameters.Add(new Parameter
                    {
                        ClientProperty = acceptLanguage,
                        Location = ParameterLocation.Header
                    }.LoadFrom(acceptLanguage)));

            serviceClient.Properties.Insert(0, new Property
            {
                Name = "Credentials",
                SerializedName = "credentials",
                Type = PrimaryType.Credentials,
                IsRequired = true,
                IsReadOnly = true,
                Documentation = "Gets Azure subscription credentials."
            });

            serviceClient.Properties.Add(new Property
            {
                Name = "LongRunningOperationRetryTimeout",
                SerializedName = "longRunningOperationRetryTimeout",
                Type = PrimaryType.Int,
                Documentation = "Gets or sets the retry timeout in seconds for Long Running Operations. Default value is 30.",
                DefaultValue = "30"
            });

            serviceClient.Properties.Add(new Property
            {
                Name = "GenerateClientRequestId",
                SerializedName = "generateClientRequestId",
                Type = PrimaryType.Boolean,
                Documentation = "When set to true a unique x-ms-client-request-id value is generated and included in each request. Default is true.",
                DefaultValue = "true"
            });
        }

        /// <summary>
        /// Flattens the Resource Properties.
        /// </summary>
        /// <param name="serviceClient"></param>
        public static void FlattenResourceProperties(ServiceClient serviceClient)
        {
            if (serviceClient == null)
            {
                throw new ArgumentNullException("serviceClient");
            }

            HashSet<string> typesToDelete = new HashSet<string>();
            foreach (var compositeType in serviceClient.ModelTypes.ToArray())
            {
                if (IsAzureResource(compositeType))
                {
                    CheckAzureResourceProperties(compositeType);
                    
                    // First find "properties" property
                    var propertiesProperty = compositeType.ComposedProperties.FirstOrDefault(
                        p => p.Name.Equals(ResourceProperties, StringComparison.OrdinalIgnoreCase));

                    // Sub resource does not need to have properties
                    if (propertiesProperty != null)
                    {
                        var propertiesModel = propertiesProperty.Type as CompositeType;
                        // Recursively parsing the "properties" object hierarchy  
                        while (propertiesModel != null)
                        {
                            foreach (Property originalProperty in propertiesModel.Properties)
                            {
                                var pp = (Property) originalProperty.Clone();
                                if (
                                    ResourcePropertyNames.Any(
                                        rp => rp.Equals(pp.Name, StringComparison.OrdinalIgnoreCase)))
                                {
                                    pp.Name = compositeType.Name + CodeNamer.PascalCase(pp.Name);
                                }
                                pp.SerializedName = "properties." + pp.SerializedName;
                                compositeType.Properties.Add(pp);
                            }

                            compositeType.Properties.Remove(propertiesProperty);
                            if (!typesToDelete.Contains(propertiesModel.Name))
                            {
                                typesToDelete.Add(propertiesModel.Name);
                            }
                            propertiesModel = propertiesModel.BaseModelType;
                        }
                    }
                }
            }

            AzureExtensions.RemoveUnreferencedTypes(serviceClient, typesToDelete);
        }

        /// <summary>
        /// Cleans all model types that are not used
        /// </summary>
        /// <param name="serviceClient"></param>
        /// <param name="typeNames"></param>
        public static void RemoveUnreferencedTypes(ServiceClient serviceClient, IEnumerable<string> typeNames)
        {
            if (serviceClient == null)
            {
                throw new ArgumentNullException("serviceClient");
            }

            if (typeNames == null)
            {
                throw new ArgumentNullException("typeNames");
            }

            foreach (var typeName in typeNames)
            {
                var typeToDelete = serviceClient.ModelTypes.First(t => t.Name == typeName);

                var isUsedInResponses = serviceClient.Methods.Any(m => m.Responses.Any(r => r.Value.Body == typeToDelete));
                var isUsedInParameters = serviceClient.Methods.Any(m => m.Parameters.Any(p => p.Type == typeToDelete));
                var isBaseType = serviceClient.ModelTypes.Any(t => t.BaseModelType == typeToDelete);
                var isUsedInProperties = serviceClient.ModelTypes.Any(t => t.Properties
                                            .Any(p => p.Type == typeToDelete && 
                                                 !"properties".Equals(p.SerializedName, StringComparison.OrdinalIgnoreCase)));
                if (!isUsedInResponses &&
                    !isUsedInParameters &&
                    !isBaseType &&
                    !isUsedInProperties)
                {
                    serviceClient.ModelTypes.Remove(typeToDelete);
                }
            }
        }

        /// <summary>
        /// Determines a composite type as an External Resource if it's name equals "Resource" 
        /// and it has an extension named "x-ms-azure-resource" marked as true.
        /// </summary>
        /// <param name="compositeType">Type to determine if it is an external resource</param>
        /// <returns>True if it is an external resource, false otherwise</returns>
        public static bool IsAzureResource(CompositeType compositeType)
        {
            if (compositeType == null)
            {
                return false;
            }

            if (compositeType.ComposedExtensions.ContainsKey(AzureResourceExtension))
            {
                var external = compositeType.ComposedExtensions[AzureResourceExtension] as bool?;
                return (external == null || external.Value);
            }

            return false;
        }

        /// <summary>
        /// Adds ListNext() method for each List method with x-ms-pageable extension.
        /// </summary>
        /// <param name="serviceClient"></param>
        /// <param name="codeNamer"></param>
        public static void AddPageableMethod(ServiceClient serviceClient, CodeNamer codeNamer)
        {
            if (codeNamer == null)
            {
                throw new ArgumentNullException("codeNamer");
            }
            if (serviceClient == null)
            {
                throw new ArgumentNullException("serviceClient");
            }

            foreach (var method in serviceClient.Methods.ToArray())
            {
                if (method.Extensions.ContainsKey(PageableExtension))
                {
                    var pageableExtension = JsonConvert.DeserializeObject<PageableExtension>(method.Extensions[PageableExtension].ToString());
                    if (string.IsNullOrWhiteSpace(pageableExtension.NextLinkName))
                    {
                        continue;
                    }

                    Method nextLinkMethod = null;
                    if (!string.IsNullOrEmpty(pageableExtension.OperationName))
                    {
                        nextLinkMethod = serviceClient.Methods.FirstOrDefault(m =>
                            pageableExtension.OperationName.Equals(m.SerializedName, StringComparison.OrdinalIgnoreCase));
                    }

                    if (nextLinkMethod == null)
                    {
                        nextLinkMethod = (Method)method.Clone();

                        if (!string.IsNullOrEmpty(pageableExtension.OperationName))
                        {
                            nextLinkMethod.Name = codeNamer.GetMethodName(SwaggerModeler.GetMethodName(
                                new Rest.Modeler.Swagger.Model.Operation { OperationId = pageableExtension.OperationName }));
                            nextLinkMethod.Group = codeNamer.GetMethodGroupName(SwaggerModeler.GetMethodGroup(
                                new Rest.Modeler.Swagger.Model.Operation { OperationId = pageableExtension.OperationName }));
                        }
                        else
                        {
                            nextLinkMethod.Name = nextLinkMethod.Name + "Next";
                        }
                        method.Extensions["nextMethodName"] = nextLinkMethod.Name;
                        method.Extensions["nextMethodGroup"] = nextLinkMethod.Group;
                        nextLinkMethod.Parameters.Clear();
                        nextLinkMethod.Url = "{nextLink}";
                        nextLinkMethod.IsAbsoluteUrl = true;
                        var nextLinkParameter = new Parameter
                        {
                            Name = "nextPageLink",
                            SerializedName = "nextLink",
                            Type = PrimaryType.String,
                            Documentation = "The NextLink from the previous successful call to List operation.",
                            IsRequired = true,
                            Location = ParameterLocation.Path
                        };
                        nextLinkParameter.Extensions[SkipUrlEncodingExtension] = true;
                        nextLinkMethod.Parameters.Add(nextLinkParameter);

                        // Need copy all the header parameters from List method to ListNext method
                        foreach (var param in method.Parameters.Where(p => p.Location == ParameterLocation.Header))
                        {
                            nextLinkMethod.Parameters.Add((Parameter)param.Clone());
                        }

                        // Copy all grouped parameters that only contain header parameters
                        nextLinkMethod.InputParameterTransformation.Clear();
                        method.InputParameterTransformation.GroupBy(t => t.ParameterMappings[0].InputParameter)
                            .ForEach(grouping => {
                                if (grouping.All(t => t.OutputParameter.Location == ParameterLocation.Header))
                                {
                                    // All grouped properties were header parameters, reuse data type
                                    nextLinkMethod.Parameters.Add(grouping.Key);
                                    grouping.ForEach(t => nextLinkMethod.InputParameterTransformation.Add(t));
                                }
                                else if (grouping.Any(t => t.OutputParameter.Location == ParameterLocation.Header))
                                {
                                    // Some grouped properties were header parameters, creating new data types
                                    var headerGrouping = grouping.Where(t => t.OutputParameter.Location == ParameterLocation.Header);
                                    headerGrouping.ForEach(t => nextLinkMethod.InputParameterTransformation.Add((ParameterTransformation) t.Clone()));
                                    var newGroupingParam = CreateParameterFromGrouping(headerGrouping, nextLinkMethod, serviceClient);
                                    nextLinkMethod.Parameters.Add(newGroupingParam);
                                    //grouping.Key.Name = newGroupingParam.Name;
                                    var inputParameter = (Parameter) nextLinkMethod.InputParameterTransformation.FirstOrDefault().ParameterMappings[0].InputParameter.Clone();
                                    inputParameter.Name = newGroupingParam.Name.ToCamelCase();
                                    nextLinkMethod.InputParameterTransformation.ForEach(t => t.ParameterMappings[0].InputParameter = inputParameter);
                                }
                            });

                        serviceClient.Methods.Add(nextLinkMethod);
                    }
                }
            }
        }

        private static Parameter CreateParameterFromGrouping(IEnumerable<ParameterTransformation> grouping, Method method, ServiceClient serviceClient)
        {
            var properties = new List<Property>();
            string parameterGroupName = null;
            foreach (var parameter in grouping.Select(g => g.OutputParameter))
            {
                Newtonsoft.Json.Linq.JContainer extensionObject = parameter.Extensions[ParameterGroupExtension] as Newtonsoft.Json.Linq.JContainer;
                string specifiedGroupName = extensionObject.Value<string>("name");
                if (specifiedGroupName == null)
                {
                    string postfix = extensionObject.Value<string>("postfix") ?? "Parameters";
                    parameterGroupName = method.Group + "-" + method.Name + "-" + postfix;
                }
                else
                {
                    parameterGroupName = specifiedGroupName;
                }

                Property groupProperty = new Property()
                {
                    IsReadOnly = false, //Since these properties are used as parameters they are never read only
                    Name = parameter.Name,
                    IsRequired = parameter.IsRequired,
                    DefaultValue = parameter.DefaultValue,
                    //Constraints = parameter.Constraints, Omit these since we don't want to perform parameter validation
                    Documentation = parameter.Documentation,
                    Type = parameter.Type,
                    SerializedName = null //Parameter is never serialized directly
                };
                properties.Add(groupProperty);
            }
            
            var parameterGroupType = new CompositeType()
            {
                Name = parameterGroupName,
                Documentation = "Additional parameters for the " + method.Name + " operation."
            };

            //Add to the service client
            serviceClient.ModelTypes.Add(parameterGroupType);

            foreach (Property property in properties)
            {
                parameterGroupType.Properties.Add(property);
            }

            bool isGroupParameterRequired = parameterGroupType.Properties.Any(p => p.IsRequired);

            //Create the new parameter object based on the parameter group type
            return new Parameter()
            {
                Name = parameterGroupName,
                IsRequired = isGroupParameterRequired,
                Location = ParameterLocation.None,
                SerializedName = string.Empty,
                Type = parameterGroupType,
                Documentation = "Additional parameters for the operation"
            };
        }
        
        public static string GetClientRequestIdString(Method method)
        {
            if (method == null)
            {
                throw new ArgumentNullException("method");
            }
            
            string clientRequestIdName = "x-ms-client-request-id";
            foreach (Parameter parameter in method.Parameters)
            {
                if (parameter.Extensions.ContainsKey(ClientRequestIdExtension))
                {
                    bool? extensionObject = parameter.Extensions[ClientRequestIdExtension] as bool?;
                    if (extensionObject != null)
                    {
                        bool useParamAsClientRequestId = extensionObject.Value;
                        if (useParamAsClientRequestId)
                        {
                            //TODO: Need to do something if they specify two ClientRequestIdExtensions for the same method...?
                            clientRequestIdName = parameter.SerializedName;
                            break;
                        }
                    }
                }
            }
            
            return clientRequestIdName;
        }

        public static string GetRequestIdString(Method method)
        {
            if (method == null)
            {
                throw new ArgumentNullException("method");
            }

            string requestIdName = "x-ms-request-id";
            if (method.Extensions.ContainsKey(RequestIdExtension))
            {
                string extensionObject = method.Extensions[RequestIdExtension] as string;
                if (extensionObject != null)
                {
                    requestIdName = extensionObject;
                }
            }
            
            return requestIdName;
        }

        [System.Diagnostics.CodeAnalysis.SuppressMessage("Microsoft.Globalization", "CA1308:NormalizeStringsToUppercase")]
        private static void CheckAzureResourceProperties(CompositeType compositeType)
        {
            // If derived from resource with x-ms-azure-resource then resource should have resource specific properties
            var missingResourceProperties = ResourcePropertyNames.Select(p => p.ToLowerInvariant())
                                               .Except(compositeType.ComposedProperties.Select(n => n.Name.ToLowerInvariant()));

            if (missingResourceProperties.Count() != 0)
            {
                Logger.LogWarning(Resources.ResourcePropertyMismatch,
                    string.Join(", ", missingResourceProperties));
            }
        }
    }
}<|MERGE_RESOLUTION|>--- conflicted
+++ resolved
@@ -88,11 +88,7 @@
             SetDefaultResponses(serviceClient);
             AddParameterGroups(serviceClient);
             AddPageableMethod(serviceClient, codeNamer);
-<<<<<<< HEAD
             ProcessParameterizedHost(serviceClient, settings);
-            AddParameterGroups(serviceClient); //This should come after all methods have been dynamically added
-=======
->>>>>>> f9c0a601
         }
 
         /// <summary>
