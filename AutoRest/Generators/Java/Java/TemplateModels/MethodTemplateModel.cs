﻿// Copyright (c) Microsoft Corporation. All rights reserved.
// Licensed under the MIT License. See License.txt in the project root for license information.

using System.Collections.Generic;
using System.Linq;
using Microsoft.Rest.Generator.ClientModel;
using Microsoft.Rest.Generator.Java.TemplateModels;
using Microsoft.Rest.Generator.Utilities;
using System.Globalization;
using System.Text;
using System;

namespace Microsoft.Rest.Generator.Java
{
    public class MethodTemplateModel : Method
    {
        private readonly IScopeProvider _scopeProvider = new ScopeProvider();

        public MethodTemplateModel(Method source, ServiceClient serviceClient)
        {
            this.LoadFrom(source);
            ParameterTemplateModels = new List<ParameterTemplateModel>();
            source.Parameters.Where(p => p.Location == ParameterLocation.Path).ForEach(p => ParameterTemplateModels.Add(new ParameterTemplateModel(p)));
            source.Parameters.Where(p => p.Location != ParameterLocation.Path).ForEach(p => ParameterTemplateModels.Add(new ParameterTemplateModel(p)));
            ServiceClient = serviceClient;
            if (source.Group != null)
            {
                OperationName = source.Group.ToPascalCase();
                ClientReference = "client";
            }
            else
            {
                OperationName = serviceClient.Name;
                ClientReference = "";
            }
        }

        public string ClientReference { get; set; }

        public string OperationName { get; set; }

        public ServiceClient ServiceClient { get; set; }

        public List<ParameterTemplateModel> ParameterTemplateModels { get; private set; }
        
        public IScopeProvider Scope
        {
            get { return _scopeProvider; }
        }

        public IEnumerable<Parameter> RetrofitParameters
        {
            get
            {
                return LogicalParameters.Where(p => p.Location != ParameterLocation.None)
                    .Where(p => !p.Extensions.ContainsKey("hostParameter"));
            }
        }

        public IEnumerable<Parameter> OrderedRetrofitParameters
        {
            get
            {
                return RetrofitParameters.Where(p => p.Location == ParameterLocation.Path)
                    .Union(RetrofitParameters.Where(p => p.Location != ParameterLocation.Path));
            }
        }

        /// <summary>
        /// Generate the method parameter declarations for a method
        /// </summary>
        public virtual string MethodParameterApiDeclaration
        {
            get
            {
                List<string> declarations = new List<string>();
                foreach (var parameter in OrderedRetrofitParameters)
                {
                    StringBuilder declarationBuilder = new StringBuilder();
                    if (Url.Contains("{" + parameter.Name + "}"))
                    {
                        parameter.Location = ParameterLocation.Path;
                    }
                    if (parameter.Location == ParameterLocation.Path ||
                        parameter.Location == ParameterLocation.Query ||
                        parameter.Location == ParameterLocation.Header)
                    {
                        declarationBuilder.Append(string.Format(CultureInfo.InvariantCulture,
                            "@{0}(\"{1}\") ",
                            parameter.Location.ToString(),
                            parameter.SerializedName));
                    }
                    else if (parameter.Location == ParameterLocation.Body)
                    {
                        declarationBuilder.Append(string.Format(CultureInfo.InvariantCulture, 
                            "@{0} ", 
                            parameter.Location.ToString()));
                    }
                    var declarativeName = parameter.ClientProperty != null ? parameter.ClientProperty.Name : parameter.Name;
                    if ((parameter.Location != ParameterLocation.Body)
                        && parameter.Type.NeedsSpecialSerialization())
                    {
                        declarationBuilder.Append("String");
                    }
                    else
                    {
                        string typeString = parameter.Type.Name;
                        if (!parameter.IsRequired)
                        {
                            typeString = JavaCodeNamer.WrapPrimitiveType(parameter.Type).Name;
                        }
                        declarationBuilder.Append(typeString);
                    }
                    declarationBuilder.Append(" " + declarativeName);
                    declarations.Add(declarationBuilder.ToString());
                }

                var declaration = string.Join(", ", declarations);
                return declaration;
            }
        }

        public virtual string MethodParameterDeclaration
        {
            get
            {
                List<string> declarations = new List<string>();
                foreach (var parameter in LocalParameters)
                {
                    declarations.Add(parameter.Type.ToString() + " " + parameter.Name);
                }

                var declaration = string.Join(", ", declarations);
                return declaration;
            }
        }

        public string MethodParameterInvocation
        {
            get
            {
                List<string> invocations = new List<string>();
                foreach (var parameter in LocalParameters)
                {
                    invocations.Add(parameter.Name);
                }

                var declaration = string.Join(", ", invocations);
                return declaration;
            }
        }

        public string MethodParameterApiInvocation
        {
            get
            {
                List<string> declarations = new List<string>();
                foreach (var parameter in OrderedRetrofitParameters)
                {
                    if ((parameter.Location != ParameterLocation.Body)
                         && parameter.Type.NeedsSpecialSerialization())
                    {
                        declarations.Add(parameter.ToString(parameter.Name, ClientReference));
                    }
                    else
                    {
                        declarations.Add(parameter.Name);
                    }
                }

                var declaration = string.Join(", ", declarations);
                return declaration;
            }
        }

        public string MethodParameterApiInvocationWithCallback
        {
            get
            {
                var parameters = MethodParameterApiInvocation;
                if (!parameters.IsNullOrEmpty())
                {
                    parameters += ", ";
                }
                parameters += string.Format(CultureInfo.InvariantCulture, "new ServiceResponseCallback()");
                return parameters;
            }
        }

        public string LocalMethodParameterInvocation
        {
            get
            {
                List<string> declarations = new List<string>();
                foreach (var parameter in LocalParameters)
                {
                    if ((parameter.Location != ParameterLocation.Body)
                         && parameter.Type.NeedsSpecialSerialization())
                    {
                        declarations.Add(parameter.ToString(parameter.Name, ClientReference));
                    }
                    else
                    {
                        declarations.Add(parameter.Name);
                    }
                }

                var declaration = string.Join(", ", declarations);
                return declaration;
            }
        }

        public string LocalMethodParameterInvocationWithCallback
        {
            get
            {
                var parameters = LocalMethodParameterInvocation;
                if (!parameters.IsNullOrEmpty())
                {
                    parameters += ", ";
                }
                parameters += string.Format(CultureInfo.InvariantCulture, "new ServiceCallback<" + GenericReturnTypeString + ">()");
                return parameters;
            }
        }

        /// <summary>
        /// Generates input mapping code block.
        /// </summary>
        /// <returns></returns>
        public virtual string BuildInputMappings()
        {
            var builder = new IndentedStringBuilder();
            foreach (var transformation in InputParameterTransformation)
            {
                if (!transformation.OutputParameter.IsRequired)
                {
                    builder.AppendLine("{0} {1} = null;",
                            JavaCodeNamer.WrapPrimitiveType(transformation.OutputParameter.Type).Name,
                            transformation.OutputParameter.Name);
                }

                var nullCheck = BuildNullCheckExpression(transformation);
                if (!string.IsNullOrEmpty(nullCheck))
                {
                    builder.AppendLine("if ({0}) {{", nullCheck).Indent();
                }

                if (transformation.ParameterMappings.Any(m => !string.IsNullOrEmpty(m.OutputParameterProperty)) &&
                    transformation.OutputParameter.Type is CompositeType)
                {
                    builder.AppendLine("{0} = new {1}();",
                        transformation.OutputParameter.Name,
                        transformation.OutputParameter.Type.Name);
                }

                foreach (var mapping in transformation.ParameterMappings)
                {
                    builder.AppendLine("{0}{1}{2};",
                        transformation.OutputParameter.IsRequired ? transformation.OutputParameter.Type.Name + " " : "",
                        transformation.OutputParameter.Name,
                        GetMapping(mapping));
                }

                if (!string.IsNullOrEmpty(nullCheck))
                {
                    builder.Outdent()
                       .AppendLine("}");
                }
            }

            return builder.ToString();
        }

        private static string GetMapping(ParameterMapping mapping)
        {
            string inputPath = mapping.InputParameter.Name;
            if (mapping.InputParameterProperty != null)
            {
                inputPath += ".get" + CodeNamer.PascalCase(mapping.InputParameterProperty) + "()";
            }

            string outputPath = "";
            if (mapping.OutputParameterProperty != null)
            {
                outputPath += ".set" + CodeNamer.PascalCase(mapping.OutputParameterProperty);
                return string.Format(CultureInfo.InvariantCulture, "{0}({1})", outputPath, inputPath);
            }
            else
            {
                return string.Format(CultureInfo.InvariantCulture, "{0} = {1}", outputPath, inputPath);
            }
        }

        private static string BuildNullCheckExpression(ParameterTransformation transformation)
        {
            if (transformation == null)
            {
                throw new ArgumentNullException("transformation");
            }

            return string.Join(" || ",
                transformation.ParameterMappings
                    .Where(m => !m.InputParameter.IsRequired)
                    .Select(m => m.InputParameter.Name + " != null"));
        }

        public IEnumerable<ParameterTemplateModel> RequiredNullableParameters
        {
            get
            {
                foreach (var param in ParameterTemplateModels)
                {
                    if (!param.Type.IsPrimaryType(KnownPrimaryType.Int) &&
                        !param.Type.IsPrimaryType(KnownPrimaryType.Double) &&
                        !param.Type.IsPrimaryType(KnownPrimaryType.Boolean) &&
                        !param.Type.IsPrimaryType(KnownPrimaryType.Long) &&
                        param.IsRequired)
                    {
                        yield return param;
                    }
                }
            }
        }

        public IEnumerable<ParameterTemplateModel> ParametersToValidate
        {
            get
            {
                foreach (var param in ParameterTemplateModels)
                {
                    if (param.Type is PrimaryType ||
                        param.Type is EnumType)
                    {
                        continue;
                    }
                    yield return param;
                }
            }
        }

        /// <summary>
        /// Gets the expression for response body initialization 
        /// </summary>
        public virtual string InitializeResponseBody
        {
            get
            {
                return string.Empty;
            }
        }

        /// <summary>
        /// Generate the method parameter declarations with callback for a method
        /// </summary>
        public string MethodParameterApiDeclarationWithCallback
        {
            get
            {
                var parameters = MethodParameterApiDeclaration;
                if (!parameters.IsNullOrEmpty())
                {
                    parameters += ", ";
                }
                parameters += "ServiceResponseCallback cb";
                return parameters;
            }
        }

        public virtual string MethodParameterDeclarationWithCallback
        {
            get
            {
                var parameters = MethodParameterDeclaration;
                if (!parameters.IsNullOrEmpty())
                {
                    parameters += ", ";
                }
                parameters += string.Format(CultureInfo.InvariantCulture, "final ServiceCallback<{0}> serviceCallback",
                    ReturnType.Body != null ? JavaCodeNamer.WrapPrimitiveType(ReturnType.Body).ToString() : "Void");
                return parameters;
            }
        }

        public virtual string MethodParameterInvocationWithCallback
        {
            get
            {
                var parameters = MethodParameterInvocation;
                if (!parameters.IsNullOrEmpty())
                {
                    parameters += ", ";
                }
                parameters += "serviceCallback";
                return parameters;
            }
        }

        /// <summary>
        /// Get the parameters that are actually method parameters in the order they appear in the method signature
        /// exclude global parameters
        /// </summary>
        public IEnumerable<ParameterTemplateModel> LocalParameters
        {
            get
            {
                //Omit parameter-group properties for now since Java doesn't support them yet
                return ParameterTemplateModels.Where(
                    p => p != null && p.ClientProperty == null && !string.IsNullOrWhiteSpace(p.Name))
                    .OrderBy(item => !item.IsRequired);
            }
        }

        /// <summary>
        /// Get the type for operation exception
        /// </summary>
        public virtual string OperationExceptionTypeString
        {
            get
            {
                if (this.DefaultResponse.Body is CompositeType)
                {
                    CompositeType type = this.DefaultResponse.Body as CompositeType;
                    if (type.Extensions.ContainsKey(Microsoft.Rest.Generator.Extensions.NameOverrideExtension))
                    {
                        var ext = type.Extensions[Microsoft.Rest.Generator.Extensions.NameOverrideExtension] as Newtonsoft.Json.Linq.JContainer;
                        if (ext != null && ext["name"] != null)
                        {
                            return ext["name"].ToString();
                        }
                    }
                    return type.Name + "Exception";
                }
                else
                {
                    return "ServiceException";
                }
            }
        }

        public virtual IEnumerable<string> Exceptions
        {
            get
            {
                yield return OperationExceptionTypeString;
                yield return "IOException";
                if (RequiredNullableParameters.Any())
                {
                    yield return "IllegalArgumentException";
                }
            }
        }

        public virtual string ExceptionString
        {
            get
            {
                return string.Join(", ", Exceptions);
            }
        }

        public virtual List<string> ExceptionStatements
        {
            get
            {
                List<string> exceptions = new List<string>();
                exceptions.Add(OperationExceptionTypeString + " exception thrown from REST call");
                exceptions.Add("IOException exception thrown from serialization/deserialization");
                if (RequiredNullableParameters.Any())
                {
                    exceptions.Add("IllegalArgumentException exception thrown from invalid parameters");
                }
                return exceptions;
            }
        }

        /// <summary>
        /// Get the type name for the method's return type
        /// </summary>
        public string ReturnTypeString
        {
            get
            {
                if (ReturnType.Body != null)
                {
                    return JavaCodeNamer.WrapPrimitiveType(ReturnType.Body).Name;
                }
                return "void";
            }
        }
        
        public virtual string GenericReturnTypeString
        {
            get
            {
                if (ReturnType.Body != null)
                {
                    return JavaCodeNamer.WrapPrimitiveType(ReturnType.Body).Name;
                }
                return "Void";
            }
        }

        public virtual string DelegateReturnTypeString
        {
            get
            {
                return GenericReturnTypeString;
            }
        }

        public virtual string TypeTokenType(IType type)
        {
            return JavaCodeNamer.WrapPrimitiveType(type).Name;
        }

        public string OperationResponseType
        {
            get
            {
                if (ReturnType.Headers == null)
                {
                    return "ServiceResponse";
                }
                else
                {
                    return "ServiceResponseWithHeaders";
                }
            }
        }

        public string OperationResponseReturnTypeString
        {
            get
            {
                if (ReturnType.Headers == null)
                {
                    return string.Format(CultureInfo.InvariantCulture, "{0}<{1}>", OperationResponseType, GenericReturnTypeString);
                }
                else
                {
                    return string.Format(CultureInfo.InvariantCulture, "{0}<{1}, {2}>", OperationResponseType, GenericReturnTypeString, ReturnType.Headers.Name);
                }
            }
        }

        public virtual string DelegateOperationResponseReturnTypeString
        {
            get
            {
                if (ReturnType.Headers == null)
                {
                    return string.Format(CultureInfo.InvariantCulture, "{0}<{1}>", OperationResponseType, DelegateReturnTypeString);
                }
                else
                {
                    return string.Format(CultureInfo.InvariantCulture, "{0}<{1}, {2}>", OperationResponseType, DelegateReturnTypeString, ReturnType.Headers.Name);
                }
            }
        }

        public string CallType
        {
            get
            {
                if (this.HttpMethod == HttpMethod.Head)
                {
                    return "Void";
                }
                else
                {
                    return "ResponseBody";
                }
            }
        }

        public string InternalCallback
        {
            get
            {
                if (this.HttpMethod == HttpMethod.Head)
                {
                    return "ServiceResponseEmptyCallback";
                }
                else
                {
                    return "ServiceResponseCallback";
                }
            }
        }

        public virtual string ResponseBuilder
        {
            get
            {
                return "ServiceResponseBuilder";
            }
        }

        public virtual string RuntimeBasePackage
        {
            get
            {
                return "com.microsoft.rest";
            }
        }

        public virtual string ResponseGeneration
        {
            get
            {
                return "";
            }
        }

        public virtual string ReturnValue
        {
            get
            {
                return this.Name + "Delegate(call.execute())";
            }
        }

        public virtual string SuccessCallback
        {
            get
            {
                return string.Format(CultureInfo.InvariantCulture, "serviceCallback.success({0}Delegate(response));", this.Name);
            }
        }

        public virtual string ServiceCallConstruction
        {
            get
            {
                return "final ServiceCall serviceCall = new ServiceCall(call);";
            }
        }

        public virtual string CallbackDocumentation
        {
            get
            {
                return " * @param serviceCallback the async ServiceCallback to handle successful and failed responses.";
            }
        }

        public virtual List<string> InterfaceImports
        {
            get
            {
                HashSet<string> imports = new HashSet<string>();
                // static imports
                imports.Add("com.microsoft.rest.ServiceCall");
                imports.Add("com.microsoft.rest." + OperationResponseType);
                imports.Add("com.microsoft.rest.ServiceCallback");
                // parameter types
                this.Parameters.ForEach(p => imports.AddRange(p.Type.ImportFrom(ServiceClient.Namespace)));
                this.RetrofitParameters
                    .Where(p => p.Location == ParameterLocation.Body
                        || !p.Type.NeedsSpecialSerialization())
                    .ForEach(p => imports.AddRange(p.Type.ImportFrom(ServiceClient.Namespace)));
<<<<<<< HEAD
                // parameter locations
                this.RetrofitParameters.ForEach(p =>
                {
                    string locationImport = p.Location.ImportFrom();
                    if (!string.IsNullOrEmpty(locationImport))
                    {
                        imports.Add(p.Location.ImportFrom());
                    }
                });
=======
>>>>>>> 5e5e74b8
                // return type
                imports.AddRange(this.ReturnType.Body.ImportFrom(ServiceClient.Namespace));
                // Header type
                imports.AddRange(this.ReturnType.Headers.ImportFrom(ServiceClient.Namespace));
                // exceptions
                this.ExceptionString.Split(new string[] { ", " }, StringSplitOptions.RemoveEmptyEntries)
                    .ForEach(ex => {
                        string exceptionImport = JavaCodeNamer.GetJavaException(ex, ServiceClient);
                        if (exceptionImport != null) imports.Add(JavaCodeNamer.GetJavaException(ex, ServiceClient));
                    });
                return imports.ToList();
            }
        }

        public virtual List<string> ImplImports
        {
            get
            {
                HashSet<string> imports = new HashSet<string>();
                // static imports
                imports.Add("retrofit2.Call");
                imports.Add("retrofit2.http.Headers");
                imports.Add("retrofit2.Response");
                imports.Add("retrofit2.Retrofit");
                if (this.HttpMethod != HttpMethod.Head)
                {
                    imports.Add("okhttp3.ResponseBody");
                }
                imports.Add("com.microsoft.rest.ServiceCall");
                imports.Add("com.microsoft.rest." + OperationResponseType);
                imports.Add(RuntimeBasePackage + "." + ResponseBuilder);
                imports.Add("com.microsoft.rest.ServiceCallback");

                // parameter locations
                this.OrderedLogicalParameters.ForEach(p =>
                {
                    string locationImport = p.Location.ImportFrom();
                    if (!string.IsNullOrEmpty(locationImport))
                    {
                        imports.Add(p.Location.ImportFrom());
                    }
                });
                // Http verb annotations
                imports.Add(this.HttpMethod.ImportFrom());
                // response type conversion
                if (this.Responses.Any())
                {
                    imports.Add("com.google.common.reflect.TypeToken");
                }
                // validation
                if (!ParametersToValidate.IsNullOrEmpty())
                {
                    imports.Add("com.microsoft.rest.Validator");
                }
                // internal callback
                if (this.CallType == "Void")
                {
                    imports.Add("com.microsoft.rest.ServiceResponseEmptyCallback");
                }
                else
                {
                    imports.Add("com.microsoft.rest.ServiceResponseCallback");
                }
                // parameter types
                this.LocalParameters.Concat(this.LogicalParameters)
                    .ForEach(p => imports.AddRange(p.Type.ImportFrom(ServiceClient.Namespace)));
                // parameter utils
                this.LocalParameters.Concat(this.LogicalParameters)
                    .ForEach(p => imports.AddRange(p.ImportFrom()));
                // return type
                imports.AddRange(this.ReturnType.Body.ImportFrom(ServiceClient.Namespace));
                // response type (can be different from return type)
                this.Responses.ForEach(r => imports.AddRange(r.Value.Body.ImportFrom(ServiceClient.Namespace)));
                // Header type
                imports.AddRange(this.ReturnType.Headers.ImportFrom(ServiceClient.Namespace));
                // exceptions
                this.ExceptionString.Split(new string[] { ", " }, StringSplitOptions.RemoveEmptyEntries)
                    .ForEach(ex =>
                    {
                        string exceptionImport = JavaCodeNamer.GetJavaException(ex, ServiceClient);
                        if (exceptionImport != null) imports.Add(JavaCodeNamer.GetJavaException(ex, ServiceClient));
                    });
                return imports.ToList();
            }
        }
    }
}<|MERGE_RESOLUTION|>--- conflicted
+++ resolved
@@ -660,18 +660,6 @@
                     .Where(p => p.Location == ParameterLocation.Body
                         || !p.Type.NeedsSpecialSerialization())
                     .ForEach(p => imports.AddRange(p.Type.ImportFrom(ServiceClient.Namespace)));
-<<<<<<< HEAD
-                // parameter locations
-                this.RetrofitParameters.ForEach(p =>
-                {
-                    string locationImport = p.Location.ImportFrom();
-                    if (!string.IsNullOrEmpty(locationImport))
-                    {
-                        imports.Add(p.Location.ImportFrom());
-                    }
-                });
-=======
->>>>>>> 5e5e74b8
                 // return type
                 imports.AddRange(this.ReturnType.Body.ImportFrom(ServiceClient.Namespace));
                 // Header type
@@ -706,7 +694,7 @@
                 imports.Add("com.microsoft.rest.ServiceCallback");
 
                 // parameter locations
-                this.OrderedLogicalParameters.ForEach(p =>
+                this.RetrofitParameters.ForEach(p =>
                 {
                     string locationImport = p.Location.ImportFrom();
                     if (!string.IsNullOrEmpty(locationImport))
